try:
    from sprit import sprit_hvsr as sprit
    from sprit import sprit_plot
except Exception:
    try:
        import sprit_hvsr as sprit
        import sprit_plot

    except Exception:
        import sprit

import copy
import datetime
import inspect
import io
import pathlib
import pickle
import tempfile
import zoneinfo

import matplotlib
import numpy as np
import pandas as pd
import plotly.express as px
from plotly import subplots
import streamlit as st
from obspy import UTCDateTime
from obspy.signal.spectral_estimation import PPSD

<<<<<<< HEAD
=======
try:
    from sprit import sprit_hvsr
except Exception:
    try:
        import sprit_hvsr
    except Exception:
        import sprit as sprit_hvsr
>>>>>>> 0ce07faa

VERBOSE = False

if VERBOSE:
    print('Start of file, session state length: ', len(st.session_state.keys()))
PARAM2PRINT = None
def print_param(key=PARAM2PRINT, write_key=False):
    if key is None:
        pass
    elif key in st.session_state.keys():
        print(key, st.session_state[key], 'type:', type(st.session_state[key]))
        if write_key:
            st.write(key, st.session_state[key], 'type:', type(st.session_state[key]))
print_param(PARAM2PRINT)

icon=":material/ssid_chart:"
if hasattr(sprit, '__version__'):
    spritversion = sprit.__version__
else:
    spritversion = '2.0+'
aboutStr = """
# About SpRIT
### This app uses SpRIT v0.0.0

SpRIT is developed by Riley Balikian at the Illinois State Geological Survey.

Please visit the following links for any questions:
* [API Documentation](https://sprit.readthedocs.io/en/latest/sprit.html)
* [Wiki](https://github.com/RJbalikian/SPRIT-HVSR/wiki) 
* [Pypi Repository](https://pypi.org/project/sprit/)

"""
aboutStr = aboutStr.replace('0.0.0', spritversion)

if VERBOSE:
    print('Start setting up page config, session state length: ', len(st.session_state.keys()))
st.set_page_config('SpRIT HVSR',
                page_icon=icon,
                layout='wide',
                menu_items={'Get help': 'https://github.com/RJbalikian/SPRIT-HVSR/wiki',
                                'Report a bug': "https://github.com/RJbalikian/SPRIT-HVSR/issues",
                                'About': aboutStr})

if VERBOSE:
    print('Start setting up constants/variables, session state length: ', len(st.session_state.keys()))
OBSPYFORMATS =  ['AH', 'ALSEP_PSE', 'ALSEP_WTH', 'ALSEP_WTN', 'CSS', 'DMX', 'GCF', 'GSE1', 'GSE2', 'KINEMETRICS_EVT', 'KNET', 'MSEED', 'NNSA_KB_CORE', 'PDAS', 'PICKLE', 'Q', 'REFTEK130', 'RG16', 'SAC', 'SACXY', 'SEG2', 'SEGY', 'SEISAN', 'SH_ASC', 'SLIST', 'SU', 'TRC', 'TSPAIR', 'WAV', 'WIN', 'Y']
bandVals=[0.1,0.2,0.3,0.4,0.5,0.6,0.7,0.8,0.9,1,2,3,4,5,6,7,8,9,10,20,30,40,50,60,70,80,90,100]

# SETUP KWARGS
if VERBOSE:
    print('Start setting up kwargs dicts, session state length: ', len(st.session_state.keys()))

run_kwargs = {}
ip_kwargs = {}
fd_kwargs = {}
ca_kwargs = {}
rn_kwargs = {}
gpsd_kwargs = {}
phvsr_kwargs = {}
roc_kwargs = {}
cp_kwargs = {}
gr_kwargs = {}
run_kwargs = {}

if VERBOSE:
    print('Start getting default values, session state length: ', len(st.session_state.keys()))
    print_param(PARAM2PRINT)

# Get default values
funList = [[sprit.run, run_kwargs], [sprit.input_params, ip_kwargs], [sprit.fetch_data, fd_kwargs], [sprit.calculate_azimuth, ca_kwargs],
            [sprit.remove_noise, rn_kwargs], [sprit.generate_psds, gpsd_kwargs], [PPSD, gpsd_kwargs],
            [sprit.process_hvsr, phvsr_kwargs], [sprit.remove_outlier_curves, roc_kwargs],
            [sprit.check_peaks, cp_kwargs], [sprit.get_report, gr_kwargs]]


# Function to initialize session state variables
def initial_setup_fun(session_state_key, initial_value, running_value='Do not use'):
    if not hasattr(st.session_state, session_state_key):
        st.session_state[session_state_key] = initial_value
    elif running_value != "Do not use":
        st.session_state[session_state_key] = running_value

# Initialize variables
initial_setup_fun('initial_setup', True, False)
initial_setup_fun('tabs_setup', False)
initial_setup_fun('mainContain_setup', False)

def setup_session_state():
    if st.session_state.initial_setup:
        # "Splash screen" (only shows at initial startup)

        mainContainerInitText = """
        # SpRIT HVSR
        ## About
        SpRIT HVSR is developed by the Illinois State Geological Survey, part of the Prairie Research Institute at the University of Illinois.
        
        ### This app is using SpRIT v0.0.0
        ## Links
        * API Documentation may be accessed here: [ReadtheDocs](https://sprit.readthedocs.io/en/latest/sprit.html) and [Github Pages](https://rjbalikian.github.io/SPRIT-HVSR/main.html)
        * The Wiki and Tutorials may be accessed here: [https://github.com/RJbalikian/SPRIT-HVSR/wiki](https://github.com/RJbalikian/SPRIT-HVSR/wiki)
        * Source Code may be accessed here: [https://github.com/RJbalikian/SPRIT-HVSR](https://github.com/RJbalikian/SPRIT-HVSR)
        * PyPI repository may be accessed here: [https://pypi.org/project/sprit/](https://pypi.org/project/sprit/)

        ## MIT License
        It is licensed under the MIT License:
        > Permission is hereby granted, free of charge, to any person obtaining a copy 
        > of this software and associated documentation files (the "Software"), to deal
        > in the Software without restriction, including without limitation the rights
        > to use, copy, modify, merge, publish, distribute, sublicense, and/or sell
        > copies of the Software, and to permit persons to whom the Software is
        > furnished to do so, subject to the following conditions:
        > 
        > The above copyright notice and this permission notice shall be included in all
        > copies or substantial portions of the Software.
        > 
        > THE SOFTWARE IS PROVIDED "AS IS", WITHOUT WARRANTY OF ANY KIND, EXPRESS OR
        > IMPLIED, INCLUDING BUT NOT LIMITED TO THE WARRANTIES OF MERCHANTABILITY,
        > FITNESS FOR A PARTICULAR PURPOSE AND NONINFRINGEMENT. IN NO EVENT SHALL THE
        > AUTHORS OR COPYRIGHT HOLDERS BE LIABLE FOR ANY CLAIM, DAMAGES OR OTHER
        > LIABILITY, WHETHER IN AN ACTION OF CONTRACT, TORT OR OTHERWISE, ARISING FROM,
        > OUT OF OR IN CONNECTION WITH THE SOFTWARE OR THE USE OR OTHER DEALINGS IN THE
        > SOFTWARE.
        """
        mainContainerInitText = mainContainerInitText.replace('0.0.0', spritversion)

        st.markdown(mainContainerInitText, unsafe_allow_html=True)
        if VERBOSE:
            print('Start sig loop, session state length: ', len(st.session_state.keys()))
            print_param(PARAM2PRINT)

        # Get all function defaults
        for fun, funDict in funList:
            funSig = inspect.signature(fun)
            for arg in funSig.parameters.keys():
                if not (funSig.parameters[arg].default is funSig.parameters[arg].empty):
                    funDict[arg] = funSig.parameters[arg].default
                    run_kwargs[arg] = funSig.parameters[arg].default

        gpsd_kwargs['ppsd_length'] = run_kwargs['ppsd_length'] = 30
        gpsd_kwargs['skip_on_gaps'] = run_kwargs['skip_on_gaps'] = True
        gpsd_kwargs['period_step_octaves'] = run_kwargs['period_step_octaves'] = 0.03125
        gpsd_kwargs['period_limits'] = run_kwargs['period_limits'] = [1/run_kwargs['hvsr_band'][1], 1/run_kwargs['hvsr_band'][0]]
        
        if VERBOSE:
            print('Done getting kwargs: ', len(st.session_state.keys()))
            print_param(PARAM2PRINT)

            print('Setting up session state: ', len(st.session_state.keys()))
        #st.session_state["updated_kwargs"] = {}
        for key, value in run_kwargs.items():
            if VERBOSE:
                print('resetting')
                print_param(PARAM2PRINT)
                print(key, ": ", value)
            #    if key in st.session_state.keys() and (st.session_state[key] != value):
            st.session_state[key] = value

        #listItems = ['source', 'tzone', 'elev_unit', 'data_export_format', 'detrend', 'special_handling', 'peak_selection', 'freq_smooth', 'horizontal_method', 'stalta_thresh']
        ## Convert items to lists
        #for arg, value in st.session_state.items():
        #    if arg in listItems:
        #        valList = [value]
        #        st.session_state[arg] = valList
        #        run_kwargs[arg] = st.session_state[arg]

        # Convert lists and numbers to strings
        strItems = ['channels', 'xcoord', 'ycoord', 'elevation', 'detrend_options', 'filter_options', 'horizontal_method']
        for arg, value in st.session_state.items():
            if arg in strItems:
                if isinstance(value, (list, tuple)):
                    newVal = '['
                    for item in value:
                        newVal = newVal+item+', '
                    newVal = newVal[:-2]+']'

                    st.session_state[arg] = newVal
                    run_kwargs[arg] = newVal
                else:
                    st.session_state[arg] = str(value)
                    run_kwargs[arg] = str(value)

        if VERBOSE:
            print_param(PARAM2PRINT)

        # Convert all times to python datetime objects
        dtimeItems=['acq_date', 'starttime', 'endtime']
        for arg , value in st.session_state.items():
            if arg in dtimeItems:
                if isinstance(value, str):
                    st.session_state[arg] = datetime.datetime.strptime(value, "%Y-%m-%d")
                    run_kwargs[arg] = datetime.datetime.strptime(value, "%Y-%m-%d")
                elif isinstance(st.session_state[arg], UTCDateTime):
                    st.session_state[arg] = value.datetime
                    run_kwargs[arg] = value.datetime
                else:
                    st.session_state[arg] = value
                    run_kwargs[arg] = value
        
        if VERBOSE:
            print_param(PARAM2PRINT)

        # Case matching
        st.session_state.data_export_format = run_kwargs['data_export_format'] = st.session_state.data_export_format.upper()
        st.session_state.detrend = run_kwargs['detrend'] = st.session_state.detrend.title()
        st.session_state.azimuth_type = run_kwargs['azimuth_type'] = st.session_state.azimuth_type.title()
        st.session_state.peak_selection = run_kwargs['peak_selection'] = st.session_state.peak_selection.title()
        st.session_state.freq_smooth = run_kwargs['freq_smooth'] = st.session_state.freq_smooth.title()
        st.session_state.source = run_kwargs['source'] = st.session_state.source.title()
        st.session_state.plot_engine = run_kwargs['plot_engine'] = st.session_state.plot_engine.title()
               
        # Update Nones
        # Remove method
        if st.session_state.remove_method is None:
            st.session_state.remove_method = run_kwargs['remove_method'] = 'None'
        else:
            st.session_state.remove_method = run_kwargs['remove_method'] = st.session_state.remove_method.title()

        # Other updates
        st.session_state.azimuth_unit = run_kwargs['azimuth_unit'] = '°'
        

        # Horizontal_method
        methodDict = {'0':'Diffuse Field Assumption', '1':'Arithmetic Mean', '2':'Geometric Mean', '3':'Vector Summation', '4':'Quadratic Mean', '5':'Maximum Horizontal Value', '6':'Azimuth', "None":"Vector Summation"}            
        if st.session_state.horizontal_method is None:
            st.session_state.horizontal_method = run_kwargs['horizontal_method'] = methodDict["3"]            
        else:
            st.session_state.horizontal_method = run_kwargs['horizontal_method'] = methodDict[st.session_state.horizontal_method]

        # Set Defaults
        st.session_state.default_params = run_kwargs

        if VERBOSE:
            print_param(PARAM2PRINT)

        st.session_state.run_kws = list(run_kwargs.keys())
        
        if VERBOSE:
            for key, value in st.session_state.items():
                print("session st: ", st.session_state[key], type( st.session_state[key]), '| rkwargs:', value, type(value))


        if VERBOSE:
            print('Done with setup, session state length: ', len(st.session_state.keys()))
            print_param(PARAM2PRINT)

        st.session_state['NewSessionState'] = copy.copy(st.session_state)

<<<<<<< HEAD
setup_session_state()


def check_if_default():
    if len(st.session_state.keys()) > 0:
        print('Checking defaults, session state length: ', len(st.session_state.keys()))
        print_param(PARAM2PRINT)


if VERBOSE:
=======
def check_if_default():
    if len(st.session_state.keys()) > 0:
        print('Checking defaults, session state length: ', len(st.session_state.keys()))
        print_param(param2print)

if verbose:
>>>>>>> 0ce07faa
    check_if_default()


def text_change(VERBOSE=VERBOSE):
    #Just a function to run so something is done when text changes
    if VERBOSE:
        print('TEXTCHange')


def on_file_upload():
    file = st.session_state.datapath_uploader
    temp_dir = tempfile.mkdtemp()
    path = pathlib.Path(temp_dir).joinpath(file.name)
    with open(path, "wb") as f:
            f.write(file.getvalue())
    if VERBOSE:
        print(file.name)
    st.session_state.input_data = path.as_posix()

<<<<<<< HEAD

def display_results(hvsr_data):
    mainContainer = st.container()
    dlText, dlPDFReport, dlStream, dlTable, dlPlot, dlHVSR = mainContainer.columns([0.2, 0.16, 0.16, 0.16, 0.16, 0.16])
    resultsTab, inputTab, outlierTab, infoTab = mainContainer.tabs(['Results', 'Input Data', 'Outliers', 'Info'])

    write_to_info_tab(infoTab)

    resultsTab.html(st.session_state.hvsr_data['HTML_Report'])
    resultsTab.text("Use the table below for copy/pasting into excel or other spreadsheet software")
    resultsTab.dataframe(data=st.session_state.hvsr_data['Table_Report'])

    # htmlReportTab.html(st.session_state.hvsr_data['HTML_Report'])
    st.session_state.hvsr_data['OutlierPlot'] = sprit_plot.plot_outlier_curves(st.session_state.hvsr_data, 
                                            rmse_thresh=100, use_percentile=True,
                                            use_hv_curve=st.session_state.use_hv_curve, from_roc=False, 
                                            show_plot=False, verbose=False)

    if st.session_state['plot_engine'].lower() == 'matplotlib':
        inputTab.pyplot(st.session_state.hvsr_data['InputPlot'], use_container_width=True)
        outlierTab.plotly_chart(st.session_state.hvsr_data['OutlierPlot'], use_container_width=True)
    #    plotReportTab.pyplot(st.session_state.hvsr_data['HV_Plot'], use_container_width=True)
    else: #if srun['plot_engine'].lower() == 'plotly':
        inputTab.plotly_chart(st.session_state.hvsr_data['InputPlot'], use_container_width=True)
        outlierTab.plotly_chart(st.session_state.hvsr_data['OutlierPlot'], use_container_width=True)
    #    plotReportTab.plotly_chart(st.session_state.hvsr_data['HV_Plot'], use_container_width=True)

    #csvReportTab.dataframe(data=st.session_state.hvsr_data['Table_Report'])
    #strReportTab.text(st.session_state.hvsr_data['Print_Report'])

        #inputTab.write(st.session_state.hvsr_data['InputPlot'], use_container_width=True, unsafe_allow_html=True)


    dlText.text("Download Results: ")

    # Set up variables for download section
    hvData = st.session_state.hvsr_data
    hvID = ''
    if hasattr(hvData, 'hvsr_id'):
        hvID = hvData['hvsr_id']

    nowTimeStr = datetime.datetime.now().strftime("%Y-%m-%d_%H-%M-%S")

    # PDF Report download
    @st.cache_data
    def convert_pdf_for_download(_hv_data):
        pdfPath = sprit._generate_pdf_report(_hv_data, return_pdf_path=True)
        with open(pdfPath, "rb") as pdf_file:
            PDFbyte = pdf_file.read()
        return PDFbyte
    
    pdf_byte = convert_pdf_for_download(hvData)

    dlPDFReport.download_button(label="Report (.pdf)",
                data=pdf_byte,
                file_name=f"{hvData.site}_Report_{hvID}_{nowTimeStr}.pdf",
                mime='application/octet-stream',
                icon=":material/summarize:")

    # Data Stream
    strm = io.BytesIO()
    @st.cache_data
    def convert_stream_for_download(_stream):
        _stream.write(strm, format='MSEED')
        return strm.getvalue()
    streamBytes = convert_stream_for_download(hvData.stream)

    dlStream.download_button(
        label='Data (.mseed)',
        data=streamBytes,
        file_name=f"{hvData.site}_DataStream_{hvID}_{nowTimeStr}.mseed",
        icon=":material/graphic_eq:"
    )

    # Table download
    @st.cache_data
    def convert_table_for_download(df):
        return df.to_csv().encode("utf-8")

    csv = convert_table_for_download(st.session_state.hvsr_data['Table_Report'])

    dlTable.download_button(
        label="Table (.csv)",
        data=csv,
        file_name=f"{hvData.site}_TableReport_{hvID}_{nowTimeStr}.csv",
        mime="text/csv",
        icon=":material/table:",
    )

    # Plot
    img = io.BytesIO()
    if isinstance(hvData['HV_Plot'], matplotlib.figure.Figure):
        hvData['HV_Plot'].savefig(img, format='png')
    else:
        img = hvData['HV_Plot'].to_image(format='png')
    
    dlPlot.download_button(
        label="Plot (.png)",
        data=img,
        file_name=f"{hvData.site}_HV-Plot_{hvID}_{nowTimeStr}.png",
        mime="image/png",
        icon=":material/analytics:"
        )


    # HVSR File
    try:
        hvsrPickle = pickle.dumps(hvsr_data)

        dlHVSR.download_button(
            label="Pickled (.hvsr)",
            data=hvsrPickle,
            file_name=f"{hvData.site}_Pickled_{hvID}_{nowTimeStr}.hvsr",
            icon=":material/database:")
    except:
        dlHVSR.text(".hvsr download not available")

def on_run_data():
    if 'run_button' not in st.session_state.keys() or not st.session_state.run_button:
        return
    mainContainer = st.container()
    #resultsTab, inputTab, outlierTab, infoTab = mainContainer.tabs(['Results','Input Data', 'Outliers', 'Info'])

    if st.session_state.input_data == '':
        st.session_state.input_data = 'sample'
=======
# Set up main container
def setup_main_container(do_setup_tabs=False):
    mainContainer = st.container()
    st.session_state.mainContainer = mainContainer
    if do_setup_tabs:
        setup_tabs(mainContainer)
    
    st.session_state.mainContain_setup = True

if not st.session_state.initial_setup:
    setup_main_container(do_setup_tabs=False)

# Set up tabs
def setup_tabs(mainContainer):
    inputTab, outlierTab, infoTab, resultsTab = mainContainer.tabs(['Data', 'Outliers', 'Info','Results'])
    plotReportTab, csvReportTab, strReportTab = resultsTab.tabs(['Plot', 'Results Table', 'Print Report'])
    #tabs: st.session_state.inputTab, st.session_state.outlierTab, st.session_state.infoTab, st.session_state.resultsTab, plotReportTab, st.session_state.csvReportTab, st.session_state.strReportTab

    st.session_state.inputTab = inputTab
    st.session_state.outlierTab = outlierTab
    st.session_state.infoTab = infoTab
    st.session_state.resultsTab = resultsTab
    st.session_state.plotReportTab = plotReportTab
    st.session_state.csvReportTab = csvReportTab
    st.session_state.strReportTab = strReportTab
>>>>>>> 0ce07faa

    st.session_state.tabs_setup = True


def on_run_data():
    # Runs sample data if nothing specified
    if st.session_state.input_data == '':
        st.session_state.input_data = 'sample'

    # Now run the data
    if st.session_state.input_data!='':
        srun = {}
        for key, value in st.session_state.items():
            if key in st.session_state.run_kws:
                if value != st.session_state.default_params[key]:
                    if str(value) != str(st.session_state.default_params[key]):
                        srun[key] = value
            
            if key == 'plot_engine':
                srun[key] = value
                
        # Get plots all right
        #srun['plot_engine'] = 'matplotlib'
        srun['plot_input_stream'] = True
        srun['show_plot'] = False
        srun['VERBOSE'] = False #True

        # Update outputs
        srun['report_export_format'] = None
        srun['show_pdf_report'] = False
        srun['show_print_report'] = True
        srun['show_plot_report'] = False
        
        if VERBOSE:
            print('SPRIT RUN', srun)
<<<<<<< HEAD
        with mainContainer:
            toastText = 'Processing with default parameters.'
            spinnerText = "Data is processing with default parameters"
            excludedKeys = ['plot_engine', 'plot_input_stream', 'show_plot', 'VERBOSE']
=======
        st.toast('Data is processing', icon="⌛")
        
        setup_main_container(do_setup_tabs=False)
        with st.session_state.mainContainer:
            spinnerText = 'Data is processing with default parameters.'
            excludedKeys = ['plot_engine', 'plot_input_stream', 'show_plot', 'verbose']
>>>>>>> 0ce07faa
            NOWTIME = datetime.datetime.now()
            secondaryDefaults = {'acq_date': datetime.date(NOWTIME.year, NOWTIME.month, NOWTIME.day),
                                 'hvsr_band':(0.4, 40), 'use_hv_curve':True,
                                 'starttime':datetime.time(0,0,0),
                                 'endtime':datetime.time(23,59,0),
                                 'peak_freq_range':(0.4, 40),
                                 'stalta_thresh':(8, 16),
                                 'period_limits':(0.025, 2.5),
                                 'remove_method':['None'],
                                 'report_export_format':None,
                                 'show_pdf_report':False,
                                 'show_print_report':True,
                                 'show_plot_report':False,
                                 'elev_unit':'m',
                                 'plot_type':'HVSR p ann C+ p ann Spec p',
                                 'suppress_report_outputs':True
                                 }
            
            nonDefaultParams = False

            srun['report_formats'] = ['print', 'table', 'plot', 'html', 'pdf']
            srun['suppress_report_outputs'] = True

            # Display non-default parameters, if applicable
            for key, value in srun.items():

                if key not in excludedKeys:
                    if key in secondaryDefaults and secondaryDefaults[key] == value:
                        pass
                    else:
                        nonDefaultParams = True
                        spinnerText = spinnerText + f"\n-\t {key} = {value} ({type(value)} is not {st.session_state.default_params[key]}; {type(st.session_state.default_params[key])})"
            if nonDefaultParams:
                spinnerText = spinnerText.replace('default', 'the following non-default')
<<<<<<< HEAD
                toastText = toastText.replace('default', 'customized')
            st.toast(toastText, icon="⌛")
            with st.spinner("Processing Data"):
                st.session_state.hvsr_data = sprit.run(input_data=st.session_state.input_data, **srun)
        st.balloons()

    st.session_state.prev_datapath = st.session_state.input_data

def on_read_data():
    if 'read_button' not in st.session_state.keys() or not st.session_state.read_button:
        return
    mainContainer = st.container()
    inputTab, infoTab  = mainContainer.tabs(['Raw Seismic Data', 'Info'])

    if st.session_state.input_data!='':
        srun = {}
        for key, value in st.session_state.items():
            if key in st.session_state.run_kws:
                if value != st.session_state.default_params[key]:
                    if str(value) != str(st.session_state.default_params[key]):
                        srun[key] = value
            
            if key == 'plot_engine':
                srun[key] = value
    
    ipKwargs = {k: v for k, v in st.session_state.items() if k in tuple(inspect.signature(sprit.input_params).parameters.keys())}
    fdKwargs = {k: v for k, v in st.session_state.items() if k in tuple(inspect.signature(sprit.fetch_data).parameters.keys())}

    #print(ipKwargs)
    #sprint(fdKwargs)
    fdKwargs['plot_input_stream'] = True
        
    st.toast('Reading data', icon="⌛")
    with st.spinner(f"Reading data: {ipKwargs['input_data']}"):
        inParams = sprit.input_params(**ipKwargs)
        st.session_state.hvDataIN = sprit.fetch_data(inParams, **fdKwargs)

    def plotly_click(click):
        print('plot clicked')
        print(click)
    # Output plot to Raw Seismic Data tab
    if str(fdKwargs['plot_engine']).lower() in ['matplotlib', 'mpl', 'm']:
        inputTab.pyplot(st.session_state.hvDataIN['InputPlot'])
    else:
        #event = inputTab.plotly_chart(sprit_plot.__plotly_express_preview(st.session_state.hvDataIN)[0],
        event = inputTab.plotly_chart(st.session_state.hvDataIN['InputPlot'],
                                use_container_width=True,
                                on_select=plotly_click)

    # Print information about the data to Info tab
    infoTab.header("Information About Input Data")
    infoTab.write(f"Acquisition Date: {st.session_state.hvDataIN['acq_date']}")

    recLength = (UTCDateTime(st.session_state.hvDataIN['stream'][0].stats.endtime) - UTCDateTime(st.session_state.hvDataIN['stream'][0].stats.starttime))
    infoTab.write(f"Record Length: {recLength/60:.2f} minutes ({recLength} seconds)")
    

def on_reset():
    st.toast("Session state cleared")
    st.session_state=st.session_state['NewSessionState']


def write_to_info_tab(info_tab):
    with info_tab:
=======
            with st.spinner(spinnerText):
                st.session_state.hvsr_data = sprit_hvsr.run(input_data=st.session_state.input_data, **srun)
        
        st.balloons()
        display_results()

        st.session_state.prev_datapath=st.session_state.input_data
        print(' finished running data')


def display_results():
    # Set up container for output data
    setup_main_container(do_setup_tabs=True)

    write_to_info_tab(st.session_state.infoTab)
    st.session_state.inputTab.plotly_chart(st.session_state.hvsr_data['InputPlot'], use_container_width=True)
    outlier_plot_in_tab()
    #outlierEvent = outlierTab.plotly_chart(st.session_state.hvsr_data['OutlierPlot'], use_container_width=True)
    st.session_state.plotReportTab.plotly_chart(st.session_state.hvsr_data['HV_Plot'], use_container_width=True)
    st.session_state.csvReportTab.dataframe(data=st.session_state.hvsr_data['Table_Report'])
    st.session_state.strReportTab.code(st.session_state.hvsr_data['Print_Report'])


def write_to_info_tab(infoTab):
    with infoTab:
>>>>>>> 0ce07faa
        st.markdown("# Processing Parameters Used")
        for fun, kwargDict in funList:
            funSig = inspect.signature(fun)
            # excludeKeys = ['params', 'hvsr_data', 'hvsr_results']
            funMD = ""
            for arg in funSig.parameters.keys():
                if arg in st.session_state.keys():
                    funMD = funMD + f"""\n    * {arg} = {st.session_state[arg]}"""

            with st.expander(f"{fun.__name__}"):
                st.write(funMD, unsafe_allow_html=True)


<<<<<<< HEAD
if hasattr(st.session_state, "hvsr_data") and hasattr(st.session_state.hvsr_data, "HTML_Report"):
    display_results(st.session_state.hvsr_data)
=======
def update_from_outlier_selection():
    """This is intended as a callback for updating the main results tab, etc. after updating outlier curves"""
    
    st.toast("Updating H/V Curve statistics")
    prochvsr_kwargs = {k: v for k, v in st.session_state.items() if k in tuple(inspect.signature(sprit_hvsr.process_hvsr).parameters.keys()) and k != 'hvsr_data'}
    checkPeaks_kwargs = {k: v for k, v in st.session_state.items() if k in tuple(inspect.signature(sprit_hvsr.check_peaks).parameters.keys()) and k != 'hvsr_data'}
    getRep_kwargs = {k: v for k, v in st.session_state.items() if k in tuple(inspect.signature(sprit_hvsr.get_report).parameters.keys()) and k != 'hvsr_data'}

    st.session_state.hvsr_data = sprit_hvsr.process_hvsr(hvsr_data=st.session_state.hvsr_data, **prochvsr_kwargs)
    st.session_state.hvsr_data = sprit_hvsr.check_peaks(hvsr_data=st.session_state.hvsr_data, **checkPeaks_kwargs)
    st.session_state.hvsr_data = sprit_hvsr.get_report(hvsr_results=st.session_state.hvsr_data, **getRep_kwargs)

    display_results()
    #write_to_info_tab(infoTab)
    
    #inputTab.plotly_chart(st.session_state.hvsr_data['InputPlot'], use_container_width=True)
    #outlier_plot_in_tab()
    #plotReportTab.plotly_chart(outlierFig, on_select=update_outlier, key='outlier_plot', use_container_width=True, theme='streamlit')
    #csvReportTab.dataframe(data=st.session_state.hvsr_data['Table_Report'])
    #strReportTab.text(st.session_state.hvsr_data['Print_Report'])

    #st.session_state.outlierTab.write('Navigate to the Results tab to see updated results')


def update_outlier():
    hvDF = st.session_state.hvsr_data['hvsr_windows_df']
    
    st.session_state.outlier_chart_event = st.session_state.outlier_plot
    curves2Remove = np.unique([p['curve_number'] for p in st.session_state.outlier_chart_event['selection']['points']])
    st.session_state.outlier_curves_to_remove = list(curves2Remove)

    if len(st.session_state.outlier_curves_to_remove) > 0:
        
        outlierMsgList = []
        outlierMsgCols = ['Window Number', "Window Start Time"]
        for remCurve in st.session_state.outlier_curves_to_remove:
            currInd = hvDF.iloc[remCurve].name
            outlierMsgList.append([remCurve, currInd])
            hvDF.loc[currInd, "Use"] = False

        statusMsg = "Removing specified outlier curve"
        if len(st.session_state.outlier_curves_to_remove) != 1:
            statusMsg += 's'

        #st.toast(statusMsg)
        statusCol, updateCol = st.columns([0.8, 0.2])
        with statusCol.status(statusMsg):
            st.dataframe(pd.DataFrame(outlierMsgList, columns=outlierMsgCols))
        updateCol.button("Rerun results statistics", on_click=update_from_outlier_selection,
                         type='primary',icon=":material/update:")
    display_results()


def outlier_plot_in_tab():
    hvDF = st.session_state.hvsr_data['hvsr_windows_df']
    x_data = st.session_state.hvsr_data['x_freqs']['Z'][:-1]
    
    no_subplots = 1
    outlierFig = subplots.make_subplots(rows=no_subplots, cols=1,
                                        shared_xaxes=True, horizontal_spacing=0.01,
                                        vertical_spacing=0.1)

    scatterFig = px.scatter()
    scatter_traces = []
    line_traces = []


    for row, hvsr_data in enumerate(hvDF['HV_Curves']):
        currInd = hvDF.iloc[row].name
        if hvDF.loc[currInd, 'Use']:  
            scatterArray = np.array(list(hvsr_data)[::5])
            x_data_Scatter = np.array(list(x_data)[::5])
            currFig = px.scatter(x=x_data_Scatter, y=scatterArray)
            currFig.update_traces(mode='markers+lines',
                            marker=dict(size=1, color='rgba(0,0,0,0.1)'),
                            line=dict(width=1, color='rgba(0,0,0,0.1)'),
                            selector=dict(mode='markers'))
            
            scatter_traces.append(currFig)

        else:
            scatterArray = np.array(list(hvsr_data)[::5])
            x_data_Scatter = np.array(list(x_data)[::5])
            currFig = px.scatter(x=x_data_Scatter, y=scatterArray,
                                opacity=0.5)
            currFig.update_traces(mode='markers+lines',
                                marker=dict(size=1, color='rgba(195,87,0,0.4)'),
                                line=dict(width=1, color='rgba(195,87,0,0.4)'),
                                selector=dict(mode='markers'))
            scatter_traces.append(currFig)


    # Add median line
    medArr = np.nanmedian(np.stack(hvDF['HV_Curves'][hvDF['Use']]), axis=0)
    scatterArray = np.array(list(medArr)[::10])
    x_data_Scatter = np.array(list(x_data)[::10])
    currFig = px.line(x=x_data_Scatter, y=scatterArray,
                    color_discrete_sequence=['red'])
    currFig.update_traces(line=dict(width=3, color='black'))
    scatter_traces.append(currFig)

    for tr in scatter_traces:
        for trace in tr.data:
            outlierFig.add_traces(trace, rows=1, cols=1)


    outlierFig.update_xaxes(title='Frequency [Hz]', type="log", row=1, col=1)
    outlierFig.update_yaxes(title='H/V Ratio', row=1, col=1)
    outlierFig.update_layout(title_text="H/V Curve Outlier Display & Selection")

    st.session_state.outlierTab.write("Select any curve(s) with your cursor or the Box or Lasso Selectors (hover over the top right of chart) to remove from the statistics and analysis of results.")
    # Output figure to correct tab
    st.session_state.outlierTab.plotly_chart(outlierFig, 
                            on_select=update_outlier, 
                            key='outlier_plot', 
                            use_container_width=True, 
                            theme='streamlit') 

def write_to_outlierTab():
    pass


# Initial setup
setup_session_state()
>>>>>>> 0ce07faa


# DEFINE SIDEBAR
if VERBOSE:
    print('About to start setting up sidebar, session state length: ', len(st.session_state.keys()))
    print_param(PARAM2PRINT)

# Set up sidebar
with st.sidebar:
    if VERBOSE:
        print('Start setting up sidebar, session state length: ', len(st.session_state.keys()))
        print_param(PARAM2PRINT)

    st.header('SpRIT HVSR', divider='rainbow')
    inputDataCol, sourceCol = st.columns([0.7, 0.3])
    datapathInput = inputDataCol.text_input("Datapath", key='input_data', 
                                        placeholder='Enter data filepath', 
                                        help="Enter a filepath to be read by obspy.read(). On the web app, a temporary copy of this file will be made.")    
    sourceCol.selectbox('Source', options=['File', 'Raw', 'Directory', "Batch"], index=0, key='source',
                        help='File: a single file for analysis. All the rest are experimental in the web app. Raw is used with Raspberry Shake data to read native file structure. Directory gets all relevant files in a directory. Batch is for loading a .csv file for batch analysis.')

    #st.file_uploader('Upload data file(s)', type=OBSPYFORMATS, accept_multiple_files=True, key='datapath_uploader', on_change=on_file_upload)
    with st.expander("Click to access data uploader"):
        st.file_uploader("Upload data file(s)", type=OBSPYFORMATS, accept_multiple_files=False, key='datapath_uploader', on_change=on_file_upload)

    bottom_container = st.container()

    # Create top menu
    with bottom_container:
        resetCol, readCol, runCol = st.columns([0.3, 0.3, 0.4])
<<<<<<< HEAD
        resetCol.button('Reset', disabled=False, use_container_width=True, on_click=on_reset, key='reset_button')
        readCol.button('Read', disabled=False, use_container_width=True, on_click=on_read_data, key='read_button')
        runCol.button('Run', type='primary', use_container_width=True, on_click=on_run_data, key='run_button')
=======

        resetCol.button('Reset', disabled=True, use_container_width=True)
        readCol.button('Read', use_container_width=True, args=((True, )))
        
        runLabel = 'Run'
        if st.session_state.input_data == '':
            runLabel = 'Demo Run'
        runCol.button(runLabel, type='primary', use_container_width=True, on_click=on_run_data)
>>>>>>> 0ce07faa
    
    if VERBOSE:
        print('Done setting up bottom container, session state length: ', len(st.session_state.keys()))
        print_param(PARAM2PRINT)

    st.header('Settings')
    mainSettings = st.container()

    with mainSettings:

        siteNameCol, instCol = st.columns([0.33333, 0.33333])
        siteNameCol.text_input("Site Name", placeholder='HVSR Site', on_change=text_change, key='site')
        #instCol.text_input('Instrument', help='Raspberry Shake and Tromino are currently the only values with special treatment. If a filepath, can use a .inst instrument file (json format)', key='instrument')
        instCol.selectbox('Instrument', key='instrument',
                        options=['Seismometer', 'Raspberry Shake', 'Tromino Yellow', 'Tromino Blue'], 
                        help='Some instruments require special inputs to read in the data correctly. If not one of the instruments listed, or if reading in an obspy-supported file directly, leave as N/A')

        xCoordCol, yCoordCol, inCRSCol = st.columns([0.3333, 0.3333, 0.33333])
        xCoordCol.text_input('X Coordinate', help='i.e., Longitude or Easting', key='xcoord')
        yCoordCol.text_input('Y Coordinate', help='i.e., Latitude or Northing', key='ycoord')
        inCRSCol.text_input('CRS', help='By default, "EPSG:4326". Can be EPSG code or anything accepted by pyproj.CRS.from_user_input()', key='input_crs')        
        
        zCoordCol, elevUnitCol = st.columns([0.666, 0.333])
        zCoordCol.text_input('Z Coordinate (elevation)', help='i.e., Elevation', key='elevation')
        elevUnitCol.selectbox('Elev. (Z) Unit', options=['meters', 'feet'], key='elev_unit', help='i.e., Elevation unit')

        pfrDef = inspect.signature(sprit.input_params).parameters['peak_freq_range'].default
        if "peak_freq_range" not in st.session_state:
            st.session_state.peak_freq_range = tuple(pfrDef)
        
        st.select_slider('Peak Frequency Range', options=bandVals,
                         value=tuple(pfrDef),
                         key='peak_freq_range')


    st.header('Additional Settings', divider='gray')
    with st.expander('Expand to modify additional settings'):
        if VERBOSE:
            print('Setting up sidebar expander, session state length: ', len(st.session_state.keys()))
            print_param(PARAM2PRINT)

        ipSetTab, fdSetTab, azSetTab, rmnocSetTab, gpSetTab, phvsrSetTab, plotSetTab = st.tabs(['Input', 'Data', "Azimuths", "Noise", 'PPSDs', 'H/V', 'Plot'])
        #@st.experimental_dialog("Update Input Parameters", width='large')
        #def open_ip_dialog():
        with ipSetTab:
            if VERBOSE:
                print('Setting up input tab, session state length: ', len(st.session_state.keys()))

            #with st.expander('Primary Input Parameters', expanded=True):
            if "hvsr_band" not in st.session_state:
                st.session_state.hvsr_band = [0.4, 40]
            st.select_slider('HVSR Band', options=bandVals, key='hvsr_band',
                            value=st.session_state.hvsr_band
                            )

            #st.text_input('Instrument', help='Raspberry Shake and Tromino are currently the only values with special treatment. If a filepath, can use a .inst instrument file (json format)', key='instrument')
            #st.select_slider('HVSR Band',  value=st.session_state.hvsr_band, options=bandVals, key='hvsr_band')
            #st.select_slider('Peak Frequency Range',  value=st.session_state.peak_freq_range, options=bandVals, key='peak_freq_range')

            #with st.expander('Acquisition Date/Time'):
            st.date_input('Acquisition Date', format='YYYY-MM-DD', key='acq_date')
            st.time_input('Start time', step=60, key='starttime')
            st.time_input('End time', step=60, key='endtime')

            tZoneList=list(zoneinfo.available_timezones())
            tZoneList.sort()
            tZoneList.insert(0, "localtime")
            tZoneList.insert(0, "US/Pacific")
            tZoneList.insert(0, "US/Mountain")
            tZoneList.insert(0, "US/Eastern")
            tZoneList.insert(0, "US/Central")
            tZoneList.insert(0, "UTC")
            st.selectbox('Timezone', options=tZoneList, key='tzone')

            #with st.expander('Instrument settings'):
            st.text_input("Network", placeholder='AM', key='network')
            st.text_input("Station", placeholder='RAC84', key='station')
            st.text_input("Location", placeholder='00', key='loc')
            st.text_input("Channels", placeholder='EHZ, EHE, EHN', key='channels')

            #with st.expander('Location settings'):
            #st.text_input('X Coordinate', help='i.e., Longitude or Easting', key='xcoord')
            #st.text_input('Y Coordinate', help='i.e., Latitude or Northing', key='ycoord')
            #st.text_input('Z Coordinate', help='i.e., Elevation', key='elevation')
            #st.session_state.elev_unit = st.selectbox('Z Unit', options=['m', 'ft'], help='i.e., Elevation unit')
            #st.number_input('Depth', help='i.e., Depth of measurement below ground surface (not currently used)', key='depth')

            st.text_input('CRS for Export', help='Can be EPSG code or anything accepted by pyproj.CRS.from_user_input()', key='output_crs')
            if VERBOSE:
                print_param(PARAM2PRINT)

            st.text_input('Metadata Filepath', help='Filepath to instrument response file', key='metapath')


        #@st.experimental_dialog("Update Parameters to Fetch Data", width='large')
        #def open_fd_dialog():
        with fdSetTab:
            if VERBOSE:
                print('Setting up fd tab, session state length: ', len(st.session_state.keys()))
            #source: str = 'file',
            st.text_input('Data export directory', help='Directory for exporting raw/trimmed data', key='data_export_dir')
            st.selectbox('Data export format', options=OBSPYFORMATS, index=11, key='data_export_format')

            # Detrending options
            st.selectbox('Detrend Type', options=['None', 'Simple', 'Linear', 'Constant/Demean', 'Polynomial', 'Spline'], index=5, 
                        help='Detrend Type use by `type` parameter of obspy.trace.Trace.detrend()', key='detrend')
            st.text_input('Detrend options', value='order=2', 
                        help="Value(s) to pass to the **options argument of obspy.trace.Trace.detrend()", 
                        key='detrend_options')

            # Filter options
            st.selectbox('Filter Type', options=['None', 'bandpass', 'bandstop', 
                                                'lowpass', 'highpass', 
                                                'lowpass_cheby_2', 'lowpass_fir', 'remez_fir'], 
                        index=0, 
                        help='Detrend Type use by `type` parameter of obspy.trace.Trace.filter()', key='filter')
            
            st.text_input('Filter options',
                        help="Value(s) to pass to the **options argument of obspy.trace.Trace.filter()", 
                        key='filter_options')

            if VERBOSE:
                print_param(PARAM2PRINT)

        with azSetTab:
            if VERBOSE:
                print('Setting up az tab, session state length: ', len(st.session_state.keys()))

            st.toggle("Calculate Azimuths", value=False,
                      help='Whether to calculate azimuths for data.',
                      key='azimuth_calculation')
            
            az_disabled = True
            if hasattr(st.session_state, 'azimuth_calculation'):
                az_disabled = not st.session_state.azimuth_calculation
        
            st.selectbox('Azimuth type', disabled=az_disabled, options=['Multiple', 'Single'], index=0, key='azimuth_type')

            azAngCol, azUnitCol = st.columns([0.7,0.3])
            azAngCol.number_input("Azimuth angle", value=30, key='azimuth_angle', disabled=az_disabled)
            azUnitCol.selectbox('Azimuth unit', options=['°', 'rad'], index=0, key='azimuth_unit', disabled=az_disabled)

            if VERBOSE:
                print_param(PARAM2PRINT)
        
        #@st.experimental_dialog("Update Parameters to Remove Noise and Outlier Curves", width='large')
        #def open_outliernoise_dialog():
        with rmnocSetTab:
            if VERBOSE:
                print('Setting up noise tab, session state length: ', len(st.session_state.keys()))
            # Set up toggles and options
            remNoiseCol, rawNoiseCol = st.columns([0.55, 0.45])
            remNoiseCol.toggle("Remove Noise", value=False, 
                        help='Whether to remove noise from input data.', key='noise_removal')
            noiseRemDisabled = not st.session_state.noise_removal

            rawNoiseCol.toggle("Raw data", disabled=noiseRemDisabled, help='Whether to use the raw input data to remove noise.', key='remove_raw_noise')

            remNoisePopover = st.popover('Remove Noise options', disabled=noiseRemDisabled, use_container_width=True)
            with remNoisePopover:
                # Auto noise
                st.toggle("Auto Noise Removal", value=False, disabled=noiseRemDisabled, 
                            help='Whether to remove noise from input data.', key='auto_noise_removal')
                            
                st.divider()

                do_stalta = False
                do_sat = False
                do_noise = False
                do_stdev = False
                do_warm = False
                do_cool = False
                do_outCurve = False

                doNoiseRemList = [do_stalta, do_sat, do_noise, do_stdev, do_warm, do_cool]
                autoRemList = [do_stdev, do_sat]

                if not st.session_state.noise_removal:
                    for doNR in doNoiseRemList:
                        doNR = False

                if st.session_state.auto_noise_removal and not any(autoRemList):
                    do_stdev = True
                    do_sat = True

                # Standard devation ratio
                st.toggle("StDev Ratio Noise Detection", value=do_stdev, disabled=noiseRemDisabled, 
                            help='Whether to remove noise from input data.', key='stdev_noise_removal')
                stDevDisabled = (not st.session_state.stdev_noise_removal) or noiseRemDisabled
                #std_ratio_thresh=2.0, std_window_size=20.0, min_std_win=5.0,
                st.number_input('Moving StDev. Threshold', min_value=0.0, max_value=100.0, step=0.1, value=2.0,
                                help='The threshold value of StDev_Moving / StDev_Total to use as a removal threshold',
                                format="%.1f", disabled=stDevDisabled, key='std_ratio_thresh')
                mvStDWinCol, minStDWinCol = st.columns([0.5, 0.5])
                mvStDWinCol.number_input('Moving StDev. Win Size (samples)', value=20, 
                                help='The size of the window to use to calculate the rolling standard deviation',
                                disabled=stDevDisabled, step=1, key='std_window_size')
                minStDWinCol.number_input('Min. Win. Size (samples)', value=5, 
                                help="The minimum number of samples in a row that exceed the ratio threshold for that window to be removed",
                                disabled=stDevDisabled, step=1, key='min_std_win')

                # Saturation threshold
                st.toggle("Saturation Threshold Noise Detection", value=do_sat, disabled=noiseRemDisabled, 
                            help='Whether to remove noise from input data.', key='sat_noise_removal')
                satRemDisabled = (not st.session_state.sat_noise_removal) or noiseRemDisabled


                st.number_input('Saturation Percent', value=0.99, min_value=0.0, max_value=1.0, step=0.01,
                                format="%.2f", disabled=satRemDisabled, key='sat_percent')

                # STALTA
                st.toggle("STALTA Noise Detection", value=do_stalta, disabled=noiseRemDisabled, 
                            help='Whether to remove noise from input data.', key='stalta_noise_removal')
                staltaDisabled = (not st.session_state.stalta_noise_removal) or noiseRemDisabled

                staCol, ltaCol = st.columns([0.5,0.5])
                staCol.number_input('Short Term Average (STA)', step=0.5, value=2.0,
                                help='Length of moving window (in seconds) for calculating STA average',
                                disabled=staltaDisabled, key='sta')
                ltaCol.number_input('Long Term Average (LTA)', value=30.0,
                                help='Length of moving window (in seconds) for calculating LTA average',
                                disabled=staltaDisabled, step=0.5, key='lta')
                staltaVals = np.arange(0, 51).tolist()
                st.select_slider('STA/LTA Thresholds', disabled=staltaDisabled, 
                                help='Trigger thresholds for STA/LTA calculation',
                                value=st.session_state.stalta_thresh, options=staltaVals, key='stalta_thresh')

<<<<<<< HEAD
                # Noise threshold
                st.toggle("Noise Threshold Noise Detection", value=do_noise, disabled=noiseRemDisabled, 
                            help='Whether to remove noise from input data.', key='noise_thresh_noise_removal')
                noiseDisabled = (not st.session_state.noise_thresh_noise_removal) or noiseRemDisabled

                st.number_input('Noise Percent', value=0.8, min_value=0.0, max_value=1.0, step=0.05, 
                                format="%.2f", disabled=noiseDisabled, key='noise_percent')

                st.number_input('Minimum Window Size (samples)', value=1, step=1,
                                disabled=noiseDisabled, key='min_win_size')


                # Warmup
                st.toggle("Warmup Time Removal", value=do_warm, disabled=noiseRemDisabled, 
                            help='Whether to remove noise from input data.', key='warmup_noise_removal')
                warmupDisabled = (not st.session_state.warmup_noise_removal) or noiseRemDisabled

                st.number_input('Warmup Time (seconds)', disabled=warmupDisabled, step=1, key='warmup_time')

                # Cooldown
                st.toggle("Cooldown Time Removal", value=do_cool, disabled=noiseRemDisabled, 
                            help='Whether to remove noise from input data.', key='cooldown_noise_removal')
                cooldownDisabled = (not st.session_state.cooldown_noise_removal) or noiseRemDisabled

                st.number_input('Cooldown Time (seconds)', disabled=cooldownDisabled, step=1, key='cooldown_time')


            st.toggle("Remove Outlier Curves", value=False,
                        help='Whether to remove outlier curves from input data.', key='outlier_curves_removal')
            outlierCurveDisabled = not st.session_state.outlier_curves_removal

            # Outlier curves
            remCurvePopover = st.popover('Remove Outlier Curve Options', disabled=outlierCurveDisabled, use_container_width=True)
            with remCurvePopover:
                st.number_input("Outlier Threshold", disabled=outlierCurveDisabled, value=98, key='rmse_thresh')
                st.radio('Threshold type', horizontal=True, disabled=outlierCurveDisabled, options=['Percentile', 'Value'], key='threshRadio')
                st.session_state.use_percentile = st.session_state.threshRadio=='Percentile'
                st.radio('Threshold curve', horizontal=True, disabled=outlierCurveDisabled, options=['HV Curve', 'Component Curves'], key='curveRadio')
                st.session_state.use_hv_curve = (st.session_state.curveRadio=='HV Curve')



            #noise_rem_method_list = ['None', 'Auto', 'Manual', 'Stalta', 'Saturation Threshold', 'Noise Threshold', 'Warmup', 'Cooldown', 'Buffer']
            #st.multiselect("Noise Removal Method",
            #            options=,
            #            key='remove_method')

            if VERBOSE:
                print_param(PARAM2PRINT)

        #@st.experimental_dialog("Update Parameters to Generate PPSDs", width='large')
        #def open_ppsd_dialog():
        with gpSetTab:
            if VERBOSE:
                print('Setting up ppsd tab, session state length: ', len(st.session_state.keys()))
            st.toggle('Skip on gaps', help='Determines whether time segments with gaps should be skipped entirely. Select skip_on_gaps=True for not filling gaps with zeros which might result in some data segments shorter than ppsd_length not used in the PPSD.',
                    key='skip_on_gaps')
            st.number_input("Minimum Decibel Value", value=-200, step=1, key='min_deb')
            st.number_input("Maximum Decibel Value", value=-50, step=1, key='max_deb')
            st.number_input("Decibel bin size", value=1.0, step=0.1, key='deb_step')
            st.session_state.db_bins = (st.session_state.min_deb, st.session_state.max_deb, st.session_state.deb_step)

            st.number_input('PPSD Length (seconds)', step=1, key='ppsd_length')
            st.number_input('PPSD Window overlap (%, 0-1)', step=0.01, min_value=0.0, max_value=1.0, key='overlap')
            st.number_input('Period Smoothing Width (octaves)', step=0.1, key='period_smoothing_width_octaves')
            st.number_input('Period Step (octaves)', step=0.005, format="%.5f", key='period_step_octaves')
            periodVals=[round(1/x,3) for x in bandVals]
            periodVals.sort()

            st.select_slider('Period Limits (s)', options=periodVals, value=st.session_state.period_limits, key='period_limits')
            st.selectbox("Special Handling", options=['None', 'Ringlaser', 'Hydrophone'], key='special_handling')
            if VERBOSE:
                print_param(PARAM2PRINT)

        #@st.experimental_dialog("Update Parameters to Process HVSR", width='large')
        #def open_processHVSR_dialog():
        with phvsrSetTab:
            if VERBOSE:
                print('Setting up hvsr tab, session state length: ', len(st.session_state.keys()))
            st.selectbox('Peak Selection Method', options=['Max', 'Scored'], key='peak_selection')
            st.selectbox("Method to combine hoizontal components", 
                        options=['Diffuse Field Assumption', 'Arithmetic Mean', 'Geometric Mean', 'Vector Summation', 'Quadratic Mean', 'Maximum Horizontal Value', 'Azimuth'], 
                        index=2, key='horizontal_method')
            rList = np.arange(1001).tolist()
            rList[0] = False
            st.selectbox("Curve Smoothing", options=['None', 'Savgoy Filter', 'Konno Ohmachi', "Proportional", "Constant"], index=2, key='freq_smooth')
            st.select_slider("Curve Smoothing Parameter", options=np.arange(1000).tolist(), value=40, key='f_smooth_width')
            st.select_slider("Resample", options=rList, value=1000, key='resample')
            st.select_slider('Outlier Curve Removal', options=rList[:100], key='outlier_curve_rmse_percentile')
            if VERBOSE:
                print_param(PARAM2PRINT)

        def update_plot_string():
            plotStringDict={'Peak Frequency':' p', 'Peak Amplitude':' pa', 'Annotation':' ann',
                            'Time windows':' t', "Peaks of Time Windows": ' tp',
                            'Test 1: Peak > 2x trough below':'1', 
                            "Test 2: Peak > 2x trough above":'2',
                            "Test 3: Peak > 2":'3', 
                            "Test 4":'4', "Test 5":'5', "Test 6":'6',
                            }
            
            plotString = ''
            for plot in st.session_state.plotPlotStr:
                if plot=='HVSR':
                    plotString=plotString+'HVSR'
                    for pc in st.session_state.hvsrPlotStr:
                        if 'test' in pc.lower():
                            if 'test' not in plotString.lower():
                                plotString = plotString + ' Test'
                            test_end_index = plotString.rfind("Test") + len("Test")
                            nextSpaceIndex = plotString[test_end_index:].rfind(" ")
                            if nextSpaceIndex == -1:
                                nextSpaceIndex=len(plotString)
                            noString = plotString[test_end_index:nextSpaceIndex]
                            noString = noString + plotStringDict[pc]

                            # Order test numbers correctly
                            testNos = ''.join(sorted(noString))
                            plotString = plotString[:test_end_index] + testNos                             
    
                        else:
                            plotString = plotString + plotStringDict[pc]
                if plot=='Components':
                    plotString=plotString+' C+'
                    for pc in st.session_state.compPlotStr:
                        plotString = plotString + plotStringDict[pc]
                if plot=='Spectrogram':
                    plotString=plotString+' SPEC'
                    for pc in st.session_state.specPlotStr:
                        plotString = plotString + plotStringDict[pc]
                if plot=='Azimuth':
                    plotString=plotString+' AZ'    
            st.session_state.plot_type = plotString


        #@st.experimental_dialog("Update Plot Settings", width='large')
        #def plot_settings_dialog():
        with plotSetTab:
            if VERBOSE:
                print('Setting up plot tab, session state length: ', len(st.session_state.keys()))

            st.selectbox("Plot Engine", options=['Matplotlib', "Plotly"], key='plot_engine', disabled=False)
            st.text_input("Plot type (plot string)", value='HVSR p ann C+ p ann Spec p', key='plot_type')
            st.multiselect("Charts to show", options=['HVSR', "Components", 'Spectrogram', 'Azimuth'], default=['HVSR', 'Components', "Spectrogram"], 
                                            on_change=update_plot_string, key='plotPlotStr')
            
            st.header("HVSR Chart", divider='rainbow')
            st.multiselect('Items to plot', options=['Peak Frequency', 'Peak Amplitude', 'Annotation', 'Time windows', "Peaks of Time Windows",
                                                    'Test 1: Peak > 2x trough below' , "Test 2: Peak > 2x trough above", "Test 3: Peak > 2", "Test 4", "Test 5", "Test 6"],
                                                    on_change=update_plot_string,
                                                    default=["Peak Frequency", "Annotation"], key='hvsrPlotStr')

            st.header("Component Chart", divider='rainbow')
            st.multiselect('Items to plot', options=['Peak Frequency', 'Annotation', 'Time windows'], on_change=update_plot_string,
                                                    default=["Peak Frequency", "Annotation"], key='compPlotStr')
            
            st.header('Spectrogram Chart', divider='rainbow')
            st.multiselect('Items to plot', options=['Peak Frequency', 'Annotation'], key='specPlotStr', on_change=update_plot_string,
                                            default=["Peak Frequency", "Annotation"])
            if VERBOSE:
                print_param(PARAM2PRINT)

if VERBOSE:
    print('Done setting up sidebar, session state length: ', len(st.session_state.keys()))
    print('Done setting up everything (end of main), session state length: ', len(st.session_state.keys()))
    print_param(PARAM2PRINT)
#if __name__ == "__main__":
#    main()
=======
                st.selectbox("Plot Engine (currently only plotly supported)", options=['Matplotlib', "Plotly"], key='plot_engine', disabled=True)
                st.text_input("Plot type (plot string)", value='HVSR p ann C+ p ann Spec p', key='plot_type')
                st.multiselect("Charts to show", options=['HVSR', "Components", 'Spectrogram', 'Azimuth'], default=['HVSR', 'Components', "Spectrogram"], 
                                                on_change=update_plot_string, key='plotPlotStr')
                
                st.header("HVSR Chart", divider='rainbow')
                st.multiselect('Items to plot', options=['Peak Frequency', 'Peak Amplitude', 'Annotation', 'Time windows', "Peaks of Time Windows",
                                                        'Test 1: Peak > 2x trough below' , "Test 2: Peak > 2x trough above", "Test 3: Peak > 2", "Test 4", "Test 5", "Test 6"],
                                                        on_change=update_plot_string,
                                                        default=["Peak Frequency", "Annotation"], key='hvsrPlotStr')

                st.header("Component Chart", divider='rainbow')
                st.multiselect('Items to plot', options=['Peak Frequency', 'Annotation', 'Time windows'], on_change=update_plot_string,
                                                        default=["Peak Frequency", "Annotation"], key='compPlotStr')
                
                st.header('Spectrogram Chart', divider='rainbow')
                st.multiselect('Items to plot', options=['Peak Frequency', 'Annotation'], key='specPlotStr', on_change=update_plot_string)
                if verbose:
                    print_param(param2print)

    if verbose:
        print('Done setting up sidebar, session state length: ', len(st.session_state.keys()))
        print('Done setting up everything (end of main), session state length: ', len(st.session_state.keys()))
        print_param(param2print)

#if __name__ == "__main__":
#    main()
>>>>>>> 0ce07faa
<|MERGE_RESOLUTION|>--- conflicted
+++ resolved
@@ -27,8 +27,6 @@
 from obspy import UTCDateTime
 from obspy.signal.spectral_estimation import PPSD
 
-<<<<<<< HEAD
-=======
 try:
     from sprit import sprit_hvsr
 except Exception:
@@ -36,9 +34,8 @@
         import sprit_hvsr
     except Exception:
         import sprit as sprit_hvsr
->>>>>>> 0ce07faa
-
-VERBOSE = False
+
+verbose = False
 
 if VERBOSE:
     print('Start of file, session state length: ', len(st.session_state.keys()))
@@ -284,25 +281,12 @@
 
         st.session_state['NewSessionState'] = copy.copy(st.session_state)
 
-<<<<<<< HEAD
-setup_session_state()
-
-
-def check_if_default():
-    if len(st.session_state.keys()) > 0:
-        print('Checking defaults, session state length: ', len(st.session_state.keys()))
-        print_param(PARAM2PRINT)
-
-
-if VERBOSE:
-=======
 def check_if_default():
     if len(st.session_state.keys()) > 0:
         print('Checking defaults, session state length: ', len(st.session_state.keys()))
         print_param(param2print)
 
 if verbose:
->>>>>>> 0ce07faa
     check_if_default()
 
 
@@ -322,133 +306,6 @@
         print(file.name)
     st.session_state.input_data = path.as_posix()
 
-<<<<<<< HEAD
-
-def display_results(hvsr_data):
-    mainContainer = st.container()
-    dlText, dlPDFReport, dlStream, dlTable, dlPlot, dlHVSR = mainContainer.columns([0.2, 0.16, 0.16, 0.16, 0.16, 0.16])
-    resultsTab, inputTab, outlierTab, infoTab = mainContainer.tabs(['Results', 'Input Data', 'Outliers', 'Info'])
-
-    write_to_info_tab(infoTab)
-
-    resultsTab.html(st.session_state.hvsr_data['HTML_Report'])
-    resultsTab.text("Use the table below for copy/pasting into excel or other spreadsheet software")
-    resultsTab.dataframe(data=st.session_state.hvsr_data['Table_Report'])
-
-    # htmlReportTab.html(st.session_state.hvsr_data['HTML_Report'])
-    st.session_state.hvsr_data['OutlierPlot'] = sprit_plot.plot_outlier_curves(st.session_state.hvsr_data, 
-                                            rmse_thresh=100, use_percentile=True,
-                                            use_hv_curve=st.session_state.use_hv_curve, from_roc=False, 
-                                            show_plot=False, verbose=False)
-
-    if st.session_state['plot_engine'].lower() == 'matplotlib':
-        inputTab.pyplot(st.session_state.hvsr_data['InputPlot'], use_container_width=True)
-        outlierTab.plotly_chart(st.session_state.hvsr_data['OutlierPlot'], use_container_width=True)
-    #    plotReportTab.pyplot(st.session_state.hvsr_data['HV_Plot'], use_container_width=True)
-    else: #if srun['plot_engine'].lower() == 'plotly':
-        inputTab.plotly_chart(st.session_state.hvsr_data['InputPlot'], use_container_width=True)
-        outlierTab.plotly_chart(st.session_state.hvsr_data['OutlierPlot'], use_container_width=True)
-    #    plotReportTab.plotly_chart(st.session_state.hvsr_data['HV_Plot'], use_container_width=True)
-
-    #csvReportTab.dataframe(data=st.session_state.hvsr_data['Table_Report'])
-    #strReportTab.text(st.session_state.hvsr_data['Print_Report'])
-
-        #inputTab.write(st.session_state.hvsr_data['InputPlot'], use_container_width=True, unsafe_allow_html=True)
-
-
-    dlText.text("Download Results: ")
-
-    # Set up variables for download section
-    hvData = st.session_state.hvsr_data
-    hvID = ''
-    if hasattr(hvData, 'hvsr_id'):
-        hvID = hvData['hvsr_id']
-
-    nowTimeStr = datetime.datetime.now().strftime("%Y-%m-%d_%H-%M-%S")
-
-    # PDF Report download
-    @st.cache_data
-    def convert_pdf_for_download(_hv_data):
-        pdfPath = sprit._generate_pdf_report(_hv_data, return_pdf_path=True)
-        with open(pdfPath, "rb") as pdf_file:
-            PDFbyte = pdf_file.read()
-        return PDFbyte
-    
-    pdf_byte = convert_pdf_for_download(hvData)
-
-    dlPDFReport.download_button(label="Report (.pdf)",
-                data=pdf_byte,
-                file_name=f"{hvData.site}_Report_{hvID}_{nowTimeStr}.pdf",
-                mime='application/octet-stream',
-                icon=":material/summarize:")
-
-    # Data Stream
-    strm = io.BytesIO()
-    @st.cache_data
-    def convert_stream_for_download(_stream):
-        _stream.write(strm, format='MSEED')
-        return strm.getvalue()
-    streamBytes = convert_stream_for_download(hvData.stream)
-
-    dlStream.download_button(
-        label='Data (.mseed)',
-        data=streamBytes,
-        file_name=f"{hvData.site}_DataStream_{hvID}_{nowTimeStr}.mseed",
-        icon=":material/graphic_eq:"
-    )
-
-    # Table download
-    @st.cache_data
-    def convert_table_for_download(df):
-        return df.to_csv().encode("utf-8")
-
-    csv = convert_table_for_download(st.session_state.hvsr_data['Table_Report'])
-
-    dlTable.download_button(
-        label="Table (.csv)",
-        data=csv,
-        file_name=f"{hvData.site}_TableReport_{hvID}_{nowTimeStr}.csv",
-        mime="text/csv",
-        icon=":material/table:",
-    )
-
-    # Plot
-    img = io.BytesIO()
-    if isinstance(hvData['HV_Plot'], matplotlib.figure.Figure):
-        hvData['HV_Plot'].savefig(img, format='png')
-    else:
-        img = hvData['HV_Plot'].to_image(format='png')
-    
-    dlPlot.download_button(
-        label="Plot (.png)",
-        data=img,
-        file_name=f"{hvData.site}_HV-Plot_{hvID}_{nowTimeStr}.png",
-        mime="image/png",
-        icon=":material/analytics:"
-        )
-
-
-    # HVSR File
-    try:
-        hvsrPickle = pickle.dumps(hvsr_data)
-
-        dlHVSR.download_button(
-            label="Pickled (.hvsr)",
-            data=hvsrPickle,
-            file_name=f"{hvData.site}_Pickled_{hvID}_{nowTimeStr}.hvsr",
-            icon=":material/database:")
-    except:
-        dlHVSR.text(".hvsr download not available")
-
-def on_run_data():
-    if 'run_button' not in st.session_state.keys() or not st.session_state.run_button:
-        return
-    mainContainer = st.container()
-    #resultsTab, inputTab, outlierTab, infoTab = mainContainer.tabs(['Results','Input Data', 'Outliers', 'Info'])
-
-    if st.session_state.input_data == '':
-        st.session_state.input_data = 'sample'
-=======
 # Set up main container
 def setup_main_container(do_setup_tabs=False):
     mainContainer = st.container()
@@ -474,7 +331,6 @@
     st.session_state.plotReportTab = plotReportTab
     st.session_state.csvReportTab = csvReportTab
     st.session_state.strReportTab = strReportTab
->>>>>>> 0ce07faa
 
     st.session_state.tabs_setup = True
 
@@ -510,19 +366,12 @@
         
         if VERBOSE:
             print('SPRIT RUN', srun)
-<<<<<<< HEAD
-        with mainContainer:
-            toastText = 'Processing with default parameters.'
-            spinnerText = "Data is processing with default parameters"
-            excludedKeys = ['plot_engine', 'plot_input_stream', 'show_plot', 'VERBOSE']
-=======
         st.toast('Data is processing', icon="⌛")
         
         setup_main_container(do_setup_tabs=False)
         with st.session_state.mainContainer:
             spinnerText = 'Data is processing with default parameters.'
             excludedKeys = ['plot_engine', 'plot_input_stream', 'show_plot', 'verbose']
->>>>>>> 0ce07faa
             NOWTIME = datetime.datetime.now()
             secondaryDefaults = {'acq_date': datetime.date(NOWTIME.year, NOWTIME.month, NOWTIME.day),
                                  'hvsr_band':(0.4, 40), 'use_hv_curve':True,
@@ -557,72 +406,6 @@
                         spinnerText = spinnerText + f"\n-\t {key} = {value} ({type(value)} is not {st.session_state.default_params[key]}; {type(st.session_state.default_params[key])})"
             if nonDefaultParams:
                 spinnerText = spinnerText.replace('default', 'the following non-default')
-<<<<<<< HEAD
-                toastText = toastText.replace('default', 'customized')
-            st.toast(toastText, icon="⌛")
-            with st.spinner("Processing Data"):
-                st.session_state.hvsr_data = sprit.run(input_data=st.session_state.input_data, **srun)
-        st.balloons()
-
-    st.session_state.prev_datapath = st.session_state.input_data
-
-def on_read_data():
-    if 'read_button' not in st.session_state.keys() or not st.session_state.read_button:
-        return
-    mainContainer = st.container()
-    inputTab, infoTab  = mainContainer.tabs(['Raw Seismic Data', 'Info'])
-
-    if st.session_state.input_data!='':
-        srun = {}
-        for key, value in st.session_state.items():
-            if key in st.session_state.run_kws:
-                if value != st.session_state.default_params[key]:
-                    if str(value) != str(st.session_state.default_params[key]):
-                        srun[key] = value
-            
-            if key == 'plot_engine':
-                srun[key] = value
-    
-    ipKwargs = {k: v for k, v in st.session_state.items() if k in tuple(inspect.signature(sprit.input_params).parameters.keys())}
-    fdKwargs = {k: v for k, v in st.session_state.items() if k in tuple(inspect.signature(sprit.fetch_data).parameters.keys())}
-
-    #print(ipKwargs)
-    #sprint(fdKwargs)
-    fdKwargs['plot_input_stream'] = True
-        
-    st.toast('Reading data', icon="⌛")
-    with st.spinner(f"Reading data: {ipKwargs['input_data']}"):
-        inParams = sprit.input_params(**ipKwargs)
-        st.session_state.hvDataIN = sprit.fetch_data(inParams, **fdKwargs)
-
-    def plotly_click(click):
-        print('plot clicked')
-        print(click)
-    # Output plot to Raw Seismic Data tab
-    if str(fdKwargs['plot_engine']).lower() in ['matplotlib', 'mpl', 'm']:
-        inputTab.pyplot(st.session_state.hvDataIN['InputPlot'])
-    else:
-        #event = inputTab.plotly_chart(sprit_plot.__plotly_express_preview(st.session_state.hvDataIN)[0],
-        event = inputTab.plotly_chart(st.session_state.hvDataIN['InputPlot'],
-                                use_container_width=True,
-                                on_select=plotly_click)
-
-    # Print information about the data to Info tab
-    infoTab.header("Information About Input Data")
-    infoTab.write(f"Acquisition Date: {st.session_state.hvDataIN['acq_date']}")
-
-    recLength = (UTCDateTime(st.session_state.hvDataIN['stream'][0].stats.endtime) - UTCDateTime(st.session_state.hvDataIN['stream'][0].stats.starttime))
-    infoTab.write(f"Record Length: {recLength/60:.2f} minutes ({recLength} seconds)")
-    
-
-def on_reset():
-    st.toast("Session state cleared")
-    st.session_state=st.session_state['NewSessionState']
-
-
-def write_to_info_tab(info_tab):
-    with info_tab:
-=======
             with st.spinner(spinnerText):
                 st.session_state.hvsr_data = sprit_hvsr.run(input_data=st.session_state.input_data, **srun)
         
@@ -648,7 +431,6 @@
 
 def write_to_info_tab(infoTab):
     with infoTab:
->>>>>>> 0ce07faa
         st.markdown("# Processing Parameters Used")
         for fun, kwargDict in funList:
             funSig = inspect.signature(fun)
@@ -662,10 +444,6 @@
                 st.write(funMD, unsafe_allow_html=True)
 
 
-<<<<<<< HEAD
-if hasattr(st.session_state, "hvsr_data") and hasattr(st.session_state.hvsr_data, "HTML_Report"):
-    display_results(st.session_state.hvsr_data)
-=======
 def update_from_outlier_selection():
     """This is intended as a callback for updating the main results tab, etc. after updating outlier curves"""
     
@@ -790,7 +568,6 @@
 
 # Initial setup
 setup_session_state()
->>>>>>> 0ce07faa
 
 
 # DEFINE SIDEBAR
@@ -821,11 +598,6 @@
     # Create top menu
     with bottom_container:
         resetCol, readCol, runCol = st.columns([0.3, 0.3, 0.4])
-<<<<<<< HEAD
-        resetCol.button('Reset', disabled=False, use_container_width=True, on_click=on_reset, key='reset_button')
-        readCol.button('Read', disabled=False, use_container_width=True, on_click=on_read_data, key='read_button')
-        runCol.button('Run', type='primary', use_container_width=True, on_click=on_run_data, key='run_button')
-=======
 
         resetCol.button('Reset', disabled=True, use_container_width=True)
         readCol.button('Read', use_container_width=True, args=((True, )))
@@ -834,7 +606,6 @@
         if st.session_state.input_data == '':
             runLabel = 'Demo Run'
         runCol.button(runLabel, type='primary', use_container_width=True, on_click=on_run_data)
->>>>>>> 0ce07faa
     
     if VERBOSE:
         print('Done setting up bottom container, session state length: ', len(st.session_state.keys()))
@@ -1062,7 +833,6 @@
                                 help='Trigger thresholds for STA/LTA calculation',
                                 value=st.session_state.stalta_thresh, options=staltaVals, key='stalta_thresh')
 
-<<<<<<< HEAD
                 # Noise threshold
                 st.toggle("Noise Threshold Noise Detection", value=do_noise, disabled=noiseRemDisabled, 
                             help='Whether to remove noise from input data.', key='noise_thresh_noise_removal')
@@ -1225,38 +995,10 @@
             if VERBOSE:
                 print_param(PARAM2PRINT)
 
-if VERBOSE:
-    print('Done setting up sidebar, session state length: ', len(st.session_state.keys()))
-    print('Done setting up everything (end of main), session state length: ', len(st.session_state.keys()))
-    print_param(PARAM2PRINT)
-#if __name__ == "__main__":
-#    main()
-=======
-                st.selectbox("Plot Engine (currently only plotly supported)", options=['Matplotlib', "Plotly"], key='plot_engine', disabled=True)
-                st.text_input("Plot type (plot string)", value='HVSR p ann C+ p ann Spec p', key='plot_type')
-                st.multiselect("Charts to show", options=['HVSR', "Components", 'Spectrogram', 'Azimuth'], default=['HVSR', 'Components', "Spectrogram"], 
-                                                on_change=update_plot_string, key='plotPlotStr')
-                
-                st.header("HVSR Chart", divider='rainbow')
-                st.multiselect('Items to plot', options=['Peak Frequency', 'Peak Amplitude', 'Annotation', 'Time windows', "Peaks of Time Windows",
-                                                        'Test 1: Peak > 2x trough below' , "Test 2: Peak > 2x trough above", "Test 3: Peak > 2", "Test 4", "Test 5", "Test 6"],
-                                                        on_change=update_plot_string,
-                                                        default=["Peak Frequency", "Annotation"], key='hvsrPlotStr')
-
-                st.header("Component Chart", divider='rainbow')
-                st.multiselect('Items to plot', options=['Peak Frequency', 'Annotation', 'Time windows'], on_change=update_plot_string,
-                                                        default=["Peak Frequency", "Annotation"], key='compPlotStr')
-                
-                st.header('Spectrogram Chart', divider='rainbow')
-                st.multiselect('Items to plot', options=['Peak Frequency', 'Annotation'], key='specPlotStr', on_change=update_plot_string)
-                if verbose:
-                    print_param(param2print)
-
     if verbose:
         print('Done setting up sidebar, session state length: ', len(st.session_state.keys()))
         print('Done setting up everything (end of main), session state length: ', len(st.session_state.keys()))
         print_param(param2print)
 
 #if __name__ == "__main__":
-#    main()
->>>>>>> 0ce07faa
+#    main()