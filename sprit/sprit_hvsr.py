--- conflicted
+++ resolved
@@ -39,10 +39,8 @@
 except: #For testing
     import sprit_utils
     import sprit_gui
-<<<<<<< HEAD
     import sprit_jupyter_UI
-=======
->>>>>>> 406ad531
+
 
 global spritApp
 
@@ -519,7 +517,6 @@
     
 
 #Launch the tkinter gui
-<<<<<<< HEAD
 def gui(kind='default'):
     """Function to open a graphical user interface (gui)
 
@@ -529,25 +526,6 @@
         What type of gui to open. "default" opens regular windowed interface, 
         "widget" opens jupyter widget'
         "lite" open lite (pending update), by default 'default'
-=======
-def gui():
-    """Function to open a window with a graphical user interface (gui)
-    
-    No parameters, no returns; just opens the gui window.
-    """
-    
-    #guiPath = pathlib.Path(os.path.realpath(__file__))
-    try:
-        from sprit.sprit_gui import SPRIT_App
-    except:
-        from sprit_gui import SPRIT_App
-
-    try:
-        import tkinter as tk
-    except:
-        if sys.platform == 'linux':
-            raise ImportError('The SpRIT graphical interface uses tkinter, which ships with python but is not pre-installed on linux machines. Use "apt-get install python-tk" or "apt-get install python3-tk" to install tkinter. You may need to use the sudo command at the start of those commands.')
->>>>>>> 406ad531
 
     """
 
@@ -561,7 +539,6 @@
         try:
             from sprit.sprit_gui import SPRIT_App
         except:
-<<<<<<< HEAD
             from sprit_gui import SPRIT_App
         
         try:
@@ -591,16 +568,7 @@
             print("ICON NOT LOADED, still opening GUI")
 
         gui_root.resizable(True, True)
-        SPRIT_App(master=gui_root) #Open the app with a tk.Tk root
-=======
-            icon_path = pathlib.Path(pkg_resources.resource_filename(__name__, 'resources/icon/sprit_icon.png'))
-            gui_root.iconphoto(False, tk.PhotoImage(file=icon_path.as_posix()))
-    except Exception as e:
-        print("ICON NOT LOADED, still opening GUI")
-    global spritApp
-    gui_root.resizable(True, True)
-    spritApp = SPRIT_App(master=gui_root) #Open the app with a tk.Tk root
->>>>>>> 406ad531
+        spritApp = SPRIT_App(master=gui_root) #Open the app with a tk.Tk root
 
         gui_root.protocol("WM_DELETE_WINDOW", on_gui_closing)    
         gui_root.mainloop() #Run the main loop
