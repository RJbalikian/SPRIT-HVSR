<<<<<<< HEAD
"""
This module is the main SpRIT module that contains all the functions needed to run HVSR analysis.

The functions defined here are read both by the SpRIT graphical user interface and by the command-line interface to run HVSR analysis on input data.

See documentation for individual functions for more information.
"""
import copy
import datetime
import inspect
import json
import math
import operator
import os
import pathlib
import pickle
import pkg_resources
import struct
import sys
import tempfile
import traceback
import warnings
import xml.etree.ElementTree as ET

import matplotlib
from matplotlib.backend_bases import MouseButton
import matplotlib.dates as mdates
import matplotlib.pyplot as plt
import numpy as np
import obspy
from obspy.signal import PPSD
import pandas as pd
from pyproj import CRS, Transformer
import scipy

try:  # For distribution
    from sprit import sprit_utils
    from sprit import sprit_gui
    from sprit import sprit_jupyter_UI
except Exception:  # For testing
    import sprit_utils
    import sprit_gui
    import sprit_jupyter_UI

NOWTIME = datetime.datetime.now()
global spritApp

# Main variables
greek_chars = {'sigma': u'\u03C3', 'epsilon': u'\u03B5', 'teta': u'\u03B8'}
channel_order = {'Z': 0, '1': 1, 'N': 1, '2': 2, 'E': 2}
separator_character = '='
obspyFormats =  ['AH', 'ALSEP_PSE', 'ALSEP_WTH', 'ALSEP_WTN', 'CSS', 'DMX', 'GCF', 'GSE1', 'GSE2', 'KINEMETRICS_EVT', 'KNET', 'MSEED', 'NNSA_KB_CORE', 'PDAS', 'PICKLE', 'Q', 'REFTEK130', 'RG16', 'SAC', 'SACXY', 'SEG2', 'SEGY', 'SEISAN', 'SH_ASC', 'SLIST', 'SU', 'TSPAIR', 'WAV', 'WIN', 'Y']

t0 = datetime.datetime.now().time()
max_rank = 0
plotRows = 4

# Get the main resources directory path, and the other paths as well
resource_dir = pathlib.Path(pkg_resources.resource_filename(__name__, 'resources/'))
sample_data_dir = resource_dir.joinpath('sample_data')
settings_dir = resource_dir.joinpath('settings')

sampleFileKeyMap = {'1':sample_data_dir.joinpath('SampleHVSRSite1_AM.RAC84.00.2023.046_2023-02-15_1704-1734.MSEED'),
                    '2':sample_data_dir.joinpath('SampleHVSRSite2_AM.RAC84.00.2023-02-15_2132-2200.MSEED'),
                    '3':sample_data_dir.joinpath('SampleHVSRSite3_AM.RAC84.00.2023.199_2023-07-18_1432-1455.MSEED'),
                    '4':sample_data_dir.joinpath('SampleHVSRSite4_AM.RAC84.00.2023.199_2023-07-18_1609-1629.MSEED'),
                    '5':sample_data_dir.joinpath('SampleHVSRSite5_AM.RAC84.00.2023.199_2023-07-18_2039-2100.MSEED'),
                    '6':sample_data_dir.joinpath('SampleHVSRSite6_AM.RAC84.00.2023.192_2023-07-11_1510-1528.MSEED'),
                    '7':sample_data_dir.joinpath('SampleHVSRSite7_BNE_4_AM.RAC84.00.2023.191_2023-07-10_2237-2259.MSEED'),
                    '8':sample_data_dir.joinpath('SampleHVSRSite8_BNE_6_AM.RAC84.00.2023.191_2023-07-10_1806-1825.MSEED'),
                    '9':sample_data_dir.joinpath('SampleHVSRSite9_BNE-2_AM.RAC84.00.2023.192_2023-07-11_0000-0011.MSEED'),
                    '10':sample_data_dir.joinpath('SampleHVSRSite10_BNE_4_AM.RAC84.00.2023.191_2023-07-10_2237-2259.MSEED'),
                    
                    'sample1':sample_data_dir.joinpath('SampleHVSRSite1_AM.RAC84.00.2023.046_2023-02-15_1704-1734.MSEED'),
                    'sample2':sample_data_dir.joinpath('SampleHVSRSite2_AM.RAC84.00.2023-02-15_2132-2200.MSEED'),
                    'sample3':sample_data_dir.joinpath('SampleHVSRSite3_AM.RAC84.00.2023.199_2023-07-18_1432-1455.MSEED'),
                    'sample4':sample_data_dir.joinpath('SampleHVSRSite4_AM.RAC84.00.2023.199_2023-07-18_1609-1629.MSEED'),
                    'sample5':sample_data_dir.joinpath('SampleHVSRSite5_AM.RAC84.00.2023.199_2023-07-18_2039-2100.MSEED'),
                    'sample6':sample_data_dir.joinpath('SampleHVSRSite6_AM.RAC84.00.2023.192_2023-07-11_1510-1528.MSEED'),
                    'sample7':sample_data_dir.joinpath('SampleHVSRSite7_BNE_4_AM.RAC84.00.2023.191_2023-07-10_2237-2259.MSEED'),
                    'sample8':sample_data_dir.joinpath('SampleHVSRSite8_BNE_6_AM.RAC84.00.2023.191_2023-07-10_1806-1825.MSEED'),
                    'sample9':sample_data_dir.joinpath('SampleHVSRSite9_BNE-2_AM.RAC84.00.2023.192_2023-07-11_0000-0011.MSEED'),
                    'sample10':sample_data_dir.joinpath('SampleHVSRSite10_BNE_4_AM.RAC84.00.2023.191_2023-07-10_2237-2259.MSEED'),

                    'sample_1':sample_data_dir.joinpath('SampleHVSRSite1_AM.RAC84.00.2023.046_2023-02-15_1704-1734.MSEED'),
                    'sample_2':sample_data_dir.joinpath('SampleHVSRSite2_AM.RAC84.00.2023-02-15_2132-2200.MSEED'),
                    'sample_3':sample_data_dir.joinpath('SampleHVSRSite3_AM.RAC84.00.2023.199_2023-07-18_1432-1455.MSEED'),
                    'sample_4':sample_data_dir.joinpath('SampleHVSRSite4_AM.RAC84.00.2023.199_2023-07-18_1609-1629.MSEED'),
                    'sample_5':sample_data_dir.joinpath('SampleHVSRSite5_AM.RAC84.00.2023.199_2023-07-18_2039-2100.MSEED'),
                    'sample_6':sample_data_dir.joinpath('SampleHVSRSite6_AM.RAC84.00.2023.192_2023-07-11_1510-1528.MSEED'),
                    'sample_7':sample_data_dir.joinpath('SampleHVSRSite7_BNE_4_AM.RAC84.00.2023.191_2023-07-10_2237-2259.MSEED'),
                    'sample_8':sample_data_dir.joinpath('SampleHVSRSite8_BNE_6_AM.RAC84.00.2023.191_2023-07-10_1806-1825.MSEED'),
                    'sample_9':sample_data_dir.joinpath('SampleHVSRSite9_BNE-2_AM.RAC84.00.2023.192_2023-07-11_0000-0011.MSEED'),
                    'sample_10':sample_data_dir.joinpath('SampleHVSRSite10_BNE_4_AM.RAC84.00.2023.191_2023-07-10_2237-2259.MSEED'),
                    
                    'batch':sample_data_dir.joinpath('Batch_SampleData.csv')}

# plt.rcParams['figure.figsize'] = (8,5.25)
# plt.rcParams['figure.dpi'] = 500

# CLASSES


# Check if the data is already the right class
# Define a decorator that wraps the __init__ method
def check_instance(init):
    def wrapper(self, *args, **kwargs):
        # Check if the first argument is an instance of self.__class__
        if args and isinstance(args[0], self.__class__):
            # Copy its attributes to self
            self.__dict__.update(args[0].__dict__)
        else:
            # Call the original __init__ method
            init(self, *args, **kwargs)
    return wrapper


# Class for batch data
class HVSRBatch:
    """HVSRBatch is the data container used for batch processing. It contains several HVSRData objects (one for each site). These can be accessed using their site name, either square brackets (HVSRBatchVariable["SiteName"]) or the dot (HVSRBatchVariable.SiteName) accessor.
    
    The dot accessor may not work if there is a space in the site name.
    
    All of the  functions in the sprit.pacakge are designed to perform the bulk of their operations iteratively on the individual HVSRData objects contained in the HVSRBatch object, and do little with the HVSRBatch object itself, besides using it determine which sites are contained within it.
    
    """
    @check_instance
    def __init__(self, batch_dict):
        """HVSR Batch initializer

        Parameters
        ----------
        batch_dict : dict
            Dictionary containing Key value pairs with either {sitename:HVSRData object} or {azimuth_angle_degrees:HVSRData object}
        """
        self._batch_dict = batch_dict
        self.batch_dict = self._batch_dict
        self.batch = True
        
        for sitename, hvsrdata in batch_dict.items():
            setattr(self, sitename, hvsrdata)
            self[sitename]['batch']=True  
        self.sites = list(self._batch_dict.keys())


    #METHODS
    def __to_json(self, filepath):
        """Not yet implemented, but may allow import/export to json files in the future, rather than just .hvsr pickles

        Parameters
        ----------
        filepath : filepath object
            Location to save HVSRBatch object as json
        """
        # open the file with the given filepath
        with open(filepath, 'w') as f:
            # dump the JSON string to the file
            json.dump(self, f, default=lambda o: o.__dict__, sort_keys=True, indent=4)

    def export(self, export_path=True, ext='hvsr'):
        """Method to export HVSRData objects in HVSRBatch container to indivdual .hvsr pickle files.

        Parameters
        ----------
        export_path : filepath, default=True
            Filepath to save file. Can be either directory (which will assign a filename based on the HVSRData attributes). By default True. If True, it will first try to save each file to the same directory as datapath, then if that does not work, to the current working directory, then to the user's home directory, by default True
        ext : str, optional
            The extension to use for the output, by default 'hvsr'. This is still a pickle file that can be read with pickle.load(), but will have .hvsr extension.
        """
        export_data(hvsr_data=self, export_path=export_path, ext=ext)

    def keys(self):
        """Method to return the "keys" of the HVSRBatch object. For HVSRBatch objects, these are the site names. Functions similar to dict.keys().

        Returns
        -------
        dict_keys
            A dict_keys object listing the site names of each of the HVSRData objects contained in the HVSRBatch object
        """
        return self.batch_dict.keys()

    def items(self):
        """Method to return both the site names and the HVSRData object as a set of dict_items tuples. Functions similar to dict.items().

        Returns
        -------
        _type_
            _description_
        """
        return self.batch_dict.items()

    def copy(self, type='shallow'):
        """Make a copy of the HVSRBatch object. Uses python copy module.
        
        Parameters
        ----------
        type : str {'shallow', 'deep'}
            Based on input, creates either a shallow or deep copy of the HVSRBatch object. Shallow is equivalent of copy.copy(). Input of 'deep' is equivalent of copy.deepcopy() (still experimental). Defaults to shallow.
    
        """
        if type.lower()=='deep':
            return HVSRBatch(copy.deepcopy(self._batch_dict))
        else:
            return HVSRBatch(copy.copy(self._batch_dict))

    #Method wrapper of sprit.plot_hvsr function
    def plot(self, **kwargs):
        """Method to plot data, based on the sprit.plot_hvsr() function. All the same kwargs and default values apply as plot_hvsr(). For return_fig, returns it to the 'Plot_Report' attribute of each HVSRData object

        Returns
        -------
        _type_
            _description_
        """
        for sitename in self:
            if 'return_fig' in kwargs.keys() and kwargs['return_fig']:
                self[sitename]['Plot_Report'] = plot_hvsr(self[sitename], **kwargs)
            else:
                plot_hvsr(self[sitename], **kwargs)

        return self
    
    def get_report(self, **kwargs):
        """Method to get report from processed data, in print, graphical, or tabular format.

        Returns
        -------
        Variable
            May return nothing, pandas.Dataframe, or pyplot Figure, depending on input.
        """
        if 'report_format' in kwargs.keys():
            if 'csv' == kwargs['report_format']:
                for sitename in self:
                    rowList = []
                    rowList.append(get_report(self[sitename], **kwargs))
                return pd.concat(rowList, ignore_index=True)
            elif 'plot' == kwargs['report_format']:
                plotDict = {}
                for sitename in self:
                    if 'return_fig' in kwargs.keys() and kwargs['return_fig']:
                        plotDict[sitename] = get_report(self[sitename], **kwargs)
                    else:
                        get_report(self[sitename], **kwargs)
                return plotDict
            
        #Only report_format left is print, doesn't return anything, so doesn't matter if defalut or not
        for sitename in self:
            get_report(self[sitename], **kwargs)
        return

    def report(self, **kwargs):
        """Wrapper of get_report()"""
        return self.get_report(**kwargs)

    def export_settings(self, site_name=None, export_settings_path='default', export_settings_type='all', include_location=False, verbose=True):
        """Method to export settings from HVSRData object in HVSRBatch object. Simply calls sprit.export_settings() from specified HVSRData object in the HVSRBatch object. See sprit.export_settings() for more details.

        Parameters
        ----------
        site_name : str, default=None
            The name of the site whose settings should be exported. If None, will default to the first site, by default None.
        export_settings_path : str, optional
            Filepath to output file. If left as 'default', will save as the default value in the resources directory. If that is not possible, will save to home directory, by default 'default'
        export_settings_type : str, {'all', 'instrument', 'processing'}, optional
            They type of settings to save, by default 'all'
        include_location : bool, optional
            Whether to include the location information in the instrument settings, if that settings type is selected, by default False
        verbose : bool, optional
            Whether to print output (filepath and settings) to terminal, by default True
        """
        #If no site name selected, use first site
        if site_name is None:
            site_name = self.sites[0]
            
        export_settings(hvsr_data=self[site_name], 
                        export_settings_path=export_settings_path, export_settings_type=export_settings_type, include_location=include_location, verbose=verbose)

    def __iter__(self):
        return iter(self._batch_dict.keys())

    def __setitem__(self, key, value):
        setattr(self, key, value)

    def __getitem__(self, key):
        return getattr(self, key)


# Class for each HVSR site
class HVSRData:
    """HVSRData is the basic data class of the sprit package. 
    It contains all the processed data, input parameters, and reports.
    
    These attributes and objects can be accessed using square brackets or the dot accessor. For example, to access the site name, HVSRData['site'] and HVSRData.site will both return the site name.
    
    Some of the methods that work on the HVSRData object (e.g., .plot() and .get_report()) are essentially wrappers for some of the main sprit package functions (sprit.plot_hvsr() and sprit.get_report(), respectively)
    """
    @check_instance    
    def __init__(self, params):
        self.params = params
        #self.datastream = None
        self.batch = False
        #self.tsteps_used = []

        for key, value in params.items():
            setattr(self, key, value)
            if key=='input_params':
                for k, v in params[key].items():
                    setattr(self, k, v)

    def __setitem__(self, key, value):
        setattr(self, key, value)

    def __getitem__(self, key):
        return getattr(self, key)

    def __to_json(self, filepath):
        """Not yet supported, will export HVSRData object to json"""
        # open the file with the given filepath
        def unseriable_fun(o):
            if isinstance(o, np.ndarray):
                output = o.tolist()
            try:
                output = o.__dict__
            except:
                output = dir(o)
            return output

        with open(filepath, 'w') as f:
            # dump the JSON string to the file
            json.dump(self, f, default=unseriable_fun, sort_keys=True, indent=4)

    def export(self, export_path=None, ext='hvsr'):
        """Method to export HVSRData objects to .hvsr pickle files.

        Parameters
        ----------
        export_path : filepath, default=True
            Filepath to save file. Can be either directory (which will assign a filename based on the HVSRData attributes). 
            By default True. 
            If True, it will first try to save each file to the same directory as datapath, then if that does not work, to the current working directory, then to the user's home directory, by default True
        ext : str, optional
            The extension to use for the output, by default 'hvsr'. This is still a pickle file that can be read with pickle.load(), but will have .hvsr extension.
        """
        export_data(hvsr_data=self, export_path=export_path, ext=ext)

    # METHODS (many reflect dictionary methods)
    def keys(self):
        """Method to return the "keys" of the HVSRData object. For HVSRData objects, these are the attributes and parameters of the object. Functions similar to dict.keys().

        Returns
        -------
        dict_keys
            A dict_keys object of the HVSRData objects attributes, parameters, etc.
        """        
        keyList = []
        for k in dir(self):
            if not k.startswith('_'):
                keyList.append(k)
        return keyList

    def items(self):
        """Method to return the "items" of the HVSRData object. For HVSRData objects, this is a dict_items object with the keys and values in tuples. Functions similar to dict.items().

        Returns
        -------
        dict_items
            A dict_items object of the HVSRData objects attributes, parameters, etc.
        """                
        return self.params.items()

    def copy(self, type='shallow'):
        """Make a copy of the HVSRData object. Uses python copy module.
        
        Parameters
        ----------
        type : str {'shallow', 'deep'}
            Based on input, creates either a shallow or deep copy of the HVSRData object. Shallow is equivalent of copy.copy(). Input of type='deep' is equivalent of copy.deepcopy() (still experimental). Defaults to shallow.
    
        """
        if type.lower()=='deep':
            return HVSRData(copy.deepcopy(self.params))
        else:
            return HVSRData(copy.copy(self.params))
        
    def plot(self, **kwargs):
        """Method to plot data, wrapper of sprit.plot_hvsr()

        Returns
        -------
        matplotlib.Figure, matplotlib.Axis (if return_fig=True)
        """
        if 'close_figs' not in kwargs.keys():
            kwargs['close_figs']=True
        plot_return = plot_hvsr(self, **kwargs)
        plt.show()
        return plot_return
        
    def get_report(self, **kwargs):
        """Method to get report from processed data, in print, graphical, or tabular format.

        Returns
        -------
        Variable
            May return nothing, pandas.Dataframe, or pyplot Figure, depending on input.
        """
        report_return = get_report(self, **kwargs)
        return report_return

    def report(self, **kwargs):
        """Wrapper of get_report()"""
        report_return = get_report(self, **kwargs)
        return report_return

    def export_settings(self, export_settings_path='default', export_settings_type='all', include_location=False, verbose=True):
        """Method to export settings from HVSRData object. Simply calls sprit.export_settings() from the HVSRData object. See sprit.export_settings() for more details.

        Parameters
        ----------
        export_settings_path : str, optional
            Filepath to output file. If left as 'default', will save as the default value in the resources directory. If that is not possible, will save to home directory, by default 'default'
        export_settings_type : str, {'all', 'instrument', 'processing'}, optional
            They type of settings to save, by default 'all'
        include_location : bool, optional
            Whether to include the location information in the instrument settings, if that settings type is selected, by default False
        verbose : bool, optional
            Whether to print output (filepath and settings) to terminal, by default True
        """
        export_settings(hvsr_data=self, 
                        export_settings_path=export_settings_path, export_settings_type=export_settings_type, include_location=include_location, verbose=verbose)
    
    #ATTRIBUTES
    #params
    @property
    def params(self):
        """Dictionary containing the parameters used to process the data

        Returns
        -------
        dict
            Dictionary containing the process parameters
        """
        return self._params

    @params.setter
    def params(self, value):
        if not (isinstance(value, dict)):
            raise ValueError("params must be a dict type, currently passing {} type.".format(type(value)))
        self._params = value
    
    #datastream
    @property
    def datastream(self):
        """A copy of the original obspy datastream read in. This helps to retain the original data even after processing is carried out.

        Returns
        -------
        obspy.core.Stream.stream
            Obspy stream
        """
        return self._datastream

    @datastream.setter
    def datastream(self, value):
        if value is not None and (not isinstance(value, obspy.core.stream.Stream)):
            raise ValueError("datastream must be an obspy Stream.")
        self._datastream = value
        
    #batch
    @property
    def batch(self):
        """Whether this HVSRData object is part of an HVSRBatch object. This is used throughout the code to help direct the object into the proper processing pipeline.

        Returns
        -------
        bool
            True if HVSRData object is part of HVSRBatch object, otherwise, False
        """
        return self._batch

    @batch.setter
    def batch(self, value):
        if value == 0:
            value = False
        elif value == 1:
            value = True
        else:
            value = None
        if not isinstance(value, bool):
            raise ValueError("batch must be boolean type")
        self._batch = value

    #PPSD object from obspy (static)
    @property
    def ppsds_obspy(self):
        """The original ppsd information from the obspy.signal.spectral_estimation.PPSD(), so as to keep original if copy is manipulated/changed."""        
        return self._ppsds_obspy

    @ppsds_obspy.setter
    def ppsds_obspy(self, value):
        """Checks whether the ppsd_obspy is of the proper type before saving as attribute"""
        if not isinstance(value, obspy.signal.spectral_estimation.PPSD):
            if not isinstance(value, dict):
                raise ValueError("ppsds_obspy must be obspy.PPSD or dict with osbpy.PPSDs")
            else:
                for key in value.keys():
                    if not isinstance(value[key], obspy.signal.spectral_estimation.PPSD):
                        raise ValueError("ppsds_obspy must be obspy.PPSD or dict with osbpy.PPSDs")
        self._ppsds_obspy=value
                        
    #PPSD dict, copied from obspy ppsds (dynamic)
    @property
    def ppsds(self):
        """Dictionary copy of the class object obspy.signal.spectral_estimation.PPSD(). The dictionary copy allows manipulation of the data in PPSD, whereas that data cannot be easily manipulated in the original Obspy object.

        Returns
        -------
        dict
            Dictionary copy of the PPSD information from generate_ppsds()
        """
        return self._ppsds

    @ppsds.setter
    def ppsds(self, value):
        if not isinstance(value, dict):
            raise ValueError("ppsds dict with infomration from osbpy.PPSD (created by sprit.generate_ppsds())")                  
        self._ppsds=value


def gui_test():
    import subprocess
    print(sprit_gui.__file__)
    guiFile = sprit_gui.__file__
    subprocess.call(guiFile, shell=True)


# Launch the tkinter gui
def gui(kind='default'):
    """Function to open a graphical user interface (gui)

    Parameters
    ----------
    kind : str, optional
        What type of gui to open. "default" opens regular windowed interface, 
        "widget" opens jupyter widget'
        "lite" open lite (pending update), by default 'default'

    """
    defaultList = ['windowed', 'window', 'default', 'd']
    widgetList = ['widget', 'jupyter', 'notebook', 'w', 'nb']
    liteList = ['lite', 'light', 'basic', 'l', 'b']

    if kind.lower() in defaultList:
        import pkg_resources
        #guiPath = pathlib.Path(os.path.realpath(__file__))
        try:
            from sprit.sprit_gui import SPRIT_App
        except:
            from sprit_gui import SPRIT_App
        
        try:
            import tkinter as tk
        except:
            if sys.platform == 'linux':
                raise ImportError('The SpRIT graphical interface uses tkinter, which ships with python but is not pre-installed on linux machines. Use "apt-get install python-tk" or "apt-get install python3-tk" to install tkinter. You may need to use the sudo command at the start of those commands.')

        def on_gui_closing():
            plt.close('all')
            gui_root.quit()
            gui_root.destroy()

        if sys.platform == 'linux':
            if not pathlib.Path("/usr/share/doc/python3-tk").exists():
                warnings.warn('The SpRIT graphical interface uses tkinter, which ships with python but is not pre-installed on linux machines. Use "apt-get install python-tk" or "apt-get install python3-tk" to install tkinter. You may need to use the sudo command at the start of those commands.')

        gui_root = tk.Tk()
        try:
            try:
                icon_path =pathlib.Path(pkg_resources.resource_filename(__name__, 'resources/icon/sprit_icon_alpha.ico')) 
                gui_root.iconbitmap(icon_path)
            except:
                icon_path = pathlib.Path(pkg_resources.resource_filename(__name__, 'resources/icon/sprit_icon.png'))
                gui_root.iconphoto(False, tk.PhotoImage(file=icon_path.as_posix()))
        except Exception as e:
            print("ICON NOT LOADED, still opening GUI")

        gui_root.resizable(True, True)
        spritApp = SPRIT_App(master=gui_root) #Open the app with a tk.Tk root

        gui_root.protocol("WM_DELETE_WINDOW", on_gui_closing)    
        gui_root.mainloop() #Run the main loop
    elif kind.lower() in widgetList:
        try:
            sprit_jupyter_UI.create_jupyter_ui()
        except Exception as e:
            print(e)

   
# FUNCTIONS AND METHODS
# The run function to rule them all (runs all needed for simply processing HVSR)
def run(datapath, source='file', azimuth_calculation=False, noise_removal=False, outlier_curves_removal=False, verbose=False, **kwargs):
    """The sprit.run() is the main function that allows you to do all your HVSR processing in one simple step (sprit.run() is how you would call it in your code, but it may also be called using sprit.sprit_hvsr.run())
    
    The datapath parameter of sprit.run() is the only required parameter. This can be either a single file, a list of files (one for each component, for example), a directory (in which case, all obspy-readable files will be added to an HVSRBatch instance), a Rasp. Shake raw data directory, or sample data.
    
        The sprit.run() function calls the following functions. This is the recommended order/set of functions to run to process HVSR using SpRIT. See the API documentation for these functions for more information:
        - input_params(): The datapath parameter of input_params() is the only required variable, though others may also need to be called for your data to process correctly.
        - fetch_data(): the source parameter of fetch_data() is the only explicit variable in the sprit.run() function aside from datapath and verbose. Everything else gets delivered to the correct function via the kwargs dictionary
        - remove_noise(): by default, the kind of noise removal is remove_method='auto'. See the remove_noise() documentation for more information. If remove_method is set to anything other than one of the explicit options in remove_noise, noise removal will not be carried out.
        - generate_ppsds(): generates ppsds for each component, which will be combined/used later. Any parameter of obspy.signal.spectral_estimation.PPSD() may also be read into this function.
        - remove_outlier_curves(): removes any outlier ppsd curves so that the data quality for when curves are combined will be enhanced. See the remove_outlier_curves() documentation for more information.
        - process_hvsr(): this is the main function processing the hvsr curve and statistics. See process_hvsr() documentation for more details. The hvsr_band parameter sets the frequency spectrum over which these calculations occur.
        - check_peaks(): this is the main function that will find and 'score' peaks to get a best peak. The parameter peak_freq_range can be set to limit the frequencies within which peaks are checked and scored.
        - get_report(): this is the main function that will print, plot, and/or save the results of the data. See the get_report() API documentation for more information.
        - export_data(): this function exports the final data output as a pickle file (by default, this pickle object has a .hvsr extension). This can be used to read data back into SpRIT without having to reprocess data.

    Parameters
    ----------
    datapath : str or filepath object that can be read by obspy
        Filepath to data to be processed. This may be a file or directory, depending on what kind of data is being processed (this can be specified with the source parameter). 
        For sample data, The following can be specified as the datapath parameter:
            - Any integer 1-6 (inclusive), or the string (e.g., datapath="1" or datapath=1 will work)
            - The word "sample" before any integer (e.g., datapath="sample1")
            - The word "sample" will default to "sample1" if source='file'. 
            - If source='batch', datapath should be datapath='sample' or datapath='batch'. In this case, it will read and process all the sample files using the HVSRBatch class. Set verbose=True to see all the information in the sample batch csv file.
    source : str, optional
        _description_, by default 'file'
    azimuth : bool, optional
        Whether to perform azimuthal analysis, by default False.
    verbose : bool, optional
        _description_, by default False
    **kwargs
        Keyword arguments for the functions listed above. The keyword arguments are unique, so they will get parsed out and passed into the appropriate function.

    Returns
    -------
    hvsr_results : sprit.HVSRData or sprit.HVSRBatch object
        If a single file/data point is being processed, a HVSRData object will be returned. Otherwise, it will be a HVSRBatch object. See their documention for more information.

    Raises
    ------
    RuntimeError
        If the input parameter may not be read correctly. This is raised if the input_params() function fails. This raises an error since no other data processing or reading steps will be able to carried out correctly.
    RuntimeError
        If the data is not read/fetched correctly using fetch_data(), an error will be raised. This is raised if the fetch_data() function fails. This raises an error since no other data processing steps will be able to carried out correctly.
    RuntimeError
        If the data being processed is a single file, an error will be raised if generate_ppsds() does not work correctly. No errors are raised for remove_noise() errors (since that is an optional step) and the process_hvsr() step (since that is the last processing step) .
    """
   
    if 'hvsr_band' not in kwargs.keys():
        kwargs['hvsr_band'] = inspect.signature(input_params).parameters['hvsr_band'].default
    if 'peak_freq_range' not in kwargs.keys():
        kwargs['peak_freq_range'] = inspect.signature(input_params).parameters['peak_freq_range'].default

    # Get the input parameters
    input_params_kwargs = {k: v for k, v in locals()['kwargs'].items() if k in tuple(inspect.signature(input_params).parameters.keys())}  
    try:
        params = input_params(datapath=datapath, verbose=verbose, **input_params_kwargs)
    except:
        #Even if batch, this is reading in data for all sites so we want to raise error, not just warn
        raise RuntimeError('Input parameters not read correctly, see sprit.input_params() function and parameters')
        #If input_params fails, initialize params as an HVSRDATA
        params = {'ProcessingStatus':{'InputParamsStatus':False, 'OverallStatus':False}}
        params.update(input_params_kwargs)
        params = sprit_utils.make_it_classy(params)

    # Fetch Data
    try:
        fetch_data_kwargs = {k: v for k, v in locals()['kwargs'].items() if k in tuple(inspect.signature(fetch_data).parameters.keys())}
        dataIN = fetch_data(params=params, source=source, verbose=verbose, **fetch_data_kwargs)    
    except:
        #Even if batch, this is reading in data for all sites so we want to raise error, not just warn
        raise RuntimeError('Data not read correctly, see sprit.fetch_data() function and parameters for more details.')
    
    # Calculate azimuths
    azimuth_kwargs = {k: v for k, v in locals()['kwargs'].items() if k in tuple(inspect.signature(calculate_azimuth).parameters.keys())}
    if len(azimuth_kwargs.keys()) > 0 or azimuth_calculation is True:
        try:
            dataIN = calculate_azimuth(dataIN, verbose=verbose, **azimuth_kwargs)
        except Exception as e:
            #Reformat data so HVSRData and HVSRBatch data both work here
            if isinstance(dataIN, HVSRData):
                dataIN = {'place_holder_sitename':dataIN}
                
            for site_name in dataIN.keys():
                dataIN[site_name]['ProcessingStatus']['Azimuth'] = False
                # If it wasn't originally HVSRBatch, make it HVSRData object again
                if not dataIN[site_name]['batch']:
                    dataIN = dataIN[site_name]
                

    # Remove Noise
    if noise_removal:
        remove_noise_kwargs = {k: v for k, v in locals()['kwargs'].items() if k in tuple(inspect.signature(remove_noise).parameters.keys())}
        try:
            data_noiseRemoved = remove_noise(hvsr_data=dataIN, verbose=verbose,**remove_noise_kwargs)   
        except:
            data_noiseRemoved = dataIN
            
            #Reformat data so HVSRData and HVSRBatch data both work here
            if isinstance(data_noiseRemoved, HVSRData):
                data_noiseRemoved = {'place_holder_sitename':data_noiseRemoved}
                dataIN = {'place_holder_sitename':dataIN}
                
            for site_name in data_noiseRemoved.keys():
                data_noiseRemoved[site_name]['ProcessingStatus']['RemoveNoiseStatus']=False
                #Since noise removal is not required for data processing, check others first
                if dataIN[site_name]['ProcessingStatus']['OverallStatus']:
                    data_noiseRemoved[site_name]['ProcessingStatus']['OverallStatus'] = True        
                else:
                    data_noiseRemoved[site_name]['ProcessingStatus']['OverallStatus'] = False

                #If it wasn't originally HVSRBatch, make it HVSRData object again
                if not data_noiseRemoved[site_name]['batch']:
                    data_noiseRemoved = data_noiseRemoved[site_name]
    else:
        data_noiseRemoved = dataIN
        
    # Generate PPSDs
    try:
        generate_ppsds_kwargs = {k: v for k, v in locals()['kwargs'].items() if k in tuple(inspect.signature(generate_ppsds).parameters.keys())}
        PPSDkwargs = {k: v for k, v in locals()['kwargs'].items() if k in tuple(inspect.signature(PPSD).parameters.keys())}
        generate_ppsds_kwargs.update(PPSDkwargs)
        ppsd_data = generate_ppsds(hvsr_data=data_noiseRemoved, verbose=verbose,**generate_ppsds_kwargs)
    except Exception as e:
        if source == 'file' or source=='raw':
            if hasattr(e, 'message'):
                errMsg = e.message
            else:
                errMsg = e
            raise RuntimeError(f"generate_ppsds() error: {errMsg}")

        #Reformat data so HVSRData and HVSRBatch data both work here
        ppsd_data = data_noiseRemoved
        if isinstance(ppsd_data, HVSRData):
            ppsd_data = {'place_holder_sitename':ppsd_data}
            
        for site_name in ppsd_data.keys(): #This should work more or less the same for batch and regular data now
            ppsd_data[site_name]['ProcessingStatus']['PPSDStatus']=False
            ppsd_data[site_name]['ProcessingStatus']['OverallStatus'] = False
    
            #If it wasn't originally HVSRBatch, make it HVSRData object again
            if not ppsd_data[site_name]['batch']:
                ppsd_data = ppsd_data[site_name]
    
    # Remove Outlier Curves
    try:
        remove_outlier_curve_kwargs = {k: v for k, v in locals()['kwargs'].items() if k in tuple(inspect.signature(remove_outlier_curves).parameters.keys())}
        data_curvesRemoved = remove_outlier_curves(hvsr_data=ppsd_data, verbose=verbose,**remove_outlier_curve_kwargs)   
    except Exception as e:
        traceback.print_exception(sys.exc_info()[1])
        exc_type, exc_obj, tb = sys.exc_info()
        f = tb.tb_frame
        lineno = tb.tb_lineno
        filename = f.f_code.co_filename
        errLineNo = str(traceback.extract_tb(sys.exc_info()[2])[-1].lineno)
        error_category = type(e).__name__.title().replace('error', 'Error')
        error_message = f"{e} ({errLineNo})"
        print(f"{error_category} ({errLineNo}): {error_message}")
        print(lineno, filename, f)
        
        #Reformat data so HVSRData and HVSRBatch data both work here
        data_curvesRemoved = ppsd_data
        if isinstance(data_curvesRemoved, HVSRData):
            data_curvesRemoved = {'place_holder_sitename':data_curvesRemoved}
            
        for site_name in data_curvesRemoved.keys(): #This should work more or less the same for batch and regular data now
            data_curvesRemoved[site_name]['ProcessingStatus']['RemoveOutlierCurvesStatus'] = False
            data_curvesRemoved[site_name]['ProcessingStatus']['OverallStatus'] = False
    
            #If it wasn't originally HVSRBatch, make it HVSRData object again
            if not data_curvesRemoved[site_name]['batch']:
                data_curvesRemoved = data_curvesRemoved[site_name]
    
    # Process HVSR Curves
    try:
        process_hvsr_kwargs = {k: v for k, v in locals()['kwargs'].items() if k in tuple(inspect.signature(process_hvsr).parameters.keys())}
        hvsr_results = process_hvsr(hvsr_data=ppsd_data, verbose=verbose,**process_hvsr_kwargs)
    except Exception as e:
        traceback.print_exception(sys.exc_info()[1])
        exc_type, exc_obj, tb = sys.exc_info()
        f = tb.tb_frame
        lineno = tb.tb_lineno
        filename = f.f_code.co_filename
        errLineNo = str(traceback.extract_tb(sys.exc_info()[2])[-1].lineno)
        error_category = type(e).__name__.title().replace('error', 'Error')
        error_message = f"{e} ({errLineNo})"
        print(f"{error_category} ({errLineNo}): {error_message}")
        print(lineno, filename, f)

        hvsr_results = ppsd_data
        if isinstance(hvsr_results, HVSRData):
            hvsr_results = {'place_holder_sitename':hvsr_results}
            
        for site_name in hvsr_results.keys(): #This should work more or less the same for batch and regular data now
        
            hvsr_results[site_name]['ProcessingStatus']['HVStatus']=False
            hvsr_results[site_name]['ProcessingStatus']['OverallStatus'] = False
            
            # If it wasn't originally HVSRBatch, make it HVSRData object again
            if not hvsr_results[site_name]['batch']:
                hvsr_results = hvsr_results[site_name]            
            
    # Final post-processing/reporting

    # Check peaks
    check_peaks_kwargs = {k: v for k, v in locals()['kwargs'].items() if k in tuple(inspect.signature(check_peaks).parameters.keys())}
    hvsr_results = check_peaks(hvsr_data=hvsr_results, verbose=verbose, **check_peaks_kwargs)

    get_report_kwargs = {k: v for k, v in locals()['kwargs'].items() if k in tuple(inspect.signature(get_report).parameters.keys())}
    # Add 'az' as a default plot if the following conditions
    # first check if report_format is specified, if not, add default value
    if 'report_format' not in get_report_kwargs.keys():
        get_report_kwargs['report_format'] = inspect.signature(get_report).parameters['report_format'].default
    
    # Now, check if plot is specified, then if plot_type is specified, then add 'az' if stream has azimuths
    if 'plot' in get_report_kwargs['report_format']:
        usingDefault = True
        if 'plot_type' not in get_report_kwargs.keys():
            get_report_kwargs['plot_type'] = inspect.signature(get_report).parameters['plot_type'].default
        else:
            usingDefault = False

        # Check if az is already specified as plot output
        azList = ['azimuth', 'az', 'a', 'radial', 'r']
        az_requested = False
        
        get_report_kwargs['plot_type'] = [item.lower() for item in get_report_kwargs['plot_type'].split(' ')]
        for azStr in azList:
            if azStr.lower() in get_report_kwargs['plot_type']:
                az_requested = True
                break
        get_report_kwargs['plot_type'] = ' '.join(get_report_kwargs['plot_type'])

        # Check if data has azimuth data
        hasAz = False
        for tr in hvsr_results.stream:
            if tr.stats.component == 'R':
                hasAz = True
                break
        
        if not az_requested and hasAz:
            get_report_kwargs['plot_type'] = get_report_kwargs['plot_type'] + ' az'
    get_report(hvsr_results=hvsr_results, verbose=verbose, **get_report_kwargs)

    if verbose:
        if 'report_format' in get_report_kwargs.keys():
            if type(get_report_kwargs['report_format']) is str:
                report_format = get_report_kwargs['report_format'].lower()
            elif isinstance(get_report_kwargs['report_format'], (tuple, list)):
                for i, rf in enumerate(get_report_kwargs['report_format']):
                    get_report_kwargs['report_format'][i] = rf.lower()
                    
            # if report_format is 'print', we would have already printed it in previous step
            if get_report_kwargs['report_format'] == 'print' or 'print' in get_report_kwargs['report_format'] or isinstance(hvsr_results, HVSRBatch):
                # We do not need to print another report if already printed to terminal
                pass
            else:
                # We will just change the report_format kwarg to print, since we already got the originally intended report format above, 
                #   now need to print for verbose output
                get_report_kwargs['report_format'] = 'print'
                get_report(hvsr_results=hvsr_results, **get_report_kwargs)
                
            if get_report_kwargs['report_format'] == 'plot' or 'plot' in get_report_kwargs['report_format']:
                # We do not need to plot another report if already plotted
                pass
            else:
                # hvplot_kwargs = {k: v for k, v in locals()['kwargs'].items() if k in plot_hvsr.__code__.co_varnames}
                # hvsr_results['HV_Plot'] = plot_hvsr(hvsr_results, return_fig=True, show=False, close_figs=True)
                pass
        else:
            pass
    
    #Export processed data if export_path(as pickle currently, default .hvsr extension)
    if 'export_path' in kwargs.keys():
        if kwargs['export_path'] is None:
            pass
        else:
            if 'ext' in kwargs.keys():
                ext = kwargs['ext']
            else:
                ext = 'hvsr'
            export_data(hvsr_data=hvsr_results, export_path=kwargs['export_path'], ext=ext, verbose=verbose)        

    return hvsr_results


# Function to generate azimuthal readings from the horizontal components
def calculate_azimuth(hvsr_data, azimuth_angle=30, azimuth_type='multiple', azimuth_unit='degrees', show_az_plot=False, verbose=False, **plot_azimuth_kwargs):
    """Function to calculate azimuthal horizontal component at specified angle(s). Adds each new horizontal component as a radial component to obspy.Stream object at hvsr_data['stream']

    Parameters
    ----------
    hvsr_data : HVSRData
        Input HVSR data
    azimuth_angle : int, default=10
        If `azimuth_type='multiple'`, this is the angular step (in unit `azimuth_unit`) of each of the azimuthal measurements.
        If `azimuth_type='single'` this is the angle (in unit `azimuth_unit`) of the single calculated azimuthal measruement. By default 10.
    azimuth_type : str, default='multiple'
        What type of azimuthal measurement to make, by default 'multiple'.
        If 'multiple' (or {'multi', 'mult', 'm'}), will take a measurement at each angular step of azimuth_angle of unit azimuth_unit.
        If 'single' (or {'sing', 's'}), will take a single azimuthal measurement at angle specified in azimuth_angle.
    azimuth_unit : str, default='degrees'
        Angular unit used to specify `azimuth_angle` parameter. By default 'degrees'.
        If 'degrees' (or {'deg', 'd'}), will use degrees.
        If 'radians' (or {'rad', 'r'}), will use radians.
    show_az_plot : bool, default=False
        Whether to show azimuthal plot, by default False.
    verbose : bool, default=False
        Whether to print terminal output, by default False

    Returns
    -------
    HVSRData
        Updated HVSRData object specified in hvsr_data with hvsr_data['stream'] attribute containing additional components (EHR-***),
        with *** being zero-padded (3 digits) azimuth angle in degrees.
    """
    # Get intput paramaters
    orig_args = locals().copy()
    start_time = datetime.datetime.now()
    
    # Update with processing parameters specified previously in input_params, if applicable
    if 'processing_parameters' in hvsr_data.keys():
        if 'calculate_azimuth' in hvsr_data['processing_parameters'].keys():
            for k, v in hvsr_data['processing_parameters']['calculate_azimuth'].items():
                defaultVDict = dict(zip(inspect.getfullargspec(calculate_azimuth).args[1:], 
                                        inspect.getfullargspec(calculate_azimuth).defaults))
                # Manual input to function overrides the imported parameter values
                if (not isinstance(v, (HVSRData, HVSRBatch))) and (k in orig_args.keys()) and (orig_args[k]==defaultVDict[k]):
                    orig_args[k] = v

    azimuth_angle = orig_args['azimuth_angle']
    azimuth_unit = orig_args['azimuth_unit']
    show_az_plot = orig_args['show_az_plot']
    verbose = orig_args['verbose']

    if (verbose and isinstance(hvsr_data, HVSRBatch)) or (verbose and not hvsr_data['batch']):
        if isinstance(hvsr_data, HVSRData) and hvsr_data['batch']:
            pass
        else:
            print('\nGenerating azimuthal data (calculate_azimuth())')
            print('\tUsing the following parameters:')
            for key, value in orig_args.items():
                if key=='hvsr_data':
                    pass
                else:
                    print('\t  {}={}'.format(key, value))

    if isinstance(hvsr_data, HVSRBatch):
        #If running batch, we'll loop through each site
        hvsr_out = {}
        for site_name in hvsr_data.keys():
            args = orig_args.copy() #Make a copy so we don't accidentally overwrite
            args['hvsr_data'] = hvsr_data[site_name] #Get what would normally be the "hvsr_data" variable for each site
            if hvsr_data[site_name]['ProcessingStatus']['OverallStatus']:
                try:
                   hvsr_out[site_name] = __azimuth_batch(**args) #Call another function, that lets us run this function again
                except Exception as e:
                    hvsr_out[site_name]['ProcessingStatus']['Azimuth'] = False
                    hvsr_out[site_name]['ProcessingStatus']['OverallStatus'] = False
                    if verbose:
                        print(e)
            else:
                hvsr_data[site_name]['ProcessingStatus']['Azimuth'] = False
                hvsr_data[site_name]['ProcessingStatus']['OverallStatus'] = False
                hvsr_out = hvsr_data

        output = HVSRBatch(hvsr_out)
        return output
    elif isinstance(hvsr_data, (HVSRData, dict, obspy.Stream)):

        degList = ['degrees', 'deg', 'd']
        radList = ['radians', 'rad', 'r']
        if azimuth_unit.lower() in degList:
            az_angle_rad = np.deg2rad(azimuth_angle)
            az_angle_deg = azimuth_angle
        elif azimuth_unit.lower() in radList:
            az_angle_rad = azimuth_angle
            az_angle_deg = np.rad2deg(azimuth_angle)
        else:
            warnings.warn(f"azimuth_unit={azimuth_unit} not supported. Try 'degrees' or 'radians'. No azimuthal analysis run.")
            return hvsr_data
        
        #Limit to 1-180 and "right" half of compass (will be reflected on other half)
        if az_angle_deg <= 1:
            if verbose:
                warnings.warn(f"Minimum azimuth rotation is 1 degree (max. is 180). You have selected {az_angle_deg} degrees ({az_angle_rad} radians). Converting to azimuth_angle=1 degree ({np.round(np.pi/180,3)} radians) ")
            az_angle_deg = 1
            az_angle_rad = np.pi/180
        elif az_angle_deg >= 180:
            if verbose:
                warnings.warn(f"Maximum azimuth value is azimuth_angle=180 degrees (min. is 1). You have selected {az_angle_deg} degrees ({az_angle_rad} radians). Converting to azimuth_angle=180 degrees ({np.round(np.pi,3)} radians) ")
            az_angle_deg = 180
            az_angle_rad = np.pi

        multAzList = ['multiple', 'multi', 'mult', 'm']
        singleAzList = ['single', 'sing', 's']
        if azimuth_type.lower() in multAzList:
            azimuth_list = list(np.arange(0, np.pi, az_angle_rad))
            azimuth_list_deg = list(np.arange(0, 180, az_angle_deg))
        elif azimuth_type.lower() in singleAzList:
            azimuth_list = [az_angle_rad]
            azimuth_list_deg = [az_angle_deg]
        else:
            warnings.warn(f"azimuth_type={azimuth_type} not supported. Try 'multiple' or 'single'. No azimuthal analysis run.")
            return hvsr_data

        if isinstance(hvsr_data, (HVSRData, dict)):
            zComp = hvsr_data['stream'].select(component='Z').merge()
            eComp = hvsr_data['stream'].select(component='E').merge()
            nComp = hvsr_data['stream'].select(component='N').merge()
        elif isinstance(hvsr_data, obspy.Stream):
            zComp = hvsr_data.select(component='Z').merge()
            eComp = hvsr_data.select(component='E').merge()
            nComp = hvsr_data.select(component='N').merge()          

        # Reset stats for original data too
        zComp[0].stats['azimuth_deg'] = 0
        eComp[0].stats['azimuth_deg'] = 90
        nComp[0].stats['azimuth_deg'] = 0

        zComp[0].stats['azimuth_rad'] = 0
        eComp[0].stats['azimuth_rad'] = np.pi/2
        nComp[0].stats['azimuth_rad'] = 0

        zComp[0].stats['location'] = '000'
        eComp[0].stats['location'] = '090'
        nComp[0].stats['location'] = '000'

        statsDict = {}
        for key, value in eComp[0].stats.items():
            statsDict[key] = value
        
        for i, az_rad in enumerate(azimuth_list):
            az_deg = azimuth_list_deg[i]
            statsDict['location'] = f"{str(round(az_deg,0)).zfill(3)}" #Change location name
            statsDict['channel'] = f"EHR"#-{str(round(az_deg,0)).zfill(3)}" #Change channel name
            statsDict['azimuth_deg'] = az_deg
            statsDict['azimuth_rad'] = az_rad
            
            hasMask = [False, False]
            if np.ma.is_masked(nComp[0].data):
                nData = nComp[0].data.data
                nMask = nComp[0].data.mask
                hasMask[0] = True
            else:
                nData = nComp[0].data
                nMask = [True] * len(nData)
            
            if np.ma.is_masked(eComp[0].data):
                eData = eComp[0].data.data
                eMask = eComp[0].data.mask
                hasMask[1] = True
            else:
                eData = eComp[0].data
                eMask = [True] * len(eData)

            # From hvsrpy: horizontal = self.ns._amp * math.cos(az_rad) + self.ew._amp*math.sin(az_rad)
            if True in hasMask:
                radial_comp_data = np.ma.array(np.add(nData * np.cos(az_rad), eData * np.sin(az_angle_rad)), mask=list(map(operator.and_, nMask, eMask)))
            else:
                radial_comp_data = np.add(nData * np.cos(az_rad), eData * np.sin(az_rad))

            radial_trace = obspy.Trace(data=radial_comp_data, header=statsDict)
            hvsr_data['stream'].append(radial_trace)
    
    # Verbose printing
    if verbose and not isinstance(hvsr_data, HVSRBatch):
        dataINStr = hvsr_data.stream.__str__().split('\n')
        for line in dataINStr:
            print('\t\t', line)
    
    if show_az_plot:
        hvsr_data['Azimuth_Fig'] = plot_azimuth(hvsr_data=hvsr_data, **plot_azimuth_kwargs)

    hvsr_data['ProcessingStatus']['CalculateAzimuth'] = True
    hvsr_data = _check_processing_status(hvsr_data, start_time=start_time, func_name=inspect.stack()[0][3], verbose=verbose)

    return hvsr_data


# Quality checks, stability tests, clarity tests
# def check_peaks(hvsr, x, y, index_list, peak, peakm, peakp, hvsr_peaks, stdf, hvsr_log_std, rank, hvsr_band=[0.4, 40], do_rank=False):
def check_peaks(hvsr_data, hvsr_band=[0.4, 40], peak_selection='max', peak_freq_range=[0.4, 40], azimuth='HV', verbose=False):
    """Function to run tests on HVSR peaks to find best one and see if it passes quality checks

        Parameters
        ----------
        hvsr_data : dict
            Dictionary containing all the calculated information about the HVSR data (i.e., hvsr_out returned from process_hvsr)
        hvsr_band : tuple or list, default=[0.4, 40]
            2-item tuple or list with lower and upper limit of frequencies to analyze
        peak_selection : str or numeric, default='max'
            How to select the "best" peak used in the analysis. For peak_selection="max" (default value), the highest peak within peak_freq_range is used.
            For peak_selection='scored', an algorithm is used to select the peak based in part on which peak passes the most SESAME criteria.
            If a numeric value is used (e.g., int or float), this should be a frequency value to manually select as the peak of interest.
        peak_freq_range : tuple or list, default=[0.4, 40];
            The frequency range within which to check for peaks. If there is an HVSR curve with multiple peaks, this allows the full range of data to be processed while limiting peak picks to likely range.
        verbose : bool, default=False
            Whether to print results and inputs to terminal.
        
        Returns
        -------
        hvsr_data   : HVSRData or HVSRBatch object
            Object containing previous input data, plus information about peak tests
    """
    orig_args = locals().copy() #Get the initial arguments

    # Update with processing parameters specified previously in input_params, if applicable
    if 'processing_parameters' in hvsr_data.keys():
        if 'check_peaks' in hvsr_data['processing_parameters'].keys():
            for k, v in hvsr_data['processing_parameters']['check_peaks'].items():
                defaultVDict = dict(zip(inspect.getfullargspec(check_peaks).args[1:], 
                                        inspect.getfullargspec(check_peaks).defaults))
                # Manual input to function overrides the imported parameter values
                if (not isinstance(v, (HVSRData, HVSRBatch))) and (k in orig_args.keys()) and (orig_args[k]==defaultVDict[k]):
                    orig_args[k] = v

    hvsr_band = orig_args['hvsr_band']
    peak_selection = orig_args['peak_selection']
    peak_freq_range = orig_args['peak_freq_range']
    verbose = orig_args['verbose']

    if (verbose and 'input_params' not in hvsr_data.keys()) or (verbose and not hvsr_data['batch']):
        if isinstance(hvsr_data, HVSRData) and hvsr_data['batch']:
            pass
        else:
            print('\nChecking peaks in the H/V Curve (check_peaks())')
            print('\tUsing the following parameters:')
            for key, value in orig_args.items():
                if key=='hvsr_data':
                    pass
                else:
                    print('\t  {}={}'.format(key, value))
            print()
  
    #First, divide up for batch or not
    if isinstance(hvsr_data, HVSRBatch):
        if verbose:
            print('\t  Running in batch mode')
        #If running batch, we'll loop through each site
        for site_name in hvsr_data.keys():
            args = orig_args.copy() #Make a copy so we don't accidentally overwrite
            args['hvsr_data'] =  hvsr_data[site_name] #Get what would normally be the "params" variable for each site
            if hvsr_data[site_name]['ProcessingStatus']['OverallStatus']:
                try:
                    hvsr_data[site_name] = _check_peaks_batch(**args) #Call another function, that lets us run this function again
                except:
                    if verbose:
                        print(f"\t{site_name}: check_peaks() unsuccessful. Peaks not checked.")
                    else:
                        warnings.warn(f"\t{site_name}: check_peaks() unsuccessful. Peaks not checked.", RuntimeWarning)
                
        hvsr_data = HVSRBatch(hvsr_data)
    else:
        if hvsr_data['ProcessingStatus']['OverallStatus']:
            HVColIDList = ['_'.join(col_name.split('_')[2:]) for col_name in hvsr_data['hvsr_windows_df'].columns if col_name.startswith('HV_Curves') and 'Log' not in col_name]
            HVColIDList[0] = 'HV'
   

            if not hvsr_band:
                hvsr_band = [0.4,40]
            
            hvsr_data['hvsr_band'] = hvsr_band

            anyK = list(hvsr_data['x_freqs'].keys())[0]

            hvsr_data['PeakReport'] = {}
            hvsr_data['BestPeak'] = {}
            for i, col_id in enumerate(HVColIDList):
                x = hvsr_data['x_freqs'][anyK]  # Consistent for all curves
                if col_id == 'HV':
                    y = hvsr_data['hvsr_curve']  # Calculated based on "Use" column            
                else:
                    y = hvsr_data['hvsr_az'][col_id]
                
                scorelist = ['score', 'scored', 'best', 's']
                maxlist = ['max', 'highest', 'm']
                # Convert peak_selection to numeric, get index of nearest value as list item for __init_peaks()
                try:
                    peak_val = float(peak_selection)
                    index_list = [np.argmin(np.abs(x - peak_val))]
                except Exception as e:
                    # If score method is being used, get index list for __init_peaks()
                    if peak_selection in scorelist:
                        index_list = hvsr_data['hvsr_peak_indices'][col_id] #Calculated based on hvsr_curve
                    elif peak_selection in maxlist:
                        #Get max index as item in list for __init_peaks()
                        startInd = np.argmin(np.abs(x - peak_freq_range[0]))
                        endInd = np.argmin(np.abs(x - peak_freq_range[1]))
                        if startInd > endInd:
                            holder = startInd
                            startInd = endInd
                            endInd = holder
                        subArrayMax = np.argmax(y[startInd:endInd])

                        # If max val is in subarray, this will be the same as the max of curve
                        # Otherwise, it will be the index of the value that is max within peak_freq_range
                        index_list = [subArrayMax+startInd]
                
                hvsrp = hvsr_data['hvsrp'][col_id]  # Calculated based on "Use" column
                hvsrm = hvsr_data['hvsrm'][col_id]  # Calculated based on "Use" column
                
                hvsrPeaks = hvsr_data['hvsr_windows_df'][hvsr_data['hvsr_windows_df']['Use']]['CurvesPeakIndices_'+col_id]

                hvsr_log_std = hvsr_data['hvsr_log_std'][col_id]
                peak_freq_range = hvsr_data['peak_freq_range']

                # Do for hvsr
                peak = __init_peaks(x, y, index_list, hvsr_band, peak_freq_range)

                peak = __check_curve_reliability(hvsr_data, peak, col_id)
                peak = __check_clarity(x, y, peak, do_rank=True)

                # Do for hvsrp
                # Find  the relative extrema of hvsrp (hvsr + 1 standard deviation)
                if not np.isnan(np.sum(hvsrp)):
                    index_p = __find_peaks(hvsrp)
                else:
                    index_p = list()

                peakp = __init_peaks(x, hvsrp, index_p, hvsr_band, peak_freq_range)
                peakp = __check_clarity(x, hvsrp, peakp, do_rank=True)

                # Do for hvsrm
                # Find  the relative extrema of hvsrm (hvsr - 1 standard deviation)
                if not np.isnan(np.sum(hvsrm)):
                    index_m = __find_peaks(hvsrm)
                else:
                    index_m = list()

                peakm = __init_peaks(x, hvsrm, index_m, hvsr_band, peak_freq_range)
                peakm = __check_clarity(x, hvsrm, peakm, do_rank=True)

                # Get standard deviation of time peaks
                stdf = __get_stdf(x, index_list, hvsrPeaks)

                peak = __check_freq_stability(peak, peakm, peakp)
                peak = __check_stability(stdf, peak, hvsr_log_std, rank=True)

                hvsr_data['PeakReport'][col_id] = peak

                #Iterate through peaks and 
                #   Get the BestPeak based on the peak score
                #   Calculate whether each peak passes enough tests
                curveTests = ['WindowLengthFreq.','SignificantCycles', 'LowCurveStDevOverTime']
                peakTests = ['PeakProminenceBelow', 'PeakProminenceAbove', 'PeakAmpClarity', 'FreqStability', 'PeakStability_FreqStD', 'PeakStability_AmpStD']
                bestPeakScore = 0

                for p in hvsr_data['PeakReport'][col_id]:
                    #Get BestPeak
                    if p['Score'] > bestPeakScore:
                        bestPeakScore = p['Score']
                        bestPeak = p

                    # Calculate if peak passes criteria
                    cTestsPass = 0
                    pTestsPass = 0
                    for testName in p['PassList'].keys():
                        if testName in curveTests:
                            if p['PassList'][testName]:
                                cTestsPass += 1
                        elif testName in peakTests:
                            if p['PassList'][testName]:
                                pTestsPass += 1

                    if cTestsPass == 3 and pTestsPass >= 5:
                        p['PeakPasses'] = True
                    else:
                        p['PeakPasses'] = False
                        
                #Designate BestPeak in output dict
                if len(hvsr_data['PeakReport'][col_id]) == 0:
                    bestPeak = {}
                    print(f"No Best Peak identified for {hvsr_data['site']}")

                hvsr_data['BestPeak'][col_id] = bestPeak
        else:
            for i, col_id in enumerate(HVColIDList):
                hvsr_data['BestPeak'][col_id] = {}
            print(f"Processing Errors: No Best Peak identified for {hvsr_data['site']}")
            try:
                hvsr_data.plot()
            except:
                pass

        hvsr_data['processing_parameters']['check_peaks'] = {}
        for key, value in orig_args.items():
            hvsr_data['processing_parameters']['check_peaks'][key] = value
    return hvsr_data


# Function to export data to file
def export_data(hvsr_data, export_path=None, ext='hvsr', verbose=False):
    """Export data into pickle format that can be read back in using import_data() so data does not need to be processed each time. 
    Default extension is .hvsr but it is still a pickled file that can be read in using pickle.load().

    Parameters
    ----------
    hvsr_data : HVSRData or HVSRBatch
        Data to be exported
    export_path : str or filepath object, default = None
        String or filepath object to be read by pathlib.Path() and/or a with open(export_path, 'wb') statement. If None, defaults to input datapath directory, by default None
    ext : str, default = 'hvsr'
        Filepath extension to use for data file, by default 'hvsr'
    """
    def _do_export(_hvsr_data=hvsr_data, _export_path=export_path, _ext=ext):
        
        fname = f"{_hvsr_data.site}_{_hvsr_data.acq_date}_pickled.{ext}"
        if _export_path is None or _export_path is True:
            _export_path = _hvsr_data['datapath']
            _export_path = pathlib.Path(_export_path).with_name(fname)
        else:
            _export_path = pathlib.Path(_export_path)
            if _export_path.is_dir():
                _export_path = _export_path.joinpath(fname)    

        _export_path = str(_export_path)
        with open(_export_path, 'wb') as f:
            pickle.dump(_hvsr_data, f) 
            
        if verbose:
            print(f"Processed data exported as pickled data to: {_export_path} [~{round(float(pathlib.Path(_export_path).stat().st_size)/2**20,1)} Mb]")    
            
    if isinstance(hvsr_data, HVSRBatch):
        for sitename in hvsr_data.keys():
            _do_export(hvsr_data[sitename], export_path, ext)
    elif isinstance(hvsr_data, HVSRData):
        _do_export(hvsr_data, export_path, ext)
    else:
        print("Error in data export. Data must be either of type sprit.HVSRData or sprit.HVSRBatch")         
    return


# **WORKING ON THIS**
# Save default instrument and processing settings to json file(s)
def export_settings(hvsr_data, export_settings_path='default', export_settings_type='all', include_location=False, verbose=True):
    """Save settings to json file

    Parameters
    ----------
    export_settings_path : str, default="default"
        Where to save the json file(s) containing the settings, by default 'default'. 
        If "default," will save to sprit package resources. Otherwise, set a filepath location you would like for it to be saved to.
        If 'all' is selected, a directory should be supplied. 
        Otherwise, it will save in the directory of the provided file, if it exists. Otherwise, defaults to the home directory.
    export_settings_type : str, {'all', 'instrument', 'processing'}
        What kind of settings to save. 
        If 'all', saves all possible types in their respective json files.
        If 'instrument', save the instrument settings to their respective file.
        If 'processing', saves the processing settings to their respective file. By default 'all'
    include_location : bool, default=False, input CRS
        Whether to include the location parametersin the exported settings document.This includes xcoord, ycoord, elevation, elev_unit, and input_crs
    verbose : bool, default=True
        Whether to print outputs and information to the terminal

    """
    fnameDict = {}
    fnameDict['instrument'] = "instrument_settings.json"
    fnameDict['processing'] = "processing_settings.json"

    if export_settings_path == 'default' or export_settings_path is True:
        settingsPath = resource_dir.joinpath('settings')
    else:
        export_settings_path = pathlib.Path(export_settings_path)
        if not export_settings_path.exists():
            if not export_settings_path.parent.exists():
                print(f'The provided value for export_settings_path ({export_settings_path}) does not exist. Saving settings to the home directory: {pathlib.Path.home()}')
                settingsPath = pathlib.Path.home()
            else:
                settingsPath = export_settings_path.parent
        
        if export_settings_path.is_dir():
            settingsPath = export_settings_path
        elif export_settings_path.is_file():
            settingsPath = export_settings_path.parent
            fnameDict['instrument'] = export_settings_path.name+"_instrumentSettings.json"
            fnameDict['processing'] = export_settings_path.name+"_processingSettings.json"

    #Get final filepaths        
    instSetFPath = settingsPath.joinpath(fnameDict['instrument'])
    procSetFPath = settingsPath.joinpath(fnameDict['processing'])

    #Get settings values
    instKeys = ["instrument", "net", "sta", "loc", "cha", "depth", "metapath", "hvsr_band"]
    inst_location_keys = ['xcoord', 'ycoord', 'elevation', 'elev_unit', 'input_crs']
    procFuncs = [fetch_data, remove_noise, generate_ppsds, process_hvsr, check_peaks, get_report]

    instrument_settings_dict = {}
    processing_settings_dict = {}

    for k in instKeys:
        if isinstance(hvsr_data[k], pathlib.PurePath):
            #For those that are paths and cannot be serialized
            instrument_settings_dict[k] = hvsr_data[k].as_posix()
        else:
            instrument_settings_dict[k] = hvsr_data[k]

    if include_location:
        for k in inst_location_keys:
            if isinstance(hvsr_data[k], pathlib.PurePath):
                #For those that are paths and cannot be serialized
                instrument_settings_dict[k] = hvsr_data[k].as_posix()
            else:
                instrument_settings_dict[k] = hvsr_data[k]

    
    for func in procFuncs:
        funcName = func.__name__
        processing_settings_dict[funcName] = {}
        for arg in hvsr_data['processing_parameters'][funcName]:
            if isinstance(hvsr_data['processing_parameters'][funcName][arg], (HVSRBatch, HVSRData)):
                pass
            else:
                processing_settings_dict[funcName][arg] = hvsr_data['processing_parameters'][funcName][arg]
    
    if verbose:
        print("Exporting Settings")
    #Save settings files
    if export_settings_type.lower()=='instrument' or export_settings_type.lower()=='all':
        try:
            with open(instSetFPath.with_suffix('.inst').as_posix(), 'w') as instSetF:
                jsonString = json.dumps(instrument_settings_dict, indent=2)
                #Format output for readability
                jsonString = jsonString.replace('\n    ', ' ')
                jsonString = jsonString.replace('[ ', '[')
                jsonString = jsonString.replace('\n  ]', ']')
                #Export
                instSetF.write(jsonString)
        except:
            instSetFPath = pathlib.Path.home().joinpath(instSetFPath.name)
            with open(instSetFPath.with_suffix('.inst').as_posix(), 'w') as instSetF:
                jsonString = json.dumps(instrument_settings_dict, indent=2)
                #Format output for readability
                jsonString = jsonString.replace('\n    ', ' ')
                jsonString = jsonString.replace('[ ', '[')
                jsonString = jsonString.replace('\n  ]', ']')
                #Export
                instSetF.write(jsonString)
                            
        if verbose:
            print(f"Instrument settings exported to {instSetFPath}")
            print(f"{jsonString}")
            print()
    if export_settings_type.lower()=='processing' or export_settings_type.lower()=='all':
        try:
            with open(procSetFPath.with_suffix('.proc').as_posix(), 'w') as procSetF:
                jsonString = json.dumps(processing_settings_dict, indent=2)
                #Format output for readability
                jsonString = jsonString.replace('\n    ', ' ')
                jsonString = jsonString.replace('[ ', '[')
                jsonString = jsonString.replace('\n  ]', ']')
                jsonString = jsonString.replace('\n  },','\n\t\t},\n')
                jsonString = jsonString.replace('{ "', '\n\t\t{\n\t\t"')
                jsonString = jsonString.replace(', "', ',\n\t\t"')
                jsonString = jsonString.replace('\n  }', '\n\t\t}')
                jsonString = jsonString.replace(': {', ':\n\t\t\t{')
                
                #Export
                procSetF.write(jsonString)
        except:
            procSetFPath = pathlib.Path.home().joinpath(procSetFPath.name)
            with open(procSetFPath.with_suffix('.proc').as_posix(), 'w') as procSetF:
                jsonString = json.dumps(processing_settings_dict, indent=2)
                #Format output for readability
                jsonString = jsonString.replace('\n    ', ' ')
                jsonString = jsonString.replace('[ ', '[')
                jsonString = jsonString.replace('\n  ]', ']')
                jsonString = jsonString.replace('\n  },','\n\t\t},\n')
                jsonString = jsonString.replace('{ "', '\n\t\t{\n\t\t"')
                jsonString = jsonString.replace(', "', ',\n\t\t"')
                jsonString = jsonString.replace('\n  }', '\n\t\t}')
                jsonString = jsonString.replace(': {', ':\n\t\t\t{')
                
                #Export
                procSetF.write(jsonString)            
        if verbose:
            print(f"Processing settings exported to {procSetFPath}")
            print(f"{jsonString}")
            print()


# Reads in traces to obspy stream
def fetch_data(params, source='file', trim_dir=None, export_format='mseed', detrend='spline', detrend_order=2, update_metadata=True, plot_input_stream=False, verbose=False, **kwargs):
    """Fetch ambient seismic data from a source to read into obspy stream
    
    Parameters
    ----------
    params  : dict
        Dictionary containing all the necessary params to get data.
            Parameters defined using input_params() function.
    source  : str, {'raw', 'dir', 'file', 'batch'}
        String indicating where/how data file was created. For example, if raw data, will need to find correct channels.
            'raw' finds raspberry shake data, from raw output copied using scp directly from Raspberry Shake, either in folder or subfolders; 
            'dir' is used if the day's 3 component files (currently Raspberry Shake supported only) are all 3 contained in a directory by themselves.
            'file' is used if the params['datapath'] specified in input_params() is the direct filepath to a single file to be read directly into an obspy stream.
            'batch' is used to read a list or specified set of seismic files. 
                Most commonly, a csv file can be read in with all the parameters. Each row in the csv is a separate file. Columns can be arranged by parameter.
    trim_dir : None or str or pathlib obj, default=None
        If None (or False), data is not trimmed in this function.
        Otherwise, this is the directory to save trimmed and exported data.
    export_format: str='mseed'
        If trim_dir is not None, this is the format in which to save the data
    detrend : str or bool, default='spline'
        If False, data is not detrended.
        Otherwise, this should be a string accepted by the type parameter of the obspy.core.trace.Trace.detrend method: https://docs.obspy.org/packages/autogen/obspy.core.trace.Trace.detrend.html
    detrend_order : int, default=2
        If detrend parameter is 'spline' or 'polynomial', this is passed directly to the order parameter of obspy.core.trace.Trace.detrend method.
    update_metadata : bool, default=True
        Whether to update the metadata file, used primarily with Raspberry Shake data which uses a generic inventory file.
    plot_input_stream : bool, default=False
        Whether to plot the raw input stream. This plot includes a spectrogram (Z component) and the raw (with decimation for speed) plots of each component signal.
    verbose : bool, default=False
        Whether to print outputs and inputs to the terminal
    **kwargs
        Keywords arguments, primarily for 'batch' and 'dir' sources
        
    Returns
    -------
    params : HVSRData or HVSRBatch object
        Same as params parameter, but with an additional "stream" attribute with an obspy data stream with 3 traces: Z (vertical), N (North-south), and E (East-west)
    """
    # Get intput paramaters
    orig_args = locals().copy()
    start_time = datetime.datetime.now()
    
    # Update with processing parameters specified previously in input_params, if applicable
    if 'processing_parameters' in params.keys():
        if 'fetch_data' in params['processing_parameters'].keys():
            defaultVDict = dict(zip(inspect.getfullargspec(fetch_data).args[1:], 
                        inspect.getfullargspec(fetch_data).defaults))
            defaultVDict['kwargs'] = kwargs
            for k, v in params['processing_parameters']['fetch_data'].items():
                # Manual input to function overrides the imported parameter values
                if k!='params' and k in orig_args.keys() and orig_args[k]==defaultVDict[k]:
                    orig_args[k] = v

    #Update local variables, in case of previously-specified parameters
    source=orig_args['source']
    trim_dir=orig_args['trim_dir']
    export_format=orig_args['export_format']
    detrend=orig_args['detrend']
    detrend_order=orig_args['detrend_order']
    update_metadata=orig_args['update_metadata']
    plot_input_stream=orig_args['plot_input_stream']
    verbose=orig_args['verbose']
    kwargs=orig_args['kwargs']

    if source != 'batch' and verbose:
        print('\nFetching data (fetch_data())')
        for key, value in orig_args.items():
            print('\t  {}={}'.format(key, value))
        print()

    params = get_metadata(params, update_metadata=update_metadata, source=source)
    inv = params['inv']
    date = params['acq_date']

    #Cleanup for gui input
    if isinstance(params['datapath'], (obspy.Stream, obspy.Trace)):
        pass
    elif '}' in str(params['datapath']):
        params['datapath'] = params['datapath'].as_posix().replace('{','')
        params['datapath'] = params['datapath'].split('}')
    
    sampleListNos = ['1', '2', '3', '4', '5', '6', '7', '8', '9', '10']
    sampleList = ['1', '2', '3', '4', '5', '6', '7', '8', '9', '10', 'batch', 'sample', 'sample_batch']
    for s in sampleListNos:
        sampleList.append(f'sample{s}')
        sampleList.append(f'sample_{s}')

    #Make sure datapath is pointing to an actual file
    if isinstance(params['datapath'],list):
        for i, d in enumerate(params['datapath']):
            params['datapath'][i] = sprit_utils.checkifpath(str(d).strip(), sample_list=sampleList)
        dPath = params['datapath']
    elif isinstance(params['datapath'], (obspy.Stream, obspy.Trace)):
        pass
    else:
        dPath = sprit_utils.checkifpath(params['datapath'], sample_list=sampleList)

    inst = params['instrument']

    #Need to put dates and times in right formats first
    if type(date) is datetime.datetime:
        doy = date.timetuple().tm_yday
        year = date.year
    elif type(date) is datetime.date:
        date = datetime.datetime.combine(date, datetime.time(hour=0, minute=0, second=0))
        doy = date.timetuple().tm_yday
        year = date.year
    elif type(date) is tuple:
        if date[0]>366:
            raise ValueError('First item in date tuple must be day of year (0-366)', 0)
        elif date[1] > datetime.datetime.now().year:
            raise ValueError('Second item in date tuple should be year, but given item is in the future', 0)
        else:
            doy = date[0]
            year = date[1]
    elif type(date) is str:
        if '/' in date:
            dateSplit = date.split('/')
        elif '-' in date:
            dateSplit = date.split('-')
        else:
            dateSplit = date

        if int(dateSplit[0]) > 31:
            date = datetime.datetime(int(dateSplit[0]), int(dateSplit[1]), int(dateSplit[2]))
            doy = date.timetuple().tm_yday
            year = date.year
        elif int(dateSplit[0])<=12 and int(dateSplit[2]) > 31:
            warnings.warn("Preferred date format is 'yyyy-mm-dd' or 'yyyy/mm/dd'. Will attempt to parse date.")
            date = datetime.datetime(int(dateSplit[2]), int(dateSplit[0]), int(dateSplit[1]))
            doy = date.timetuple().tm_yday
            year = date.year
        else:
            warnings.warn("Preferred date format is 'yyyy-mm-dd' or 'yyyy/mm/dd'. Cannot parse date.")
    elif type(date) is int:
        doy = date
        year = datetime.datetime.today().year
    else: #FOR NOW, need to update
        date = datetime.datetime.now()
        doy = date.timetuple().tm_yday
        year = date.year
        warnings.warn("Did not recognize date, using year {} and day {}".format(year, doy))

    #Select which instrument we are reading from (requires different processes for each instrument)
    raspShakeInstNameList = ['raspberry shake', 'shake', 'raspberry', 'rs', 'rs3d', 'rasp. shake', 'raspshake']
    trominoNameList = ['tromino', 'trom', 'tromino 3g', 'tromino 3g+', 'tr', 't']

    #Get any kwargs that are included in obspy.read
    obspyReadKwargs = {}
    for argName in inspect.getfullargspec(obspy.read)[0]:
        if argName in kwargs.keys():
            obspyReadKwargs[argName] = kwargs[argName]

    #Select how reading will be done
    if source=='raw':
        try:
            if inst.lower() in raspShakeInstNameList:
                rawDataIN = __read_RS_file_struct(dPath, source, year, doy, inv, params, verbose=verbose)

            elif inst.lower() in trominoNameList:
                rawDataIN = read_tromino_files(dPath, params, verbose=verbose, **kwargs)
        except:
            raise RuntimeError(f"Data not fetched for {params['site']}. Check input parameters or the data file.")
    elif source=='stream' or isinstance(params, (obspy.Stream, obspy.Trace)):
        rawDataIN = params['datapath'].copy()
    elif source=='dir':
        if inst.lower() in raspShakeInstNameList:
            rawDataIN = __read_RS_file_struct(dPath, source, year, doy, inv, params, verbose=verbose)
        else:
            obspyFiles = {}
            for obForm in obspyFormats:
                temp_file_glob = pathlib.Path(dPath.as_posix().lower()).glob('.'+obForm.lower())
                for f in temp_file_glob:
                    currParams = params
                    currParams['datapath'] = f

                    curr_data = fetch_data(params, source='file', #all the same as input, except just reading the one file using the source='file'
                                trim_dir=trim_dir, export_format=export_format, detrend=detrend, detrend_order=detrend_order, update_metadata=update_metadata, verbose=verbose, **kwargs)
                    curr_data.merge()
                    obspyFiles[f.stem] = curr_data  #Add path object to dict, with filepath's stem as the site name
            return HVSRBatch(obspyFiles)
    elif source=='file' and str(params['datapath']).lower() not in sampleList:
        # Read the file specified by datapath
        if isinstance(dPath, list) or isinstance(dPath, tuple):
            rawStreams = []
            for datafile in dPath:
                rawStream = obspy.read(datafile, **obspyReadKwargs)
                rawStreams.append(rawStream) #These are actually streams, not traces
            for i, stream in enumerate(rawStreams):
                if i == 0:
                    rawDataIN = obspy.Stream(stream) #Just in case
                else:
                    rawDataIN = rawDataIN + stream #This adds a stream/trace to the current stream object
        elif str(dPath)[:6].lower()=='sample':
            pass
        else:
            rawDataIN = obspy.read(dPath, **obspyReadKwargs)#, starttime=obspy.core.UTCDateTime(params['starttime']), endttime=obspy.core.UTCDateTime(params['endtime']), nearest_sample =True)
        import warnings # For some reason not being imported at the start
        with warnings.catch_warnings():
            warnings.simplefilter(action='ignore', category=UserWarning)
            rawDataIN.attach_response(inv)
    elif source=='batch' and str(params['datapath']).lower() not in sampleList:
        if verbose:
            print('\nFetching data (fetch_data())')
        batch_data_read_kwargs = {k: v for k, v in locals()['kwargs'].items() if k in batch_data_read.__code__.co_varnames}
        params = batch_data_read(input_data=params['datapath'], verbose=verbose, **batch_data_read_kwargs)
        params = HVSRBatch(params)
        return params
    elif str(params['datapath']).lower() in sampleList or f"sample{params['datapath'].lower()}" in sampleList:
        sample_data_dir = pathlib.Path(pkg_resources.resource_filename(__name__, 'resources/sample_data/'))
        if source=='batch':
            params['datapath'] = sample_data_dir.joinpath('Batch_SampleData.csv')
            params = batch_data_read(input_data=params['datapath'], batch_type='sample', verbose=verbose)
            params = HVSRBatch(params)
            return params
        elif source=='dir':
            params['datapath'] = sample_data_dir.joinpath('Batch_SampleData.csv')
            params = batch_data_read(input_data=params['datapath'], batch_type='sample', verbose=verbose)
            params = HVSRBatch(params)
            return params
        elif source=='file':
            params['datapath'] = str(params['datapath']).lower()
            
            if params['datapath'].lower() in sampleFileKeyMap.keys():
                params['datapath'] = sampleFileKeyMap[params['datapath'].lower()]
            else:
                params['datapath'] = sample_data_dir.joinpath('SampleHVSRSite1_AM.RAC84.00.2023.046_2023-02-15_1704-1734.MSEED')

            dPath = params['datapath']
            rawDataIN = obspy.read(dPath)#, starttime=obspy.core.UTCDateTime(params['starttime']), endttime=obspy.core.UTCDateTime(params['endtime']), nearest_sample =True)
            import warnings
            with warnings.catch_warnings():
                warnings.simplefilter(action='ignore', category=UserWarning)
                rawDataIN.attach_response(inv)
    else:
        try:
            rawDataIN = obspy.read(dPath)
            rawDataIN.attach_response(inv)
        except:
            RuntimeError(f'source={source} not recognized, and datapath cannot be read using obspy.read()')

    #Get metadata from the data itself, if not reading raw data
    try:
        # If the data already exists (not reading in raw from RS, for example), get the parameters from the data
        dataIN = rawDataIN.copy()
        if source!='raw':
            #Use metadata from file for;
            # site
            site_default = inspect.signature(input_params).parameters['site'].default
            if params['site'] == site_default and params['site'] != dPath.stem:
                if isinstance(dPath, (list, tuple)):
                    dPath = dPath[0]
                params['site'] = dPath.stem
                params['params']['site'] = dPath.stem
                if verbose:
                    print(f"\t\tSite name updated to {params['site']}")
            
            # network
            net_default = inspect.signature(input_params).parameters['network'].default
            if params['net'] == net_default and net_default != dataIN[0].stats.network:
                params['net'] = dataIN[0].stats.network
                params['params']['net'] = dataIN[0].stats.network
                if verbose:
                    print(f"\t\tNetwork name updated to {params['net']}")

            # station
            sta_default = inspect.signature(input_params).parameters['station'].default
            if str(params['sta']) == sta_default and str(params['sta']) != dataIN[0].stats.station:
                params['sta'] = dataIN[0].stats.station
                params['params']['sta'] = dataIN[0].stats.station
                if verbose:
                    print(f"\t\tStation name updated to {params['sta']}")

            # loc
            loc_default = inspect.signature(input_params).parameters['loc'].default
            if params['loc'] == loc_default and params['loc'] != dataIN[0].stats.location:
                params['loc'] = dataIN[0].stats.location
                params['params']['loc'] = dataIN[0].stats.location
                if verbose:
                    print(f"\t\tLocation updated to {params['loc']}")

            # channels
            channelList = []
            cha_default = inspect.signature(input_params).parameters['channels'].default
            if str(params['cha']) == cha_default:
                for tr in dataIN:
                    if tr.stats.channel not in channelList:
                        channelList.append(tr.stats.channel)
                        channelList.sort(reverse=True) #Just so z is first, just in case
                if set(params['cha']) != set(channelList):
                    params['cha'] = channelList
                    params['params']['cha'] = channelList
                    if verbose:
                        print(f"\t\tChannels updated to {params['cha']}")

            # Acquisition date
            acqdate_default = inspect.signature(input_params).parameters['acq_date'].default
            if str(params['acq_date']) == acqdate_default and params['acq_date'] != dataIN[0].stats.starttime.date:
                params['acq_date'] = dataIN[0].stats.starttime.date
                if verbose:
                    print(f"\t\tAcquisition Date updated to {params['acq_date']}")

            # starttime
            today_Starttime = obspy.UTCDateTime(datetime.datetime(year=datetime.date.today().year, month=datetime.date.today().month,
                                                                 day = datetime.date.today().day,
                                                                hour=0, minute=0, second=0, microsecond=0))
            maxStarttime = datetime.datetime(year=params['acq_date'].year, month=params['acq_date'].month, day=params['acq_date'].day, 
                                             hour=0, minute=0, second=0, microsecond=0, tzinfo=datetime.timezone.utc)
            stime_default = inspect.signature(input_params).parameters['starttime'].default
            str(params['starttime']) == str(stime_default)
            if str(params['starttime']) == str(stime_default):
                for tr in dataIN.merge():
                    currTime = datetime.datetime(year=tr.stats.starttime.year, month=tr.stats.starttime.month, day=tr.stats.starttime.day,
                                        hour=tr.stats.starttime.hour, minute=tr.stats.starttime.minute, 
                                       second=tr.stats.starttime.second, microsecond=tr.stats.starttime.microsecond, tzinfo=datetime.timezone.utc)
                    if currTime > maxStarttime:
                        maxStarttime = currTime

                newStarttime = obspy.UTCDateTime(datetime.datetime(year=params['acq_date'].year, month=params['acq_date'].month,
                                                                 day = params['acq_date'].day,
                                                                hour=maxStarttime.hour, minute=maxStarttime.minute, 
                                                                second=maxStarttime.second, microsecond=maxStarttime.microsecond))
                if params['starttime'] != newStarttime:
                    params['starttime'] = newStarttime
                    params['params']['starttime'] = newStarttime
                    if verbose:
                        print(f"\t\tStarttime updated to {params['starttime']}")

            # endttime
            today_Endtime = obspy.UTCDateTime(datetime.datetime(year=datetime.date.today().year, month=datetime.date.today().month,
                                                                 day = datetime.date.today().day,
                                                                hour=23, minute=59, second=59, microsecond=999999))
            tomorrow_Endtime = today_Endtime + (60*60*24)
            minEndtime = datetime.datetime.now(tz=datetime.timezone.utc)#.replace(tzinfo=datetime.timezone.utc)#(hour=23, minute=59, second=59, microsecond=999999)
            etime_default = inspect.signature(input_params).parameters['endtime'].default
            if str(params['endtime']) == etime_default or str(params['endtime']) == tomorrow_Endtime:
                for tr in dataIN.merge():
                    currTime = datetime.datetime(year=tr.stats.endtime.year, month=tr.stats.endtime.month, day=tr.stats.endtime.day,
                                        hour=tr.stats.endtime.hour, minute=tr.stats.endtime.minute, 
                                       second=tr.stats.endtime.second, microsecond=tr.stats.endtime.microsecond, tzinfo=datetime.timezone.utc)
                    if currTime < minEndtime:
                        minEndtime = currTime
                newEndtime = obspy.UTCDateTime(datetime.datetime(year=minEndtime.year, month=minEndtime.month,
                                                                 day = minEndtime.day,
                                                                hour=minEndtime.hour, minute=minEndtime.minute, 
                                                                second=minEndtime.second, microsecond=minEndtime.microsecond, tzinfo=datetime.timezone.utc))
                
                if params['endtime'] != newEndtime:
                    params['endtime'] = newEndtime
                    params['params']['endtime'] = newEndtime
                    if verbose:
                        print(f"\t\tEndtime updated to {params['endtime']}")

            dataIN = dataIN.split()
            dataIN = dataIN.trim(starttime=params['starttime'], endtime=params['endtime'])
            dataIN.merge()
    except Exception as e:
        raise RuntimeError(f'Data not fetched. \n{e}.\n\ntCheck your input parameters or the data file.')

    #Trim and save data as specified
    if trim_dir=='None':
        trim_dir=None
    if not trim_dir:
        pass
    else:
        if isinstance(params, HVSRBatch):
            pass
        else:
            dataIN = _trim_data(input=params, stream=dataIN, export_dir=trim_dir, source=source, export_format=export_format)

    #Split data if masked array (if there are gaps)...detrending cannot be done without
    for tr in dataIN:
        if isinstance(tr.data, np.ma.masked_array):
            dataIN = dataIN.split()
            #Splits entire stream if any trace is masked_array
            break

    #Detrend data
    if isinstance(params, HVSRBatch):
        pass
    else:
        dataIN =  __detrend_data(input=dataIN, detrend=detrend, detrend_order=detrend_order, verbose=verbose, source=source)

    #Remerge data
    dataIN = dataIN.merge(method=1)

    #Plot the input stream?
    if plot_input_stream:
        try:
            params['InputPlot'] = _plot_specgram_stream(stream=dataIN, params=params, component='Z', stack_type='linear', detrend='mean', dbscale=True, fill_gaps=None, ylimstd=3, return_fig=True, fig=None, ax=None, show_plot=False)
            #_get_removed_windows(input=dataIN, fig=params['InputPlot'][0], ax=params['InputPlot'][1], lineArtist =[], winArtist = [], existing_lineArtists=[], existing_xWindows=[], exist_win_format='matplotlib', keep_line_artists=True, time_type='matplotlib', show_plot=True)
            plt.show()
        except Exception as e:
            print(f'Error with default plotting method: {e}.\n Falling back to internal obspy plotting method')
            dataIN.plot(method='full', linewidth=0.25)

    #Sort channels (make sure Z is first, makes things easier later)
    if isinstance(params, HVSRBatch):
        pass
    else:
        dataIN = _sort_channels(input=dataIN, source=source, verbose=verbose)

    #Clean up the ends of the data unless explicitly specified to do otherwise (this is a kwarg, not a parameter)
    if 'clean_ends' not in kwargs.keys():
        clean_ends=True 
    else:
        clean_ends = kwargs['clean_ends']

    if clean_ends:
        maxStarttime = datetime.datetime.utcnow().replace(tzinfo=datetime.timezone.utc) - datetime.timedelta(days=36500) #100 years ago
        minEndtime = datetime.datetime.utcnow().replace(tzinfo=datetime.timezone.utc) 

        for tr in dataIN:
            currStarttime = datetime.datetime(year=tr.stats.starttime.year, month=tr.stats.starttime.month, day=tr.stats.starttime.day, 
                                         hour=tr.stats.starttime.hour, minute=tr.stats.starttime.minute, 
                                         second=tr.stats.starttime.second, microsecond=tr.stats.starttime.microsecond, tzinfo=datetime.timezone.utc)
            if currStarttime > maxStarttime:
                maxStarttime = currStarttime

            currEndtime = datetime.datetime(year=tr.stats.endtime.year, month=tr.stats.endtime.month, day=tr.stats.endtime.day, 
                                         hour=tr.stats.endtime.hour, minute=tr.stats.endtime.minute, 
                                         second=tr.stats.endtime.second, microsecond=tr.stats.endtime.microsecond, tzinfo=datetime.timezone.utc)

            if currEndtime < minEndtime:
                minEndtime = currEndtime


        maxStarttime = obspy.UTCDateTime(maxStarttime)
        minEndtime = obspy.UTCDateTime(minEndtime)
        dataIN = dataIN.split()
        for tr in dataIN:
            tr.trim(starttime=maxStarttime, endtime=minEndtime)
            pass
        dataIN.merge()
    
    params['batch'] = False #Set False by default, will get corrected later in batch mode        
    params['input_stream'] = dataIN.copy()
    params['stream'] = dataIN.copy()
    
    if 'processing_parameters' not in params.keys():
        params['processing_parameters'] = {}
    params['processing_parameters']['fetch_data'] = {}
    for key, value in orig_args.items():
        params['processing_parameters']['fetch_data'][key] = value

    params['ProcessingStatus']['FetchDataStatus'] = True
    if verbose and not isinstance(params, HVSRBatch):
        dataINStr = dataIN.__str__().split('\n')
        for line in dataINStr:
            print('\t\t', line)
    
    params = _check_processing_status(params, start_time=start_time, func_name=inspect.stack()[0][3], verbose=verbose)

    return params


# Generate PPSDs for each channel
def generate_ppsds(hvsr_data, azimuthal_ppsds=False, verbose=False, **ppsd_kwargs):
    """Generates PPSDs for each channel

        Channels need to be in Z, N, E order
        Info on PPSD creation here: https://docs.obspy.org/packages/autogen/obspy.signal.spectral_estimation.PPSD.html
        
        Parameters
        ----------
        hvsr_data : dict, HVSRData object, or HVSRBatch object
            Data object containing all the parameters and other data of interest (stream and paz, for example)
        azimuthal_ppsds : bool, default=False
            Whether to generate PPSDs for azimuthal data
        verbose : bool, default=True
            Whether to print inputs and results to terminal
        **ppsd_kwargs : dict
            Dictionary with keyword arguments that are passed directly to obspy.signal.PPSD.
            If the following keywords are not specified, their defaults are amended in this function from the obspy defaults for its PPSD function. Specifically:
                - ppsd_length defaults to 60 (seconds) here instead of 3600
                - skip_on_gaps defaults to True instead of False
                - period_step_octaves defaults to 0.03125 instead of 0.125

        Returns
        -------
            ppsds : HVSRData object
                Dictionary containing entries with ppsds for each channel
    """
    #First, divide up for batch or not
    orig_args = locals().copy() #Get the initial arguments
    start_time = datetime.datetime.now()

    ppsd_kwargs_sprit_defaults = ppsd_kwargs.copy()
    #Set defaults here that are different than obspy defaults
    if 'ppsd_length' not in ppsd_kwargs.keys():
        ppsd_kwargs_sprit_defaults['ppsd_length'] = 30.0
    if 'skip_on_gaps' not in ppsd_kwargs.keys():
        ppsd_kwargs_sprit_defaults['skip_on_gaps'] = True
    if 'period_step_octaves' not in ppsd_kwargs.keys():
        ppsd_kwargs_sprit_defaults['period_step_octaves'] = 0.03125
    if 'period_limits' not in ppsd_kwargs.keys():
        if 'hvsr_band' in hvsr_data.keys():
            ppsd_kwargs_sprit_defaults['period_limits'] = [1/hvsr_data['hvsr_band'][1], 1/hvsr_data['hvsr_band'][0]]
        elif 'input_params' in hvsr_data.keys() and 'hvsr_band' in hvsr_data['input_params'].keys():
                ppsd_kwargs_sprit_defaults['period_limits'] = [1/hvsr_data['input_params']['hvsr_band'][1], 1/hvsr_data['input_params']['hvsr_band'][0]]
        else:
            ppsd_kwargs_sprit_defaults['period_limits'] =  [1/40, 1/0.4]

    #Get Probablistic power spectral densities (PPSDs)
    #Get default args for function
    def get_default_args(func):
        signature = inspect.signature(func)
        return {
            k: v.default
            for k, v in signature.parameters.items()
            if v.default is not inspect.Parameter.empty
            }
    
    ppsd_kwargs = get_default_args(PPSD)
    ppsd_kwargs.update(ppsd_kwargs_sprit_defaults)#Update with sprit defaults, or user input
    orig_args['ppsd_kwargs'] = ppsd_kwargs

    # Update with processing parameters specified previously in input_params, if applicable
    if 'processing_parameters' in hvsr_data.keys():
        if 'generate_ppsds' in hvsr_data['processing_parameters'].keys():
            defaultVDict = dict(zip(inspect.getfullargspec(generate_ppsds).args[1:], 
                                    inspect.getfullargspec(generate_ppsds).defaults))
            defaultVDict['ppsd_kwargs'] = ppsd_kwargs
            for k, v in hvsr_data['processing_parameters']['generate_ppsds'].items():
                # Manual input to function overrides the imported parameter values
                if not isinstance(v, (HVSRData, HVSRBatch)) and (k in orig_args.keys()) and (orig_args[k]==defaultVDict[k]):
                    orig_args[k] = v

    azimuthal_ppsds = orig_args['azimuthal_ppsds']
    verbose = orig_args['verbose']
    ppsd_kwargs = orig_args['ppsd_kwargs']

    if (verbose and isinstance(hvsr_data, HVSRBatch)) or (verbose and not hvsr_data['batch']):
        if isinstance(hvsr_data, HVSRData) and hvsr_data['batch']:
            pass
        else:
            print('\nGenerating Probabilistic Power Spectral Densities (generate_ppsds())')
            print('\tUsing the following parameters:')
            for key, value in orig_args.items():
                if key=='hvsr_data':
                    pass
                else:
                    print('\t  {}={}'.format(key, value))

    #Site is in the keys anytime it's not batch
    if isinstance(hvsr_data, HVSRBatch):
        #If running batch, we'll loop through each one
        for site_name in hvsr_data.keys():
            args = orig_args.copy() #Make a copy so we don't accidentally overwrite
            individual_params = hvsr_data[site_name] #Get what would normally be the "hvsr_data" variable for each site
            args['hvsr_data'] = individual_params #reset the hvsr_data parameter we originally read in to an individual site hvsr_data
            #args['hvsr_data']['batch'] = False #Set to false, since only running this time
            if hvsr_data[site_name]['ProcessingStatus']['OverallStatus']:
                try:
                    hvsr_data[site_name] = _generate_ppsds_batch(**args) #Call another function, that lets us run this function again
                except:
                    hvsr_data[site_name]['ProcessingStatus']['PPSDStatus']=False
                    hvsr_data[site_name]['ProcessingStatus']['OverallStatus'] = False                     
            else:
                hvsr_data[site_name]['ProcessingStatus']['PPSDStatus']=False
                hvsr_data[site_name]['ProcessingStatus']['OverallStatus'] = False                
            
            try:
                sprit_gui.update_progress_bars(prog_percent=5)
            except Exception as e:
                pass
                #print(e)
        return hvsr_data
    else:
        paz = hvsr_data['paz']
        stream = hvsr_data['stream']

        # Get ppsds of e component
        eStream = stream.select(component='E')
        estats = eStream.traces[0].stats
        ppsdE = PPSD(estats, paz['E'],  **ppsd_kwargs)
        ppsdE.add(eStream)

        # Get ppsds of n component
        nStream = stream.select(component='N')
        nstats = nStream.traces[0].stats
        ppsdN = PPSD(nstats, paz['N'], **ppsd_kwargs)
        ppsdN.add(nStream)

        # Get ppsds of z component
        zStream = stream.select(component='Z')
        zstats = zStream.traces[0].stats
        ppsdZ = PPSD(zstats, paz['Z'], **ppsd_kwargs)
        ppsdZ.add(zStream)

        # Get ppsds of R components (azimuthal data)
        has_az = False
        ppsds = {'Z':ppsdZ, 'E':ppsdE, 'N':ppsdN}
        rStream = stream.select(component='R')
        for curr_trace in stream:
            if 'R' in curr_trace.stats.channel:
                curr_stats = curr_trace.stats
                ppsd_curr = PPSD(curr_stats, paz['E'], **ppsd_kwargs)        
                has_az = True
                ppsdName = curr_trace.stats.location
                ppsd_curr.add(rStream)
                ppsds[ppsdName] = ppsd_curr
        
        # Add to the input dictionary, so that some items can be manipulated later on, and original can be saved
        hvsr_data['ppsds_obspy'] = ppsds
        hvsr_data['ppsds'] = {}
        anyKey = list(hvsr_data['ppsds_obspy'].keys())[0]
        
        # Get ppsd class members
        members = [mems for mems in dir(hvsr_data['ppsds_obspy'][anyKey]) if not callable(mems) and not mems.startswith("_")]
        for k in ppsds.keys():
            hvsr_data['ppsds'][k] = {}
        
        #Get lists/arrays so we can manipulate data later and copy everything over to main 'ppsds' subdictionary (convert lists to np.arrays for consistency)
        listList = ['times_data', 'times_gaps', 'times_processed','current_times_used', 'psd_values'] #Things that need to be converted to np.array first, for consistency
        timeKeys= ['times_processed','current_times_used','psd_values']
        timeDiffWarn = True
        dfList = []
        time_data = {}
        time_dict = {}
        for m in members:
            for k in hvsr_data['ppsds'].keys():
                hvsr_data['ppsds'][k][m] = getattr(hvsr_data['ppsds_obspy'][k], m)
                if m in listList:
                    hvsr_data['ppsds'][k][m] = np.array(hvsr_data['ppsds'][k][m])
            
            if str(m)=='times_processed':
                unique_times = np.unique(np.array([hvsr_data['ppsds']['Z'][m],
                                                    hvsr_data['ppsds']['E'][m],
                                                    hvsr_data['ppsds']['N'][m]]))

                common_times = []
                for currTime in unique_times:
                    if currTime in hvsr_data['ppsds']['Z'][m]:
                        if currTime in hvsr_data['ppsds']['E'][m]:
                            if currTime in hvsr_data['ppsds']['N'][m]:
                                common_times.append(currTime)

                cTimeIndList = []
                for cTime in common_times:
                    ZArr = hvsr_data['ppsds']['Z'][m]
                    EArr = hvsr_data['ppsds']['E'][m]
                    NArr = hvsr_data['ppsds']['N'][m]

                    cTimeIndList.append([int(np.where(ZArr == cTime)[0][0]),
                                        int(np.where(EArr == cTime)[0][0]),
                                        int(np.where(NArr == cTime)[0][0])])
                    
            # Make sure number of time windows is the same between PPSDs (this can happen with just a few slightly different number of samples)
            if m in timeKeys:
                if str(m) != 'times_processed':
                    time_data[str(m)] = (hvsr_data['ppsds']['Z'][m], hvsr_data['ppsds']['E'][m], hvsr_data['ppsds']['N'][m])

                tSteps_same = hvsr_data['ppsds']['Z'][m].shape[0] == hvsr_data['ppsds']['E'][m].shape[0] == hvsr_data['ppsds']['N'][m].shape[0]

                if not tSteps_same:
                    shortestTimeLength = min(hvsr_data['ppsds']['Z'][m].shape[0], hvsr_data['ppsds']['E'][m].shape[0], hvsr_data['ppsds']['N'][m].shape[0])

                    maxPctDiff = 0
                    for comp in hvsr_data['ppsds'].keys():
                        currCompTimeLength = hvsr_data['ppsds'][comp][m].shape[0]
                        timeLengthDiff = currCompTimeLength - shortestTimeLength
                        percentageDiff = timeLengthDiff / currCompTimeLength
                        if percentageDiff > maxPctDiff:
                            maxPctDiff = percentageDiff

                    for comp in hvsr_data['ppsds'].keys():
                        while hvsr_data['ppsds'][comp][m].shape[0] > shortestTimeLength:
                            hvsr_data['ppsds'][comp][m] = hvsr_data['ppsds'][comp][m][:-1]
                    
                    
                    if maxPctDiff > 0.05 and timeDiffWarn:
                        warnings.warn(f"\t  Number of ppsd time windows between different components is significantly different: {round(maxPctDiff*100,2)}% > 5%. Last windows will be trimmed.")
                    elif verbose  and timeDiffWarn:
                        print(f"\t  Number of ppsd time windows between different components is different by {round(maxPctDiff*100,2)}%. Last window(s) of components with larger number of ppsd windows will be trimmed.")
                    timeDiffWarn = False #So we only do this warning once, even though there may be multiple arrays that need to be trimmed

        for i, currTStep in enumerate(cTimeIndList):
            colList = []
            currTStepList = []
            colList.append('Use')
            currTStepList.append(np.ones_like(common_times[i]).astype(bool))
            for tk in time_data.keys():
                if 'current_times_used' not in tk:
                    for i, k in enumerate(hvsr_data['ppsds'].keys()):
                        if k.lower() in ['z', 'e', 'n']:
                            colList.append(str(tk)+'_'+k)
                            currTStepList.append(time_data[tk][i][currTStep[i]])

            dfList.append(currTStepList)
        hvsrDF = pd.DataFrame(dfList, columns=colList)
        hvsrDF['Use'].astype(bool)
        # Add azimuthal ppsds values
        for k in hvsr_data['ppsds'].keys():
            if k.upper() not in ['Z', 'E', 'N']:
                hvsrDF['psd_values_'+k] = hvsr_data['ppsds'][k]['psd_values'].tolist()

        hvsrDF['TimesProcessed_Obspy'] = common_times
        hvsrDF['TimesProcessed_ObspyEnd'] = hvsrDF['TimesProcessed_Obspy'] + ppsd_kwargs['ppsd_length']
        #    colList.append('TimesProcessed_Obspy')
        #    currTStepList.append(common_times[i])            
        # Add other times (for start times)
        def convert_to_datetime(obspyUTCDateTime):
            return obspyUTCDateTime.datetime.replace(tzinfo=datetime.timezone.utc)

        def convert_to_mpl_dates(obspyUTCDateTime):
            return obspyUTCDateTime.matplotlib_date

        hvsrDF['TimesProcessed'] = hvsrDF['TimesProcessed_Obspy'].apply(convert_to_datetime)
        hvsrDF['TimesProcessed_End'] = hvsrDF['TimesProcessed'] + datetime.timedelta(days=0, seconds=ppsd_kwargs['ppsd_length'])
        hvsrDF['TimesProcessed_MPL'] = hvsrDF['TimesProcessed_Obspy'].apply(convert_to_mpl_dates)
        hvsrDF['TimesProcessed_MPLEnd'] = hvsrDF['TimesProcessed_MPL'] + (ppsd_kwargs['ppsd_length']/86400)
        
        # Take care of existing time gaps, in case not taken care of previously
        for gap in hvsr_data['ppsds']['Z']['times_gaps']:
            hvsrDF['Use'] = (hvsrDF['TimesProcessed_MPL'].gt(gap[1].matplotlib_date))| \
                            (hvsrDF['TimesProcessed_MPLEnd'].lt(gap[0].matplotlib_date)).astype(bool)# | \
        
        if 'xwindows_out' in hvsr_data.keys():
            for window in hvsr_data['xwindows_out']:
                hvsrDF['Use'] = (hvsrDF['TimesProcessed_MPL'][hvsrDF['Use']].lt(window[0]) & hvsrDF['TimesProcessed_MPLEnd'][hvsrDF['Use']].lt(window[0]) )| \
                        (hvsrDF['TimesProcessed_MPL'][hvsrDF['Use']].gt(window[1]) & hvsrDF['TimesProcessed_MPLEnd'][hvsrDF['Use']].gt(window[1])).astype(bool)
            hvsrDF['Use'] = hvsrDF['Use'].astype(bool)
            
        hvsrDF.set_index('TimesProcessed', inplace=True)
        hvsr_data['hvsr_windows_df'] = hvsrDF

        # Create dict entry to keep track of how many outlier hvsr curves are removed (2-item list with [0]=current number, [1]=original number of curves)
        hvsr_data['tsteps_used'] = [hvsrDF['Use'].sum(), hvsrDF['Use'].shape[0]]
        #hvsr_data['tsteps_used'] = [hvsr_data['ppsds']['Z']['times_processed'].shape[0], hvsr_data['ppsds']['Z']['times_processed'].shape[0]]
        
        hvsr_data['tsteps_used'][0] = hvsr_data['ppsds']['Z']['current_times_used'].shape[0]
        
        hvsr_data = sprit_utils.make_it_classy(hvsr_data)
    
        if 'processing_parameters' not in hvsr_data.keys():
            hvsr_data['processing_parameters'] = {}
        hvsr_data['processing_parameters']['generate_ppsds'] = {}
        for key, value in orig_args.items():
            hvsr_data['processing_parameters']['generate_ppsds'][key] = value

    hvsr_data['ProcessingStatus']['PPSDStatus'] = True
    hvsr_data = _check_processing_status(hvsr_data, start_time=start_time, func_name=inspect.stack()[0][3], verbose=verbose)
    return hvsr_data


# Gets the metadata for Raspberry Shake, specifically for 3D v.7
def get_metadata(params, write_path='', update_metadata=True, source=None, **read_inventory_kwargs):
    """Get metadata and calculate or get paz parameter needed for PPSD

    Parameters
    ----------
    params : dict
        Dictionary containing all the input and other parameters needed for processing
            Ouput from input_params() function
    write_path : str
        String with output filepath of where to write updated inventory or metadata file
            If not specified, does not write file 
    update_metadata : bool
        Whether to update the metadata file itself, or just read as-is. If using provided raspberry shake metadata file, select True.
    source : str, default=None
        This passes the source variable value to _read_RS_metadata. It is expected that this is passed directly from the source parameter of sprit.fetch_data()

    Returns
    -------
    params : dict
        Modified input dictionary with additional key:value pair containing paz dictionary (key = "paz")
    """
    invPath = params['metapath']
    raspShakeInstNameList = ['raspberry shake', 'shake', 'raspberry', 'rs', 'rs3d', 'rasp. shake', 'raspshake']
    trominoNameList = ['tromino', 'trom', 'trm', 't']
    if params['instrument'].lower() in raspShakeInstNameList:
        if update_metadata:
            params = _update_shake_metadata(filepath=invPath, params=params, write_path=write_path)
        params = _read_RS_Metadata(params, source=source)
    elif params['instrument'].lower() in trominoNameList:
        params['paz'] = {'Z':{}, 'E':{}, 'N':{}}
        #ALL THESE VALUES ARE PLACEHOLDERS, taken from RASPBERRY SHAKE! (Needed for PPSDs)
        params['paz']['Z'] = {'sensitivity': 360000000.0,
                              'gain': 360000000.0,
                              'poles': [(-1+0j), (-3.03+0j), (-3.03+0j), (-666.67+0j)],  
                              'zeros': [0j, 0j, 0j]}
        params['paz']['E'] =  params['paz']['Z']
        params['paz']['N'] =  params['paz']['Z']

        channelObj_Z = obspy.core.inventory.channel.Channel(code='BHZ', location_code='00', latitude=params['params']['latitude'], 
                                                longitude=params['params']['longitude'], elevation=params['params']['elevation'], depth=params['params']['depth'], 
                                                azimuth=0, dip=90, types=None, external_references=None, 
                                                sample_rate=None, sample_rate_ratio_number_samples=None, sample_rate_ratio_number_seconds=None,
                                                storage_format=None, clock_drift_in_seconds_per_sample=None, calibration_units=None, 
                                                calibration_units_description=None, sensor=None, pre_amplifier=None, data_logger=None,
                                                equipments=None, response=None, description=None, comments=None, start_date=None, end_date=None, 
                                                restricted_status=None, alternate_code=None, historical_code=None, data_availability=None, 
                                                identifiers=None, water_level=None, source_id=None)
        channelObj_E = obspy.core.inventory.channel.Channel(code='BHE', location_code='00', latitude=params['params']['latitude'], 
                                                longitude=params['params']['longitude'], elevation=params['params']['elevation'], depth=params['params']['depth'], 
                                                azimuth=90, dip=0) 
        
        channelObj_N = obspy.core.inventory.channel.Channel(code='BHN', location_code='00', latitude=params['params']['latitude'], 
                                                longitude=params['params']['longitude'], elevation=params['params']['elevation'], depth=params['params']['depth'], 
                                                azimuth=0, dip=0) 
        
        siteObj = obspy.core.inventory.util.Site(name=params['params']['site'], description=None, town=None, county=None, region=None, country=None)
        stationObj = obspy.core.inventory.station.Station(code='TZ', latitude=params['params']['latitude'], longitude=params['params']['longitude'], 
                                            elevation=params['params']['elevation'], channels=[channelObj_Z, channelObj_E, channelObj_N], site=siteObj, 
                                            vault=None, geology=None, equipments=None, operators=None, creation_date=datetime.datetime.today(),
                                            termination_date=None, total_number_of_channels=None, 
                                            selected_number_of_channels=None, description='Estimated data for Tromino, this is NOT from the manufacturer',
                                            comments=None, start_date=None, 
                                            end_date=None, restricted_status=None, alternate_code=None, historical_code=None, 
                                            data_availability=None, identifiers=None, water_level=None, source_id=None)

        network = [obspy.core.inventory.network.Network(code='TROM', stations=[stationObj], total_number_of_stations=None, 
                                            selected_number_of_stations=None, description=None, comments=None, start_date=None, 
                                            end_date=None, restricted_status=None, alternate_code=None, historical_code=None, 
                                            data_availability=None, identifiers=None, operators=None, source_id=None)]
        
        params['inv'] = obspy.Inventory(networks=network)
    else:
        if not invPath:
            pass #if invPath is None
        elif not pathlib.Path(invPath).exists() or invPath=='':
            warnings.warn(f"The metapath parameter was not specified correctly. Returning original params value {params['metapath']}")
        readInvKwargs = {}
        argspecs = inspect.getfullargspec(obspy.read_inventory)
        for argName in argspecs[0]:
            if argName in read_inventory_kwargs.keys():
                readInvKwargs[argName] = read_inventory_kwargs[argName]

        readInvKwargs['path_or_file_object'] = invPath
        params['inv'] = obspy.read_inventory(invPath)
        if 'params' in params.keys():
            params['params']['inv'] = params['inv']

    return params


# Get or print report
def get_report(hvsr_results, report_format=['print', 'csv', 'plot'], plot_type='HVSR p ann C+ p ann Spec', azimuth='HV', export_path=None, csv_overwrite_opt='append', no_output=False, verbose=False):    
    """Get a report of the HVSR analysis in a variety of formats.
        
    Parameters
    ----------
    hvsr_results : dict
        Dictionary containing all the information about the processed hvsr data
    report_format : {'csv', 'print', plot}
        Format in which to print or export the report.
        The following report_formats return the following items in the following attributes:
            - 'plot': hvsr_results['Print_Report'] as a str str
            - 'print': hvsr_results['HV_Plot'] - matplotlib.Figure object
            - 'csv':  hvsr_results['CSV_Report']- pandas.DataFrame object
                - list/tuple - a list or tuple of the above objects, in the same order they are in the report_format list
    plot_type : str, default = 'HVSR p ann C+ p ann Spec
        What type of plot to plot, if 'plot' part of report_format input
    azimuth : str, default = 'HV'
        Which azimuth to plot, by default "HV" which is the main "azimuth" combining the E and N components
    export_path : None, bool, or filepath, default = None
        If None or False, does not export; if True, will export to same directory as the datapath parameter in the input_params() function.
        Otherwise, it should be a string or path object indicating where to export results. May be a file or directory.
        If a directory is specified, the filename will be  "<site_name>_<acq_date>_<UTC start time>-<UTC end time>". The suffix defaults to png for report_format="plot", csv for 'csv', and does not export if 'print.'
    csv_overwrite_opts : str, {'append', 'overwrite', 'keep/rename'}
        How to handle csv report outputs if the designated csv output file already exists. By default, appends the new information to the end of the existing file.
    no_output : bool, default=False
        If True, only reads output to appropriate attribute of data class (ie, print does not print, only reads text into variable). If False, performs as normal.
    verbose : bool, default=True
        Whether to print the results to terminal. This is the same output as report_format='print', and will not repeat if that is already selected

    Returns
    -------
    sprit.HVSRData
    """
    orig_args = locals().copy() #Get the initial arguments

    # Update with processing parameters specified previously in input_params, if applicable
    if 'processing_parameters' in hvsr_results.keys():
        if 'get_report' in hvsr_results['processing_parameters'].keys():
            for k, v in hvsr_results['processing_parameters']['get_report'].items():
                defaultVDict = dict(zip(inspect.getfullargspec(get_report).args[1:], 
                                        inspect.getfullargspec(get_report).defaults))
                # Manual input to function overrides the imported parameter values
                if (not isinstance(v, (HVSRData, HVSRBatch))) and (k in orig_args.keys()) and (orig_args[k]==defaultVDict[k]):
                    orig_args[k] = v

    report_format = orig_args['report_format']
    plot_type = orig_args['plot_type']
    export_path = orig_args['export_path']
    csv_overwrite_opt = orig_args['csv_overwrite_opt']
    no_output = orig_args['no_output']
    verbose = orig_args['verbose']
    
    if (verbose and isinstance(hvsr_results, HVSRBatch)) or (verbose and not hvsr_results['batch']):
        if isinstance(hvsr_results, HVSRData) and hvsr_results['batch']:
            pass
        else:
            print('\nGetting HVSR Report: get_report()')
            print('\tUsing the following parameters:')
            for key, value in orig_args.items():
                if key=='params':
                    pass
                else:
                    print('\t  {}={}'.format(key, value))
            print()

    if isinstance(hvsr_results, HVSRBatch):
        if verbose:
            print('\nGetting Reports: Running in batch mode')

            print('\tUsing parameters:')
            for key, value in orig_args.items():
                print(f'\t  {key}={value}')    
            print()
        #If running batch, we'll loop through each site
        for site_name in hvsr_results.keys():
            args = orig_args.copy() #Make a copy so we don't accidentally overwrite
            individual_params = hvsr_results[site_name] #Get what would normally be the "params" variable for each site
            args['hvsr_results'] = individual_params #reset the params parameter we originally read in to an individual site params
            if hvsr_results[site_name]['ProcessingStatus']['OverallStatus']:
                try:
                    hvsr_results[site_name] = _get_report_batch(**args) #Call another function, that lets us run this function again
                except:
                    hvsr_results[site_name] = hvsr_results[site_name]
            else:
                hvsr_results[site_name] = hvsr_results[site_name]
        
        combined_csvReport = pd.DataFrame()
        for site_name in hvsr_results.keys():
            if 'CSV_Report' in hvsr_results[site_name].keys():
                combined_csvReport = pd.concat([combined_csvReport, hvsr_results[site_name]['CSV_Report']], ignore_index=True, join='inner')
        
        if export_path is not None:
            if export_path is True:
                if pathlib.Path(hvsr_results['input_params']['datapath']) in sampleFileKeyMap.values():
                    csvExportPath = pathlib.Path(os.getcwd())
                else:
                    csvExportPath = pathlib.Path(hvsr_results['input_params']['datapath'])
            elif pathlib.Path(export_path).is_dir():
                csvExportPath = export_path
            elif pathlib.Path(export_path).is_file():
                csvExportPath = export_path.parent
            else:
                csvExportPath = pathlib.Path(hvsr_results[site_name].datapath)
                if csvExportPath.is_dir():
                    pass
                else:
                    csvExportPath = csvExportPath.parent
                
            combined_csvReport.to_csv(csvExportPath, index=False)       
    else:       
        #if 'BestPeak' in hvsr_results.keys() and 'PassList' in hvsr_results['BestPeak'].keys():
        try:
            curvTestsPassed = (hvsr_results['BestPeak'][azimuth]['PassList']['WindowLengthFreq.'] +
                                hvsr_results['BestPeak'][azimuth]['PassList']['SignificantCycles']+
                                hvsr_results['BestPeak'][azimuth]['PassList']['LowCurveStDevOverTime'])
            curvePass = curvTestsPassed > 2
            
            #Peak Pass?
            peakTestsPassed = ( hvsr_results['BestPeak'][azimuth]['PassList']['PeakProminenceBelow'] +
                        hvsr_results['BestPeak'][azimuth]['PassList']['PeakProminenceAbove']+
                        hvsr_results['BestPeak'][azimuth]['PassList']['PeakAmpClarity']+
                        hvsr_results['BestPeak'][azimuth]['PassList']['FreqStability']+
                        hvsr_results['BestPeak'][azimuth]['PassList']['PeakStability_FreqStD']+
                        hvsr_results['BestPeak'][azimuth]['PassList']['PeakStability_AmpStD'])
            peakPass = peakTestsPassed >= 5
        except Exception as e:
            errMsg= 'No BestPeak identified. Check peak_freq_range or hvsr_band or try to remove bad noise windows using remove_noise() or change processing parameters in process_hvsr() or generate_ppsds(). Otherwise, data may not be usable for HVSR.'
            print(errMsg)
            print(e)
            return hvsr_results
            #raise RuntimeError('No BestPeak identified. Check peak_freq_range or hvsr_band or try to remove bad noise windows using remove_noise() or change processing parameters in process_hvsr() or generate_ppsds(). Otherwise, data may not be usable for HVSR.')
    
        if isinstance(report_format, (list, tuple)):
            pass
        else:
            #We will use a loop later even if it's just one report type, so reformat to prepare for for loop
            allList = [':', 'all']
            if report_format.lower() in allList:
                report_format = ['print', 'csv', 'plot']
            else:
                report_format = [report_format]   

        def export_report(export_obj, _export_path, _rep_form):
            if _export_path is None:
                return
            else:
                if _rep_form == 'csv':
                    ext = '.csv'
                elif _rep_form =='plot':
                    ext='.png'
                else:
                    ext=''
                    
                sitename=hvsr_results['input_params']['site']#.replace('.', '-')
                fname = f"{sitename}_{hvsr_results['input_params']['acq_date']}_{str(hvsr_results['input_params']['starttime'].time)[:5]}-{str(hvsr_results['input_params']['endtime'].time)[:5]}{ext}"
                fname = fname.replace(':', '')

                if _export_path==True:
                    #Check so we don't write in sample directory
                    if pathlib.Path(hvsr_results['input_params']['datapath']) in sampleFileKeyMap.values():
                        if pathlib.Path(os.getcwd()) in sampleFileKeyMap.values(): #Just in case current working directory is also sample directory
                            inFile = pathlib.Path.home() #Use the path to user's home if all else fails
                        else:
                            inFile = pathlib.Path(os.getcwd())
                    else:
                        inFile = pathlib.Path(hvsr_results['input_params']['datapath'])
                                 
                    if inFile.is_dir():
                        outFile = inFile.joinpath(fname)
                    else:
                        outFile = inFile.with_name(fname)
                else:
                    if pathlib.Path(_export_path).is_dir():
                        outFile = pathlib.Path(_export_path).joinpath(fname)
                    else:
                        outFile=pathlib.Path(_export_path)

            if _rep_form == 'csv':
                if outFile.exists():
                    existFile = pd.read_csv(outFile)
                    if csv_overwrite_opt.lower() == 'append':
                        export_obj = pd.concat([existFile, export_obj], ignore_index=True, join='inner')
                    elif csv_overwrite_opt.lower() == 'overwrite':
                        pass
                    else:# csv_overwrite_opt.lower() in ['keep', 'rename']:
                        fileNameExists = True
                        i=1
                        while fileNameExists:
                            outFile = outFile.with_stem(f"{outFile.stem}_{i}")
                            i+=1
                            if not outFile.exists():
                                fileNameExists = False
                try:
                    print(f'\nSaving csv data to: {outFile}')
                    export_obj.to_csv(outFile, index_label='ID')
                except:
                    warnings.warn("Report not exported. \n\tDataframe to be exported as csv has been saved in hvsr_results['BestPeak']['Report']['CSV_Report]", category=RuntimeWarning)
            elif _rep_form =='plot':
                if verbose:
                    print(f'\nSaving plot to: {outFile}')
                plt.scf = export_obj
                plt.savefig(outFile)
            return 

        def report_output(_report_format, _plot_type='HVSR p ann C+ p ann Spec', _export_path=None, _no_output=False, verbose=False):
            if _report_format=='print':
                #Print results

                #Make separators for nicely formatted print output
                sepLen = 99
                siteSepSymbol = '='
                intSepSymbol = u"\u2013"
                extSepSymbol = u"\u2014"
                
                if sepLen % 2 == 0:
                    remainVal = 1
                else:
                    remainVal = 0

                siteWhitespace = 2
                #Format the separator lines internal to each site
                internalSeparator = intSepSymbol.center(sepLen-4, intSepSymbol).center(sepLen, ' ')

                extSiteSeparator = "".center(sepLen, extSepSymbol)
                siteSeparator = f"{hvsr_results['input_params']['site']}".center(sepLen - siteWhitespace, ' ').center(sepLen, siteSepSymbol)
                endSiteSeparator = "".center(sepLen, siteSepSymbol)

                #Start building list to print
                report_string_list = []
                report_string_list.append("") #Blank line to start
                report_string_list.append(extSiteSeparator)
                report_string_list.append(siteSeparator)
                report_string_list.append(extSiteSeparator)
                #report_string_list.append(internalSeparator)
                report_string_list.append('')
                report_string_list.append(f"\tSite Name: {hvsr_results['input_params']['site']}")
                report_string_list.append(f"\tAcq. Date: {hvsr_results['input_params']['acq_date']}")
                report_string_list.append(f"\tLocation : {hvsr_results['input_params']['longitude']}, {hvsr_results['input_params']['latitude']}")
                report_string_list.append(f"\tElevation: {hvsr_results['input_params']['elevation']}")
                report_string_list.append('')
                report_string_list.append(internalSeparator)
                report_string_list.append('')
                if 'BestPeak' not in hvsr_results.keys():
                    report_string_list.append('\tNo identifiable BestPeak was present between {} for {}'.format(hvsr_results['input_params']['hvsr_band'], hvsr_results['input_params']['site']))
                else:
                    report_string_list.append('\t{0:.3f} Hz Peak Frequency'.format(hvsr_results['BestPeak'][azimuth]['f0']))        
                    if curvePass and peakPass:
                        report_string_list.append('\t  {} Curve at {} Hz passed quality checks! ☺ :D'.format(sprit_utils.check_mark(), round(hvsr_results['BestPeak'][azimuth]['f0'],3)))
                    else:
                        report_string_list.append('\t  {} Peak at {} Hz did NOT pass quality checks ☹:('.format(sprit_utils.x_mark(), round(hvsr_results['BestPeak'][azimuth]['f0'],3)))            
                    report_string_list.append('')
                    report_string_list.append(internalSeparator)
                    report_string_list.append('')

                    justSize=34
                    #Print individual results
                    report_string_list.append('\tCurve Tests: {}/3 passed (3/3 needed)'.format(curvTestsPassed))
                    report_string_list.append(f"\t\t {hvsr_results['BestPeak'][azimuth]['Report']['Lw'][-1]}"+" Length of processing windows".ljust(justSize)+f"{hvsr_results['BestPeak'][azimuth]['Report']['Lw']}")
                    report_string_list.append(f"\t\t {hvsr_results['BestPeak'][azimuth]['Report']['Nc'][-1]}"+" Number of significant cycles".ljust(justSize)+f"{hvsr_results['BestPeak'][azimuth]['Report']['Nc']}")
                    report_string_list.append(f"\t\t {hvsr_results['BestPeak'][azimuth]['Report']['σ_A(f)'][-1]}"+" Small H/V StDev over time".ljust(justSize)+f"{hvsr_results['BestPeak'][azimuth]['Report']['σ_A(f)']}")

                    report_string_list.append('')
                    report_string_list.append("\tPeak Tests: {}/6 passed (5/6 needed)".format(peakTestsPassed))
                    report_string_list.append(f"\t\t {hvsr_results['BestPeak'][azimuth]['Report']['A(f-)'][-1]}"+" Peak is prominent below".ljust(justSize)+f"{hvsr_results['BestPeak'][azimuth]['Report']['A(f-)']}")
                    report_string_list.append(f"\t\t {hvsr_results['BestPeak'][azimuth]['Report']['A(f+)'][-1]}"+" Peak is prominent above".ljust(justSize)+f"{hvsr_results['BestPeak'][azimuth]['Report']['A(f+)']}")
                    report_string_list.append(f"\t\t {hvsr_results['BestPeak'][azimuth]['Report']['A0'][-1]}"+" Peak is large".ljust(justSize)+f"{hvsr_results['BestPeak'][azimuth]['Report']['A0']}")
                    if hvsr_results['BestPeak'][azimuth]['PassList']['FreqStability']:
                        res = sprit_utils.check_mark()
                    else:
                        res = sprit_utils.x_mark()
                    report_string_list.append(f"\t\t {res}"+ " Peak freq. is stable over time".ljust(justSize)+ f"{hvsr_results['BestPeak'][azimuth]['Report']['P-'][:5]} and {hvsr_results['BestPeak'][azimuth]['Report']['P+'][:-1]} {res}")
                    report_string_list.append(f"\t\t {hvsr_results['BestPeak'][azimuth]['Report']['Sf'][-1]}"+" Stability of peak (Freq. StDev)".ljust(justSize)+f"{hvsr_results['BestPeak'][azimuth]['Report']['Sf']}")
                    report_string_list.append(f"\t\t {hvsr_results['BestPeak'][azimuth]['Report']['Sa'][-1]}"+" Stability of peak (Amp. StDev)".ljust(justSize)+f"{hvsr_results['BestPeak'][azimuth]['Report']['Sa']}")
                report_string_list.append('')
                report_string_list.append(f"Calculated using {hvsr_results['hvsr_windows_df']['Use'].sum()}/{hvsr_results['hvsr_windows_df']['Use'].count()} time windows".rjust(sepLen-1))
                report_string_list.append(extSiteSeparator)
                #report_string_list.append(endSiteSeparator)
                #report_string_list.append(extSiteSeparator)
                report_string_list.append('')
                
                reportStr=''
                #Now print it
                for line in report_string_list:
                    reportStr = reportStr+'\n'+line

                if not _no_output:
                    print(reportStr)

                export_report(export_obj=reportStr, _export_path=_export_path, _rep_form=_report_format)
                hvsr_results['BestPeak'][azimuth]['Report']['Print_Report'] = reportStr
                hvsr_results['Print_Report'] = reportStr

            elif _report_format=='csv':
                import pandas as pd
                pdCols = ['Site Name', 'Acq_Date', 'Longitude', 'Latitide', 'Elevation', 'PeakFrequency', 
                        'WindowLengthFreq.','SignificantCycles','LowCurveStDevOverTime',
                        'PeakProminenceBelow','PeakProminenceAbove','PeakAmpClarity','FreqStability', 'PeakStability_FreqStD','PeakStability_AmpStD', 'PeakPasses']
                d = hvsr_results
                criteriaList = []
                for p in hvsr_results['BestPeak'][azimuth]["PassList"]:
                    criteriaList.append(hvsr_results['BestPeak'][azimuth]["PassList"][p])
                criteriaList.append(hvsr_results['BestPeak'][azimuth]["PeakPasses"])
                dfList = [[d['input_params']['site'], d['input_params']['acq_date'], d['input_params']['longitude'], d['input_params']['latitude'], d['input_params']['elevation'], round(d['BestPeak'][azimuth]['f0'], 3)]]
                dfList[0].extend(criteriaList)
                outDF = pd.DataFrame(dfList, columns=pdCols)

                if verbose:
                    print('\nCSV Report:\n')
                    maxColWidth = 13
                    print('  ', end='')
                    for col in outDF.columns:
                        if len(str(col)) > maxColWidth:
                            colStr = str(col)[:maxColWidth-3]+'...'
                        else:
                            colStr = str(col)
                        print(colStr.ljust(maxColWidth), end='  ')
                    print() #new line
                    for c in range(len(outDF.columns) * (maxColWidth+2)):
                        if c % (maxColWidth+2) == 0:
                            print('|', end='')
                        else:
                            print('-', end='')
                    print('|') #new line
                    print('  ', end='') #Small indent at start                    
                    for row in outDF.iterrows():
                        for col in row[1]:
                            if len(str(col)) > maxColWidth:
                                colStr = str(col)[:maxColWidth-3]+'...'
                            else:
                                colStr = str(col)
                            print(colStr.ljust(maxColWidth), end='  ')
                        print()

                try:
                    export_report(export_obj=outDF, _export_path=_export_path, _rep_form=_report_format)
                except:
                    print("Error in exporting csv report. CSV not exported")
                hvsr_results['BestPeak'][azimuth]['Report']['CSV_Report'] = outDF
                hvsr_results['CSV_Report'] = outDF
                        
            elif _report_format=='plot':
                fig_ax = plot_hvsr(hvsr_results, plot_type=_plot_type, show=False, return_fig=True)

                export_report(export_obj=fig_ax[0], _export_path=_export_path, _rep_form=_report_format)
                hvsr_results['BestPeak'][azimuth]['Report']['HV_Plot'] = hvsr_results['HV_Plot']=fig_ax

                print('\nPlot of data report:')
                plt.show()
                
            return hvsr_results

        for i, rep_form in enumerate(report_format):
            if isinstance(export_path, (list, tuple)):
                if not isinstance(report_format, (list, tuple)):
                    warnings.warn('export_path is a list/tuple and report_format is not. This may result in unexpected behavior.')
                if isinstance(report_format, (list, tuple)) and isinstance(export_path, (list, tuple)) and len(report_format) != len(export_path):
                    warnings.warn('export_path and report_format are both lists or tuples, but they are not the same length. This may result in unexpected behavior.')
            
                exp_path = export_path[i]
            else:
                exp_path = export_path
            hvsr_results = report_output(_report_format=rep_form, _plot_type=plot_type, _export_path=exp_path, _no_output=no_output, verbose=verbose)

        hvsr_results['processing_parameters']['get_report'] = {}
        for key, value in orig_args.items():
            hvsr_results['processing_parameters']['get_report'][key] = value
    return hvsr_results


# Import data
def import_data(import_filepath, data_format='pickle'):
    """Function to import .hvsr (or other extension) data exported using export_data() function

    Parameters
    ----------
    import_filepath : str or path object
        Filepath of file created using export_data() function. This is usually a pickle file with a .hvsr extension
    data_format : str, default='pickle'
        Type of format data is in. Currently, only 'pickle' supported. Eventually, json or other type may be supported, by default 'pickle'.

    Returns
    -------
    HVSRData or HVSRBatch object
    """
    if data_format=='pickle':
        with open(import_filepath, 'rb') as f:
            dataIN = pickle.load(f)
    else:
        dataIN = import_filepath
    return dataIN


# Import settings
def import_settings(settings_import_path, settings_import_type='instrument', verbose=False):

    allList = ['all', ':', 'both', 'any']
    if settings_import_type.lower() not in allList:
        # if just a single settings dict is desired
        with open(settings_import_path, 'r') as f:
            settingsDict = json.load(f)
    else:
        # Either a directory or list
        if isinstance(settings_import_path, (list, tuple)):
            for setPath in settings_import_path:
                pass
        else:
            settings_import_path = sprit_utils.checkifpath(settings_import_path)
            if not settings_import_path.is_dir():
                raise RuntimeError(f'settings_import_type={settings_import_type}, but settings_import_path is not list/tuple or filepath to directory')
            else:
                instFile = settings_import_path.glob('*.inst')
                procFile = settings_import_path.glob('*.proc')
    return settingsDict


# Define input parameters
def input_params(datapath,
                site='HVSR Site',
                network='AM', 
                station='RAC84', 
                loc='00', 
                channels=['EHZ', 'EHN', 'EHE'],
                acq_date=str(datetime.datetime.now().date()),
                starttime = obspy.UTCDateTime(NOWTIME.year, NOWTIME.month, NOWTIME.day, 0, 0, 0, 0),
                endtime = obspy.UTCDateTime(NOWTIME.year, NOWTIME.month, NOWTIME.day, 23, 59, 59, 999999),
                tzone = 'UTC',
                xcoord = -88.2290526,
                ycoord =  40.1012122,
                elevation = 755,
                input_crs='EPSG:4326',#4269 is NAD83, defautling to WGS
                output_crs='EPSG:4326',
                elev_unit = 'feet',
                depth = 0,
                instrument = 'Raspberry Shake',
                metapath = None,
                hvsr_band = [0.4, 40],
                peak_freq_range=[0.4, 40],
                processing_parameters={},
                verbose=False
                ):
    """Function for designating input parameters for reading in and processing data
    
    Parameters
    ----------
    datapath : str or pathlib.Path object
        Filepath of data. This can be a directory or file, but will need to match with what is chosen later as the source parameter in fetch_data()
    site : str, default="HVSR Site"
        Site name as designated by user for ease of reference. Used for plotting titles, filenames, etc.
    network : str, default='AM'
        The network designation of the seismometer. This is necessary for data from Raspberry Shakes. 'AM' is for Amateur network, which fits Raspberry Shakes.
    station : str, default='RAC84'
        The station name of the seismometer. This is necessary for data from Raspberry Shakes.
    loc : str, default='00'
        Location information of the seismometer.
    channels : list, default=['EHZ', 'EHN', 'EHE']
        The three channels used in this analysis, as a list of strings. Preferred that Z component is first, but not necessary
    acq_date : str, int, date object, or datetime object
        If string, preferred format is 'YYYY-MM-DD'. 
        If int, this will be interpreted as the time_int of year of current year (e.g., 33 would be Feb 2 of current year)
        If date or datetime object, this will be the date. Make sure to account for time change when converting to UTC (if UTC is the following time_int, use the UTC time_int).
    starttime : str, time object, or datetime object, default='00:00:00.00'
        Start time of data stream. This is necessary for Raspberry Shake data in 'raw' form, or for trimming data. Format can be either 'HH:MM:SS.micros' or 'HH:MM' at minimum.
    endtime : str, time obejct, or datetime object, default='23:59:99.99'
        End time of data stream. This is necessary for Raspberry Shake data in 'raw' form, or for trimming data. Same format as starttime.
    tzone : str or int, default = 'UTC'
        Timezone of input data. If string, 'UTC' will use the time as input directly. Any other string value needs to be a TZ identifier in the IANA database, a wikipedia page of these is available here: https://en.wikipedia.org/wiki/List_of_tz_database_time_zones.
        If int, should be the int value of the UTC offset (e.g., for American Eastern Standard Time: -5). 
        This is necessary for Raspberry Shake data in 'raw' format.
    xcoord : float, default=-88.2290526
        Longitude (or easting, or, generally, X coordinate) of data point, in Coordinate Reference System (CRS) designated by input_crs. Currently only used in csv output, but will likely be used in future for mapping/profile purposes.
    ycoord : float, default=40.1012122
        Latitute (or northing, or, generally, X coordinate) of data point, in Coordinate Reference System (CRS) designated by input_crs. Currently only used in csv output, but will likely be used in future for mapping/profile purposes.
    input_crs : str or other format read by pyproj, default='EPSG:4326'
        Coordinate reference system of input data, as used by pyproj.CRS.from_user_input()
    output_crs : str or other format read by pyproj, default='EPSG:4326'
        Coordinate reference system to which input data will be transformed, as used by pyproj.CRS.from_user_input()
    elevation : float, default=755
        Surface elevation of data point. Not currently used (except in csv output), but will likely be used in the future.
    depth : float, default=0
        Depth of seismometer. Not currently used, but will likely be used in the future.
    instrument : str or list {'Raspberry Shake')
        Instrument from which the data was acquired. 
    metapath : str or pathlib.Path object, default=None
        Filepath of metadata, in format supported by obspy.read_inventory. If default value of None, will read from resources folder of repository (only supported for Raspberry Shake).
    hvsr_band : list, default=[0.4, 40]
        Two-element list containing low and high "corner" frequencies (in Hz) for processing. This can specified again later.
    peak_freq_range : list or tuple, default=[0.4, 40]
        Two-element list or tuple containing low and high frequencies (in Hz) that are used to check for HVSR Peaks. This can be a tigher range than hvsr_band, but if larger, it will still only use the hvsr_band range.
    processing_parameters={} : dict or filepath, default={}
        If filepath, should point to a .proc json file with processing parameters (i.e, an output from sprit.export_settings()). 
        Note that this only applies to parameters for the functions: 'fetch_data', 'remove_noise', 'generate_ppsds', 'process_hvsr', 'check_peaks', and 'get_report.'
        If dictionary, dictionary containing nested dictionaries of function names as they key, and the parameter names/values as key/value pairs for each key. 
        If a function name is not present, or if a parameter name is not present, default values will be used.
        For example: 
            `{ 'fetch_data' : {'source':'batch', 'trim_dir':"/path/to/trimmed/data", 'export_format':'mseed', 'detrend':'spline', 'plot_input_stream':True, 'verbose':False, kwargs:{'kwargskey':'kwargsvalue'}} }`
    verbose : bool, default=False
        Whether to print output and results to terminal

    Returns
    -------
    params : sprit.HVSRData
        sprit.HVSRData class containing input parameters, including data file path and metadata path. This will be used as an input to other functions. If batch processing, params will be converted to batch type in fetch_data() step.

    """
    orig_args = locals().copy() #Get the initial arguments
    start_time = datetime.datetime.now()

    #Reformat times
    if type(acq_date) is datetime.datetime:
        date = str(acq_date.date())
    elif type(acq_date) is datetime.date:
        date=str(acq_date)
    elif type(acq_date) is str:
        monthStrs = {'jan':1, 'january':1,
                    'feb':2, 'february':2,
                    'mar':3, 'march':3,
                    'apr':4, 'april':4,
                    'may':5,
                    'jun':6, 'june':6,
                    'jul':7, 'july':7,
                    'aug':8, 'august':8,
                    'sep':9, 'sept':9, 'september':9,
                    'oct':10,'october':10, 
                    'nov':11,'november':11,
                    'dec':12,'december':12}

        spelledMonth = False
        for m in monthStrs.keys():
            acq_date = acq_date.lower()
            if m in acq_date:
                spelledMonth = True
                break

        if spelledMonth is not False:
            month = monthStrs[m]

        if '/' in acq_date:
            sep = '/'
        elif '.' in acq_date:
            sep='.'
        elif ' ' in acq_date:
            sep = ' '
            acq_date = acq_date.replace(',', '')
        else:
            sep = '-'

        acq_date = acq_date.split(sep)
        if len(acq_date[2]) > 2: #American format
            date = '{}-{}-{}'.format(acq_date[2], acq_date[0], acq_date[1])
        else: #international format, one we're going to use
            date = '{}-{}-{}'.format(acq_date[0], acq_date[1], acq_date[2])     
    elif type(acq_date) is int:
        year=datetime.datetime.today().year
        date = str((datetime.datetime(year, 1, 1) + datetime.timedelta(acq_date - 1)).date())

    if type(starttime) is str:
        if 'T' in starttime:
            #date=starttime.split('T')[0]
            starttime = starttime.split('T')[1]
        else:
            pass
            #starttime = date+'T'+starttime
    elif type(starttime) is datetime.datetime:
        #date = str(starttime.date())
        starttime = str(starttime.time())
        ###HERE IS NEXT
    elif type(starttime) is datetime.time():
        starttime = str(starttime)
    
    if not isinstance(starttime, obspy.UTCDateTime):
        starttime = str(date)+"T"+str(starttime)
    starttime = obspy.UTCDateTime(sprit_utils.format_time(starttime, tzone=tzone))
    
    if type(endtime) is str:
        if 'T' in endtime:
            date=endtime.split('T')[0]
            endtime = endtime.split('T')[1]
    elif type(endtime) is datetime.datetime:
        date = str(endtime.date())
        endtime = str(endtime.time())
    elif type(endtime) is datetime.time():
        endtime = str(endtime)

    if not isinstance(endtime, obspy.UTCDateTime):
        endtime = str(date)+"T"+str(endtime)
    endtime = obspy.UTCDateTime(sprit_utils.format_time(endtime, tzone=tzone))

    acq_date = datetime.date(year=int(date.split('-')[0]), month=int(date.split('-')[1]), day=int(date.split('-')[2]))
    raspShakeInstNameList = ['raspberry shake', 'shake', 'raspberry', 'rs', 'rs3d', 'rasp. shake', 'raspshake']
    
    if output_crs is None:
        output_crs='EPSG:4326'

    if input_crs is None:
        input_crs = 'EPSG:4326'#Default to WGS84
    else:        
        input_crs = CRS.from_user_input(input_crs)
        output_crs = CRS.from_user_input(output_crs)

        coord_transformer = Transformer.from_crs(input_crs, output_crs, always_xy=True)
        xcoord, ycoord = coord_transformer.transform(xcoord, ycoord)

    #Add key/values to input parameter dictionary
    inputParamDict = {'site':site, 'net':network,'sta':station, 'loc':loc, 'cha':channels, 'instrument':instrument,
                    'acq_date':acq_date,'starttime':starttime,'endtime':endtime, 'timezone':'UTC', #Will be in UTC by this point
                    'longitude':xcoord,'latitude':ycoord,'elevation':elevation,'input_crs':input_crs, 'output_crs':output_crs,
                    'depth':depth, 'datapath': datapath, 'metapath':metapath, 'hvsr_band':hvsr_band, 'peak_freq_range':peak_freq_range,
                    'ProcessingStatus':{'InputParamsStatus':True, 'OverallStatus':True}
                    }
    
    #Replace any default parameter settings with those from json file of interest, potentially
    instrument_settings_dict = {}
    if pathlib.Path(instrument).exists():
        instrument_settings = import_settings(settings_import_path=instrument, settings_import_type='instrument', verbose=verbose)
        input_params_args = inspect.getfullargspec(input_params).args
        input_params_args.append('net')
        input_params_args.append('sta')
        for k, settings_value in instrument_settings.items():
            if k in input_params_args:
                instrument_settings_dict[k] = settings_value
        inputParamDict['instrument_settings'] = inputParamDict['instrument']
        inputParamDict.update(instrument_settings_dict)
    
    if instrument.lower() in raspShakeInstNameList:
        if metapath is None or metapath=='':
            metapath = pathlib.Path(pkg_resources.resource_filename(__name__, 'resources/rs3dv5plus_metadata.inv')).as_posix()
            inputParamDict['metapath'] = metapath
            #metapath = pathlib.Path(os.path.realpath(__file__)).parent.joinpath('/resources/rs3dv7_metadata.inv')

    for settingName in instrument_settings_dict.keys():
        if settingName in inputParamDict.keys():
            inputParamDict[settingName] = instrument_settings_dict[settingName]

    #Declare obspy here instead of at top of file for (for example) colab, where obspy first needs to be installed on environment
    if verbose:
        print('Gathering input parameters (input_params())')
        for key, value in inputParamDict.items():
            print('\t  {}={}'.format(key, value))
        print()

    if isinstance(processing_parameters, dict):
        inputParamDict['processing_parameters'] = processing_parameters
    else:
        processing_parameters = sprit_utils.checkifpath(processing_parameters)
        inputParamDict['processing_parameters'] = import_settings(processing_parameters, settings_import_type='processing', verbose=verbose)

    #Format everything nicely
    params = sprit_utils.make_it_classy(inputParamDict)
    params['ProcessingStatus']['InputParamsStatus'] = True
    params = _check_processing_status(params, start_time=start_time, func_name=inspect.stack()[0][3], verbose=verbose)
    return params


# Plot Azimuth data
def plot_azimuth(hvsr_data, fig=None, ax=None, show_azimuth_peaks=False, interpolate_azimuths=True, show_azimuth_grid=False, **plot_azimuth_kwargs):
    """Function to plot azimuths when azimuths are calculated

    Parameters
    ----------
    hvsr_data : HVSRData or HVSRBatch
        HVSRData that has gone through at least the sprit.fetch_data() step, and before sprit.generate_ppsds()
    show_azimuth_peaks : bool, optional
        Whether to display the peak value at each azimuth calculated on the chart, by default False
    interpolate_azimuths : bool, optional
        Whether to interpolate the azimuth data to get a smoother plot. 
        This is just for visualization, does not change underlying data.
        It takes a lot of time to process the data, but interpolation for vizualization can happen fairly fast. By default True.
    show_azimuth_grid : bool, optional
        Whether to display the grid on the chart, by default False

    Returns
    -------
    matplotlib.Figure, matplotlib.Axis
        Figure and axis of resulting azimuth plot
    """
    orig_args = locals().copy() #Get the initial arguments

    if isinstance(hvsr_data, HVSRBatch):
        #If running batch, we'll loop through each site
        for site_name in hvsr_data.keys():
            args = orig_args.copy() #Make a copy so we don't accidentally overwrite
            individual_params = hvsr_data[site_name] #Get what would normally be the "params" variable for each site
            args['hvsr_data'] = individual_params #reset the params parameter we originally read in to an individual site params
            if hvsr_data[site_name]['ProcessingStatus']['OverallStatus']:
                try:
                    hvsr_data['Azimuth_Fig'] = _plot_azimuth_batch(**args) #Call another function, that lets us run this function again
                except:
                    print(f"ERROR: {site_name} will not have azimuths plotted.")
    elif isinstance(hvsr_data, HVSRData):
        if fig is None:
            fig = plt.figure()

        hvsr_band = hvsr_data.hvsr_band

        azDataList = []
        azExtraDataList = []

        for k in sorted(hvsr_data.hvsr_az.keys()):
            currData = hvsr_data.hvsr_az[k]
            azDataList.append(currData)
            azExtraDataList.append(currData)
        
            
        freq = hvsr_data.x_freqs['Z'].tolist()[1:]
        a = np.deg2rad(np.array(sorted(hvsr_data.hvsr_az.keys())).astype(float))
        b = a + np.pi

        z = np.array(azDataList)
        z2 =np.array(azExtraDataList)

        def interp_along_theta(orig_array, orig_ind):
            newArrayList = []
            for a1 in orig_array.T:
                # Resample the array along the first dimension using numpy.interp
                newZ = np.interp(
                    np.linspace(np.pi/180, np.pi, 180),  # New indices
                    orig_ind,  # Original indices
                    a1)
                newArrayList.append(newZ)
            return np.array(newArrayList).T

        if interpolate_azimuths:
            z = interp_along_theta(z, a)
            z2 = interp_along_theta(z2, a)

            a =  np.linspace(np.deg2rad(1), np.pi, 180)
            b = (a + np.pi).tolist()
            a = a.tolist()

        r, th = np.meshgrid(freq, a)
        r2, th2 = np.meshgrid(freq, b)

        # Set up plot
        if ax is None:
            ax = plt.subplot(polar=True)
            plt.title(hvsr_data['site'])

        else:
            plt.sca(ax)

        plt.semilogy()
        ax.set_theta_zero_location("N")
        ax.set_theta_direction(-1)
        plt.xlim([0, np.pi*2])
        plt.ylim([hvsr_band[1], hvsr_band[0]])

        # Plot data
        pmesh1 = plt.pcolormesh(th, r, z, cmap = 'jet')
        pmesh2 = plt.pcolormesh(th2, r2, z2, cmap = 'jet')

        azList = ['azimuth', 'az', 'a', 'radial', 'r']
        azOpts = []
        if 'plot_type' in plot_azimuth_kwargs.keys():
            if type(plot_azimuth_kwargs['plot_type']) is str:
                ptList = plot_azimuth_kwargs['plot_type'].split(' ')
            elif isinstance(plot_azimuth_kwargs['plot_type'], (list, tuple)):
                ptList = list(plot_azimuth_kwargs['plot_type'])

            for az in azList:
                if az in ptList:
                    azOpts = [item.lower() for item in ptList[ptList.index(az)+1:]]

        if 'p' in azOpts:
            show_azimuth_peaks = True

        if 'g' in azOpts:
            show_azimuth_grid = True

        if show_azimuth_peaks:
            peakVals = []
            peakThetas = []
            for k in sorted(hvsr_data.hvsr_az.keys()):
                peakVals.append(hvsr_data.BestPeak[k]['f0'])
                peakThetas.append(int(k))
            peakThetas = peakThetas + (180 + np.array(peakThetas)).tolist()
            peakThetas = np.deg2rad(peakThetas).tolist()
            peakVals = peakVals + peakVals
            peakVals.append(peakVals[0])
            peakThetas.append(peakThetas[0]+(np.pi*2))
            peakThetas.append(peakThetas[1]+(np.pi*2))

            peakThetas = (np.convolve(peakThetas, np.ones(2), 'full')/2).tolist()[1:-1]
            newThetas = []
            newVals = []
            for i, p in enumerate(peakThetas):
                newThetas.append(p)
                newThetas.append(p)
                if i == 0:
                    newVals.append(peakVals[-1])
                    newVals.append(peakVals[-1])
                else:
                    newVals.append(peakVals[i])
                    newVals.append(peakVals[i])

            newThetas.insert(0, newThetas[-1])
            newThetas.pop()

            newVals.append(newVals[0])
            newThetas.append(newThetas[0])

            #peakThetas = newThetas
            #peakVals = newVals
            if len(peakThetas) >= 20:
                alphaVal = 0.2
            else:
                alphaVal = 0.9 - (19/28) 
            plt.scatter(peakThetas, peakVals, marker='h', facecolors='none', edgecolors='k', alpha=alphaVal)
        #plt.plot(a, r, ls='none', color = 'k') 

        if show_azimuth_grid:
            plt.grid(visible=show_azimuth_grid, which='both', alpha=0.5)
            plt.grid(visible=show_azimuth_grid, which='major', c='k', linewidth=1, alpha=1)
        #plt.colorbar(pmesh1)
        plt.show()

        hvsr_data['AzimuthFig'] = fig
    else:
        warnings.warn(f'hvsr_data must be of type HVSRData or HVSRBatch, not {type(hvsr_data)}')
    return fig, ax


# Main function for plotting results
def plot_hvsr(hvsr_data, plot_type='HVSR ann p C+ ann p SPEC', azimuth='HV', use_subplots=True, fig=None, ax=None, return_fig=False,  save_dir=None, save_suffix='', show_legend=False, show=True, close_figs=False, clear_fig=True,**kwargs):
    """Function to plot HVSR data

    Parameters
    ----------
    hvsr_data : dict                  
        Dictionary containing output from process_hvsr function
    plot_type : str or list, default = 'HVSR ann p C+ ann p SPEC'
        The plot_type of plot(s) to plot. If list, will plot all plots listed
        - 'HVSR' - Standard HVSR plot, including standard deviation. Options are included below:
            - 'p' shows a vertical dotted line at frequency of the "best" peak
            - 'ann' annotates the frequency value of of the "best" peak
            - 'all' shows all the peaks identified in check_peaks() (by default, only the max is identified)
            - 't' shows the H/V curve for all time windows
                -'tp' shows all the peaks from the H/V curves of all the time windows
        - 'COMP' - plot of the PPSD curves for each individual component ("C" also works)
            - '+' (as a suffix in 'C+' or 'COMP+') plots C on a plot separate from HVSR (C+ is default, but without + will plot on the same plot as HVSR)
            - 'p' shows a vertical dotted line at frequency of the "best" peak
            - 'ann' annotates the frequency value of of the "best" peak
            - 'all' shows all the peaks identified in check_peaks() (by default, only the max is identified)
            - 't' shows the H/V curve for all time windows
        - 'SPEC' - spectrogram style plot of the H/V curve over time
            - 'p' shows a horizontal dotted line at the frequency of the "best" peak
            - 'ann' annotates the frequency value of the "best" peak
    azimuth : str, default = 'HV'
        What 'azimuth' to plot, default being standard N E components combined
    use_subplots : bool, default = True
        Whether to output the plots as subplots (True) or as separate plots (False)
    fig : matplotlib.Figure, default = None
        If not None, matplotlib figure on which plot is plotted
    ax : matplotlib.Axis, default = None
        If not None, matplotlib axis on which plot is plotted
    return_fig : bool
        Whether to return figure and axis objects
    save_dir : str or None
        Directory in which to save figures
    save_suffix : str
        Suffix to add to end of figure filename(s), if save_dir is used
    show_legend : bool, default=False
        Whether to show legend in plot
    show : bool
        Whether to show plot
    close_figs : bool, default=False
        Whether to close figures before plotting
    clear_fig : bool, default=True
        Whether to clear figures before plotting
    **kwargs : keyword arguments
        Keyword arguments for matplotlib.pyplot

    Returns
    -------
    fig, ax : matplotlib figure and axis objects
        Returns figure and axis matplotlib.pyplot objects if return_fig=True, otherwise, simply plots the figures
    """
    orig_args = locals().copy() #Get the initial arguments
    if isinstance(hvsr_data, HVSRBatch):
        #If running batch, we'll loop through each site
        for site_name in hvsr_data.keys():
            args = orig_args.copy() #Make a copy so we don't accidentally overwrite
            individual_params = hvsr_data[site_name] #Get what would normally be the "params" variable for each site
            args['hvsr_results'] = individual_params #reset the params parameter we originally read in to an individual site params
            if hvsr_data[site_name]['ProcessingStatus']['OverallStatus']:
                try:
                    _hvsr_plot_batch(**args) #Call another function, that lets us run this function again
                except:
                    print(f"{site_name} not able to be plotted.")
    else:
        if clear_fig and fig is not None and ax is not None: #Intended use for tkinter
            #Clear everything
            for key in ax:
                ax[key].clear()
            for t in fig.texts:
                del t
            fig.clear()
        if close_figs:
            plt.close('all')

        # The possible identifiers in plot_type for the different kind of plots
        hvsrList = ['hvsr', 'hv', 'h']
        compList = ['c', 'comp', 'component', 'components']
        specgramList = ['spec', 'specgram', 'spectrogram']
        azList = ['azimuth', 'az', 'a', 'radial', 'r']

        hvsrInd = np.nan
        compInd = np.nan
        specInd = np.nan
        azInd = np.nan

        plot_type = plot_type.replace(',', '')
        kList = plot_type.split(' ')
        for i, k in enumerate(kList):
            kList[i] = k.lower()

        # Get the plots in the right order, no matter how they were input (and ensure the right options go with the right plot)
        # HVSR index
        if len(set(hvsrList).intersection(kList)):
            for i, hv in enumerate(hvsrList):
                if hv in kList:
                    hvsrInd = kList.index(hv)
                    break
        # Component index
        #if len(set(compList).intersection(kList)):
        for i, c in enumerate(kList):
            if '+' in c and c[:-1] in compList:
                compInd = kList.index(c)
                break
            
        # Specgram index
        if len(set(specgramList).intersection(kList)):
            for i, sp in enumerate(specgramList):
                if sp in kList:
                    specInd = kList.index(sp)
                    break        

        # Azimuth index
        if len(set(azList).intersection(kList)):
            for i, sp in enumerate(azList):
                if sp in kList:
                    azInd = kList.index(sp)
                    break        

        
        # Get indices for all plot type indicators
        indList = [hvsrInd, compInd, specInd, azInd]
        indListCopy = indList.copy()
        plotTypeList = ['hvsr', 'comp', 'spec', 'az']

        plotTypeOrder = []
        plotIndOrder = []

        # Get lists with first and last indices of the specifiers for each plot
        lastVal = 0
        while lastVal != 99:
            firstInd = np.nanargmin(indListCopy)
            plotTypeOrder.append(plotTypeList[firstInd])
            plotIndOrder.append(indList[firstInd])
            lastVal = indListCopy[firstInd]
            indListCopy[firstInd] = 99  #just a high number

        plotTypeOrder.pop()
        plotIndOrder[-1] = len(kList)
        
        # Get 
        for i, p in enumerate(plotTypeOrder):
            pStartInd = plotIndOrder[i]
            pEndInd = plotIndOrder[i+1]
            plotComponents = kList[pStartInd:pEndInd]

            if use_subplots and i == 0 and fig is None and ax is None:
                mosaicPlots = []
                for pto in plotTypeOrder:
                    if pto == 'az':
                        for i, subp in enumerate(mosaicPlots):
                            if (subp[0].lower() == 'hvsr' or subp[0].lower() == 'comp') and len([item for item in plotTypeOrder if item != "hvsr"]) > 0:
                                mosaicPlots[i].append(subp[0])
                                mosaicPlots[i].append(subp[0])
                            else:
                                mosaicPlots[i].append(subp[0])
                                mosaicPlots[i].append(pto)
                    else:
                        mosaicPlots.append([pto])
                perSubPDict = {}
                if 'az' in plotTypeOrder:
                    perSubPDict['az'] = {'projection':'polar'}
                fig, ax = plt.subplot_mosaic(mosaicPlots, per_subplot_kw=perSubPDict, layout='constrained')
                axis = ax[p]
            elif use_subplots:
                with warnings.catch_warnings():
                    warnings.simplefilter("ignore") #Often warns about xlim when it is not an issue
                    ax[p].clear()
                axis = ax[p]
            else:
                fig, axis = plt.subplots()
                    
            if p == 'hvsr':
                kwargs['p'] = 'hvsr'
                _plot_hvsr(hvsr_data, fig=fig, ax=axis, plot_type=plotComponents, azimuth=azimuth, xtype='x_freqs', show_legend=show_legend, axes=ax, **kwargs)
            elif p == 'comp':
                plotComponents[0] = plotComponents[0][:-1]
                kwargs['p'] == 'comp'
                _plot_hvsr(hvsr_data, fig=fig, ax=axis, plot_type=plotComponents, azimuth=azimuth, xtype='x_freqs', show_legend=show_legend, axes=ax, **kwargs)
            elif p == 'spec':
                plottypeKwargs = {}
                for c in plotComponents:
                    plottypeKwargs[c] = True
                kwargs.update(plottypeKwargs)
                _plot_specgram_hvsr(hvsr_data, fig=fig, ax=axis, azimuth=azimuth, colorbar=False, **kwargs)
            elif p == 'az':
                kwargs['plot_type'] = plotComponents
                hvsr_data['Azimuth_fig'] = plot_azimuth(hvsr_data, fig=fig, ax=axis, **kwargs)
            else:
                warnings.warn('Plot type {p} not recognized', UserWarning)   

        windowsUsedStr = f"{hvsr_data['hvsr_windows_df']['Use'].sum()}/{hvsr_data['hvsr_windows_df'].shape[0]} windows used"
        fig.text(x=0.98, y=0.02, s=windowsUsedStr, ha='right', va='bottom', fontsize='x-small',
                 bbox=dict(facecolor='w', edgecolor=None, linewidth=0, alpha=1, pad=9))

        if show:
            fig.canvas.draw()
            
        if return_fig:
            return fig, ax
    return


# Plot Obspy Trace in axis using matplotlib
def plot_stream(stream, params, fig=None, axes=None, show_plot=False, ylim_std=0.75, return_fig=True):
    """Function to plot a stream of data with Z, E, N components using matplotlib. Similar to obspy.Stream.Plot(), but will be formatted differently and eventually more customizable.
    This is also used in various functions throughout the package.

    Parameters
    ----------
    stream : obspy.core.Stream.stream
        Obpsy stream of data with Z, E, N componenents
    params : HVSRData or HVSRBatch
        Data object with parameters relevant for creating plot
    fig : matplotlib.Figure, default=None
        Optional: if not None, matplotlib.Figure in which to plot the resulting figure (i.e., can be plotted in existing figure)
    axes : matplotlib.Axis, default=None
        Optional: if not None, matplotlib.Axis in which to plot the resulting figure (i.e., can be plotted in existing axis)
    show_plot : bool, default=False
        Whether to do matplotlib.pylot.show(), by default False
    ylim_std : float, default = 0.75
        Optional: the standard deviation of the data at which to clip the chart, by default 0.75
    return_fig : bool, default=True
        Optional: whether to return the figure, by default True

    Returns
    -------
    (matplotlib.Figure, matplotlib.Axes)
        Tuple containing the figure and axes of the resulting plot, only returned if return_fig = True
    """
    if fig is None and axes is None:
        fig, axes = plt.subplot_mosaic([['Z'],['N'],['E']], sharex=True, sharey=False)

    new_stream = stream.copy()
    #axis.plot(trace.times, trace.data)
    
    sTime = stream[0].stats.starttime
    timeList = {}
    mplTimes = {}

    #In case data is masked, need to split, decimate, then merge back together
    if isinstance(new_stream[0].data, np.ma.masked_array):
        new_stream = new_stream.split()
    new_stream.decimate(10)
    new_stream.merge()

    zStream = new_stream.select(component='Z')#[0]
    eStream = new_stream.select(component='E')#[0]
    nStream = new_stream.select(component='N')#[0]
    streams = [zStream, nStream, eStream]

    for st in streams:
        key = st[0].stats.component
        timeList[key] = []
        mplTimes[key] = []
        for tr in st:
            for t in np.ma.getdata(tr.times()):
                newt = sTime + t
                timeList[key].append(newt)
                mplTimes[key].append(newt.matplotlib_date)

    #Ensure that the min and max times for each component are the same
    for i, k in enumerate(mplTimes.keys()):
        currMin = np.min(list(map(np.min, mplTimes[k])))
        currMax = np.max(list(map(np.max, mplTimes[k])))

        if i == 0:
            xmin = currMin
            xmax = currMax
        else:
            if xmin > currMin:
                xmin = currMin
            if xmax < currMax:
                xmax = currMax

    axes['Z'].xaxis_date()
    axes['N'].xaxis_date()
    axes['E'].xaxis_date()

    #tTicks = mdates.MinuteLocator(interval=5)
    #axis.xaxis.set_major_locator(tTicks)
    axes['E'].xaxis.set_major_locator(mdates.MinuteLocator(byminute=range(0,60,5)))
    axes['E'].xaxis.set_major_formatter(mdates.DateFormatter('%H:%M'))
    axes["E"].xaxis.set_minor_locator(mdates.MinuteLocator(interval=1))
    axes["E"].tick_params(axis='x', labelsize=8)
    

    streams = [zStream.merge(method=1), 
               nStream.merge(method=1), 
               eStream.merge(method=1)]

    for st in streams:
        for i, tr in enumerate(st):
            key = tr.stats.component
            if key == 'Z':
                C='k'
            elif key=='N':
                C='r'
            else:
                C='b'
            axes[key].plot(mplTimes[key], tr.data, color=C, linewidth=0.15)


    axes['Z'].set_ylabel('Z')
    axes['N'].set_ylabel('N')
    axes['E'].set_ylabel('E')
    
    #stDz = np.abs(np.nanstd(stream.select(component='Z')[0].data))
    #stDn = np.abs(np.nanstd(stream.select(component='N')[0].data))
    #stDe = np.abs(np.nanstd(stream.select(component='E')[0].data))
    #stD = max([stDz, stDn, stDe])
    
    for i, comp in enumerate(list(mplTimes.keys())):
        stD = np.abs(np.nanstd(np.ma.getdata(stream.select(component=comp)[0].data)))
        dmed = np.nanmedian(np.ma.getdata(stream.select(component=comp)[0].data))

        axes[comp].set_ylim([dmed-ylim_std*stD, dmed+ylim_std*stD])
        if xmin < 0:
            xmin=params['hvsr_band'][0]
        axes[comp].set_xlim([xmin, xmax])

    fig.suptitle(params['site'])
    
    day = "{}-{}-{}".format(stream[0].stats.starttime.year, stream[0].stats.starttime.month, stream[0].stats.starttime.day)
    axes['E'].set_xlabel('UTC Time \n'+ day)

    #plt.rcParams['figure.dpi'] = 100
    #plt.rcParams['figure.figsize'] = (5,4)
    
    #fig.tight_layout()
    fig.canvas.draw()

    if show_plot:
        plt.show()

    if return_fig:
        return fig, axes
    return                 


# Main function for processing HVSR Curve
def process_hvsr(hvsr_data, method=3, smooth=True, freq_smooth='konno ohmachi', f_smooth_width=40, resample=True, outlier_curve_rmse_percentile=False, verbose=False):
    """Process the input data and get HVSR data
    
    This is the main function that uses other (private) functions to do 
    the bulk of processing of the HVSR data and the data quality checks.

    Parameters
    ----------
    hvsr_data  : HVSRData or HVSRBatch
        Data object containing all the parameters input and generated by the user (usually, during sprit.input_params(), sprit.fetch_data(), sprit.generate_ppsds() and/or sprit.remove_noise()).
    method  : int or str, default=3
        Method to use for combining the horizontal components
            0) (not used)
            1) Diffuse field assumption, or 'DFA' (not currently implemented)
            2) 'Arithmetic Mean': H ≡ (HN + HE)/2
            3) 'Geometric Mean': H ≡ √HN · HE, recommended by the SESAME project (2004)
            4) 'Vector Summation': H ≡ √H2 N + H2 E
            5) 'Quadratic Mean': H ≡ √(H2 N + H2 E )/2
            6) 'Maximum Horizontal Value': H ≡ max {HN, HE}
    smooth  : bool, default=True
        bool or int may be used. 
            If True, default to smooth H/V curve to using savgoy filter with window length of 51 (works well with default resample of 1000 pts)
            If int, the length of the window in the savgoy filter.
    freq_smooth : str {'konno ohmachi', 'constant', 'proportional'}
        Which frequency smoothing method to use. By default, uses the 'konno ohmachi' method.
            - The Konno & Ohmachi method uses the obspy.signal.konnoohmachismoothing.konno_ohmachi_smoothing() function: https://docs.obspy.org/packages/autogen/obspy.signal.konnoohmachismoothing.konno_ohmachi_smoothing.html
            - The constant method uses a window of constant length f_smooth_width
            - The proportional method uses a window the percentage length of the frequncy steps/range (f_smooth_width now refers to percentage)
        See here for more information: https://www.geopsy.org/documentation/geopsy/hv-processing.html
    f_smooth_width : int, default = 40
        - For 'konno ohmachi': passed directly to the bandwidth parameter of the konno_ohmachi_smoothing() function, determines the width of the smoothing peak, with lower values resulting in broader peak. Must be > 0.
        - For 'constant': the size of a triangular smoothing window in the number of frequency steps
        - For 'proportional': the size of a triangular smoothing window in percentage of the number of frequency steps (e.g., if 1000 frequency steps/bins and f_smooth_width=40, window would be 400 steps wide)
    resample  : bool, default = True
        bool or int. 
            If True, default to resample H/V data to include 1000 frequency values for the rest of the analysis
            If int, the number of data points to interpolate/resample/smooth the component psd/HV curve data to.
    outlier_curve_rmse_percentile : bool, float, default = False
        If False, outlier curve removal is not carried out here. 
        If True, defaults to 98 (98th percentile). 
        Otherwise, float of percentile used as rmse_thresh of remove_outlier_curve().
    verbose : bool, defualt=False
        Whether to print output to terminal

    Returns
    -------
        hvsr_out    : dict
            Dictionary containing all the information about the data, including input parameters

    """
    orig_args = locals().copy() #Get the initial arguments
    start_time = datetime.datetime.now()

    # Update with processing parameters specified previously in input_params, if applicable
    if 'processing_parameters' in hvsr_data.keys():
        if 'process_hvsr' in hvsr_data['processing_parameters'].keys():
            for k, v in hvsr_data['processing_parameters']['process_hvsr'].items():
                defaultVDict = dict(zip(inspect.getfullargspec(process_hvsr).args[1:], 
                                        inspect.getfullargspec(process_hvsr).defaults))
                # Manual input to function overrides the imported parameter values
                if (not isinstance(v, (HVSRData, HVSRBatch))) and (k in orig_args.keys()) and (orig_args[k]==defaultVDict[k]):
                    orig_args[k] = v
                    
    method = orig_args['method']
    smooth = orig_args['smooth']
    freq_smooth = orig_args['freq_smooth']
    f_smooth_width = orig_args['f_smooth_width']
    resample = orig_args['resample']
    outlier_curve_rmse_percentile = orig_args['outlier_curve_rmse_percentile']
    verbose = orig_args['verbose']

    if (verbose and isinstance(hvsr_data, HVSRBatch)) or (verbose and not hvsr_data['batch']):
        if isinstance(hvsr_data, HVSRData) and hvsr_data['batch']:
            pass
        else:
            print('\nCalculating Horizontal/Vertical Ratios at all frequencies/time steps (process_hvsr())')
            print('\tUsing the following parameters:')
            for key, value in orig_args.items():
                if key=='hvsr_data':
                    pass
                else:
                    print('\t  {}={}'.format(key, value))
            print()

    #First, divide up for batch or not
    #Site is in the keys anytime it's not batch
    if isinstance(hvsr_data, HVSRBatch):
        #If running batch, we'll loop through each site
        hvsr_out = {}
        for site_name in hvsr_data.keys():
            args = orig_args.copy() #Make a copy so we don't accidentally overwrite
            args['hvsr_data'] = hvsr_data[site_name] #Get what would normally be the "hvsr_data" variable for each site
            if hvsr_data[site_name]['ProcessingStatus']['OverallStatus']:
                try:
                    hvsr_out[site_name] = _process_hvsr_batch(**args) #Call another function, that lets us run this function again
                except:
                    hvsr_out = hvsr_data
                    hvsr_out[site_name]['ProcessingStatus']['HVStatus']=False
                    hvsr_out[site_name]['ProcessingStatus']['OverallStatus'] = False                    
            else:
                hvsr_out = hvsr_data
                hvsr_out[site_name]['ProcessingStatus']['HVStatus']=False
                hvsr_out[site_name]['ProcessingStatus']['OverallStatus'] = False
        hvsr_out = HVSRBatch(hvsr_out)
    else:
        ppsds = hvsr_data['ppsds'].copy()#[k]['psd_values']
        ppsds = sprit_utils.check_xvalues(ppsds)

        methodList = ['<placeholder_0>', 'Diffuse Field Assumption', 'Arithmetic Mean', 'Geometric Mean', 'Vector Summation', 'Quadratic Mean', 'Maximum Horizontal Value']
        x_freqs = {}
        x_periods = {}

        psdValsTAvg = {}
        stDev = {}
        stDevValsP = {}
        stDevValsM = {}
        psdRaw={}
        currTimesUsed={}
        hvsrDF = hvsr_data['hvsr_windows_df']
        def move_avg(y, box_pts):
            #box = np.ones(box_pts)/box_pts
            box = np.hanning(box_pts)
            y_smooth = np.convolve(y, box, mode='same') / sum(box)
            return y_smooth

        for k in ppsds.keys():
            #input_ppsds = ppsds[k]['psd_values'] #original, not used anymore
            input_ppsds = np.stack(hvsrDF['psd_values_'+k].values)

            #currPPSDs = hvsrDF['psd_values_'+k][hvsrDF['Use']].values
            #used_ppsds = np.stack(currPPSDs)
            
            #if reasmpling has been selected
            if resample is True or isinstance(resample, (int, float)):
                if resample is True:
                    resample = 1000 #Default smooth value

                #xValMin = min(ppsds[k]['period_bin_centers'])
                #xValMax = max(ppsds[k]['period_bin_centers'])
                xValMin = 1/hvsr_data['hvsr_band'][1]
                xValMax = 1/hvsr_data['hvsr_band'][0]
                #Resample period bin values
                x_periods[k] = np.logspace(np.log10(xValMin), np.log10(xValMax), num=resample)
                if smooth or isinstance(smooth, (int, float)):
                    if smooth:
                        smooth = 51 #Default smoothing window
                        padVal = 25
                    elif smooth % 2==0:
                        smooth +1 #Otherwise, needs to be odd
                        padVal = smooth//2
                        if padVal %2==0:
                            padVal += 1

                #Resample raw ppsd values
                for i, ppsd_t in enumerate(input_ppsds):
                    if i==0:
                        psdRaw[k] = np.interp(x_periods[k], ppsds[k]['period_bin_centers'], ppsd_t)
                        if smooth is not False:
                            padRawKPad = np.pad(psdRaw[k], [padVal, padVal], mode='reflect')
                            #padRawKPadSmooth = scipy.signal.savgol_filter(padRawKPad, smooth, 3)
                            padRawKPadSmooth = move_avg(padRawKPad, smooth)
                            psdRaw[k] = padRawKPadSmooth[padVal:-padVal]

                    else:
                        psdRaw[k] = np.vstack((psdRaw[k], np.interp(x_periods[k], ppsds[k]['period_bin_centers'], ppsd_t)))
                        if smooth is not False:
                            padRawKiPad = np.pad(psdRaw[k][i], [padVal, padVal], mode='reflect')
                            #padRawKiPadSmooth = scipy.signal.savgol_filter(padRawKiPad, smooth, 3)
                            padRawKiPadSmooth = move_avg(padRawKiPad, smooth)
                            psdRaw[k][i] = padRawKiPadSmooth[padVal:-padVal]

            else:
                #If no resampling desired
                #x_periods[k] = np.array(ppsds[k]['period_bin_centers'])
                x_periods[k] = np.round([1/p for p in hvsr_data['ppsds'][k]['period_xedges'][:-1]],3)
                x_periods[k][0] = hvsr_data['hvsr_band'][1]
                x_periods[k][-1] = hvsr_data['hvsr_band'][0]
                psdRaw[k] = np.array(input_ppsds)

            hvsrDF['psd_values_'+k] = list(psdRaw[k])
            use = hvsrDF['Use'].astype(bool)

            #Get average psd value across time for each channel (used to calc main H/V curve)
            psdValsTAvg[k] = np.nanmedian(np.stack(hvsrDF[use]['psd_values_'+k]), axis=0)
            x_freqs[k] = np.array([1/p for p in x_periods[k]]) #np.divide(np.ones_like(x_periods[k]), x_periods[k]) 
            stDev[k] = np.nanstd(np.stack(hvsrDF[use]['psd_values_'+k]), axis=0)

            stDevValsM[k] = np.array(psdValsTAvg[k] - stDev[k])
            stDevValsP[k] = np.array(psdValsTAvg[k] + stDev[k])

            currTimesUsed[k] = np.array(hvsrDF['TimesProcessed_Obspy'][hvsrDF['Use']].values)
            #currTimesUsed[k] = ppsds[k]['current_times_used'] #original one
        
        #Get string of method type
        if type(method) is int:
            methodInt = method
            method = methodList[method]
        hvsr_data['method'] = method

        #This gets the main hvsr curve averaged from all time steps
        anyK = list(x_freqs.keys())[0]
        hvsr_curve, hvsr_az, _ = __get_hvsr_curve(x=x_freqs[anyK], psd=psdValsTAvg, method=methodInt, hvsr_data=hvsr_data, verbose=verbose)
        origPPSD = hvsr_data['ppsds_obspy'].copy()

        #print('hvcurv', np.array(hvsr_curve).shape)
        #print('hvaz', np.array(hvsr_az).shape)

        #Add some other variables to our output dictionary
        hvsr_dataUpdate = {'input_params':hvsr_data,
                    'x_freqs':x_freqs,
                    'hvsr_curve':hvsr_curve,
                    'hvsr_az':hvsr_az,
                    'x_period':x_periods,
                    'psd_raw':psdRaw,
                    'current_times_used': currTimesUsed,
                    'psd_values_tavg':psdValsTAvg,
                    'ppsd_std':stDev,
                    'ppsd_std_vals_m':stDevValsM,
                    'ppsd_std_vals_p':stDevValsP,
                    'method':method,
                    'ppsds':ppsds,
                    'ppsds_obspy':origPPSD,
                    'tsteps_used': hvsr_data['tsteps_used'].copy(),
                    'hvsr_windows_df':hvsr_data['hvsr_windows_df']
                    }
        
        hvsr_out = HVSRData(hvsr_dataUpdate)

        #This is if manual editing was used (should probably be updated at some point to just use masks)
        if 'xwindows_out' in hvsr_data.keys():
            hvsr_out['xwindows_out'] = hvsr_data['xwindows_out']
        else:
            hvsr_out['xwindows_out'] = []


        freq_smooth_ko = ['konno ohmachi', 'konno-ohmachi', 'konnoohmachi', 'konnohmachi', 'ko', 'k']
        freq_smooth_constant = ['constant', 'const', 'c']
        freq_smooth_proport = ['proportional', 'proportion', 'prop', 'p']

        #Frequency Smoothing
        if not freq_smooth:
            if verbose:
                warnings.warn('No frequency smoothing is being applied. This is not recommended for noisy datasets.')
        elif freq_smooth is True or freq_smooth.lower() in freq_smooth_ko:
            from obspy.signal import konnoohmachismoothing
            for k in hvsr_out['psd_raw']:
                colName = f'psd_values_{k}'

                ppsd_data = np.stack(hvsr_out['hvsr_windows_df'][colName])
                ppsd_data = hvsr_out['psd_raw'][k]


                freqs = hvsr_out['x_freqs'][k]
                padding_length = int(f_smooth_width)

                padding_value_R = np.nanmean(ppsd_data[:,-1*padding_length:])
                padding_value_L = np.nanmean(ppsd_data[:,:padding_length])

                # Pad the data to prevent boundary anamolies
                padded_ppsd_data = np.pad(ppsd_data, ((0, 0), (padding_length, padding_length)), 
                                          'constant', constant_values=(padding_value_L, padding_value_R))

                # Pad the frequencies
                ratio = freqs[1] / freqs[0]
                # Generate new elements on either side and combine
                left_padding = [freqs[0] / (ratio ** i) for i in range(padding_length, 0, -1)]
                right_padding = [freqs[-1] * (ratio ** i) for i in range(1, padding_length + 1)]
                padded_freqs = np.concatenate([left_padding, freqs, right_padding])
                
                #Filter out UserWarning for just this method, since it throws up a UserWarning that doesn't really matter about dtypes often
                with warnings.catch_warnings():
                    warnings.simplefilter('ignore', category=UserWarning)
                    smoothed_ppsd_data = konnoohmachismoothing.konno_ohmachi_smoothing(padded_ppsd_data, 
                                                    padded_freqs, bandwidth=f_smooth_width, normalize=True)
                
                #Just use the original data
                smoothed_ppsd_data = smoothed_ppsd_data[:,padding_length:-1*padding_length]
                hvsr_out['psd_raw'][k] = smoothed_ppsd_data
                hvsr_out['hvsr_windows_df'][colName] = pd.Series(list(smoothed_ppsd_data), index=hvsr_out['hvsr_windows_df'].index)
        elif freq_smooth.lower() in freq_smooth_constant:
            hvsr_out = __freq_smooth_window(hvsr_out, f_smooth_width, kind_freq_smooth='constant')
        elif freq_smooth.lower() in freq_smooth_proport:
            hvsr_out = __freq_smooth_window(hvsr_out, f_smooth_width, kind_freq_smooth='proportional')
        else:
            if verbose:
                warnings.warn(f'You indicated no frequency smoothing should be applied (freq_smooth = {freq_smooth}). This is not recommended for noisy datasets.')

        #Get hvsr curve from three components at each time step
        anyK = list(hvsr_out['psd_raw'].keys())[0]
        if method==1 or method =='dfa' or method =='Diffuse Field Assumption':
            pass ###UPDATE HERE NEXT???__get_hvsr_curve(x=hvsr_out['x_freqs'][anyK], psd=tStepDict, method=methodInt, hvsr_data=hvsr_out, verbose=verbose)
        else:
            hvsr_tSteps = []
            hvsr_tSteps_az = {}
            for tStep in range(len(hvsr_out['psd_raw'][anyK])):
                tStepDict = {}
                for k in hvsr_out['psd_raw']:
                    tStepDict[k] = hvsr_out['psd_raw'][k][tStep]
                
                hvsr_tstep, hvsr_az_tstep, _ = __get_hvsr_curve(x=hvsr_out['x_freqs'][anyK], psd=tStepDict, method=methodInt, hvsr_data=hvsr_out, verbose=verbose)
                
                hvsr_tSteps.append(np.float32(hvsr_tstep)) #Add hvsr curve for each time step to larger list of arrays with hvsr_curves
                for k, v in hvsr_az_tstep.items():
                    if tStep == 0:
                        hvsr_tSteps_az[k] = [np.float32(v)]
                    else:
                        hvsr_tSteps_az[k].append(np.float32(v))
        hvsr_out['hvsr_windows_df']['HV_Curves'] = hvsr_tSteps
        
        # Add azimuth HV Curves to hvsr_windows_df
        for key, values in hvsr_tSteps_az.items():
            hvsr_out['hvsr_windows_df']['HV_Curves_'+key] = values
        
        hvsr_out['ind_hvsr_curves'] = {}
        for col_name in hvsr_out['hvsr_windows_df']:
            if "HV_Curves" in col_name:
                if col_name == 'HV_Curves':
                    colID = 'HV'
                else:
                    colID = col_name.split('_')[2]
                hvsr_out['ind_hvsr_curves'][colID] = np.stack(hvsr_out['hvsr_windows_df'][col_name][hvsr_out['hvsr_windows_df']['Use']])

        #Initialize array based only on the curves we are currently using
        indHVCurvesArr = np.stack(hvsr_out['hvsr_windows_df']['HV_Curves'][hvsr_out['hvsr_windows_df']['Use']])
        #indHVCurvesArr = hvsr_out['ind_hvsr_curves']

        if outlier_curve_rmse_percentile:
            if outlier_curve_rmse_percentile is True:
                outlier_curve_rmse_percentile = 98
            hvsr_out = remove_outlier_curves(hvsr_out, use_percentile=True, rmse_thresh=outlier_curve_rmse_percentile, use_hv_curve=True, verbose=verbose)
  
        hvsr_out['ind_hvsr_stdDev'] = {}
        for col_name in hvsr_out['hvsr_windows_df'].columns:
            if "HV_Curves" in col_name:
                if col_name == 'HV_Curves':
                    keyID = 'HV'
                else:
                    keyID = col_name.split('_')[2]
                curr_indHVCurvesArr = np.stack(hvsr_out['hvsr_windows_df'][col_name][hvsr_out['hvsr_windows_df']['Use']])
                hvsr_out['ind_hvsr_stdDev'][keyID] = np.nanstd(curr_indHVCurvesArr, axis=0)

        #Get peaks for each time step
        hvsr_out['ind_hvsr_peak_indices'] = {}
        #hvsr_out['hvsr_windows_df']['CurvesPeakFreqs'] = {}
        for col_name in hvsr_out['hvsr_windows_df'].columns:
            if "HV_Curves" in col_name:
                tStepPeaks = []
                if len(col_name.split('_')) > 2:
                    colSuffix = "_"+'_'.join(col_name.split('_')[2:])
                else:
                    colSuffix = '_HV'

                for tStepHVSR in hvsr_out['hvsr_windows_df'][col_name]:
                    tStepPeaks.append(__find_peaks(tStepHVSR))                
                hvsr_out['ind_hvsr_peak_indices']['PeakInds'+colSuffix] = tStepPeaks
                hvsr_out['hvsr_windows_df']['CurvesPeakIndices'+colSuffix] = tStepPeaks

                tStepPFList = []
                for tPeaks in tStepPeaks:
                    tStepPFs = []
                    for pInd in tPeaks:
                        tStepPFs.append(np.float32(hvsr_out['x_freqs'][anyK][pInd]))
                    tStepPFList.append(tStepPFs)
                hvsr_out['hvsr_windows_df']['CurvesPeakFreqs'+colSuffix] = tStepPFList

        #for tStepHVSR in hvsr_out['hvsr_windows_df']['HV_Curves']:
        #    tStepPeaks.append(__find_peaks(tStepHVSR))
        #hvsr_out['ind_hvsr_peak_indices'] = tStepPeaks
        #hvsr_out['hvsr_windows_df']['CurvesPeakIndices'] = tStepPeaks

        #hvsr_out['hvsr_windows_df']['CurvesPeakFreqs'] = {}
        #tStepPFList = []
        #for tPeaks in tStepPeaks:
        #    tStepPFs = []
        #    for pInd in tPeaks:
        #        tStepPFs.append(np.float32(hvsr_out['x_freqs'][anyK][pInd]))
        #    tStepPFList.append(tStepPFs)
        #hvsr_out['hvsr_windows_df']['CurvesPeakFreqs'] = tStepPFList

        #Get peaks of main HV curve
        hvsr_out['hvsr_peak_indices'] = {}
        hvsr_out['hvsr_peak_indices']['HV'] = __find_peaks(hvsr_out['hvsr_curve'])
        for k in hvsr_az.keys():
            hvsr_out['hvsr_peak_indices'][k] = __find_peaks(hvsr_out['hvsr_az'][k])
        
        #Get frequency values at HV peaks in main curve
        hvsr_out['hvsr_peak_freqs'] = {}
        for k in hvsr_out['hvsr_peak_indices'].keys():
            hvsrPF = []
            for p in hvsr_out['hvsr_peak_indices'][k]:
                hvsrPF.append(hvsr_out['x_freqs'][anyK][p])
            hvsr_out['hvsr_peak_freqs'][k] = np.array(hvsrPF)

        #Get other HVSR parameters (i.e., standard deviations, etc.)
        hvsr_out = __gethvsrparams(hvsr_out)

        #Include the original obspy stream in the output
        hvsr_out['input_stream'] = hvsr_dataUpdate['input_params']['input_stream'] #input_stream
        hvsr_out = sprit_utils.make_it_classy(hvsr_out)
        hvsr_out['ProcessingStatus']['HVStatus'] = True

        if 'processing_parameters' not in hvsr_out.keys():
            hvsr_out['processing_parameters'] = {}
        hvsr_out['processing_parameters']['generate_ppsds'] = {}
        for key, value in orig_args.items():
            hvsr_out['processing_parameters']['generate_ppsds'][key] = value

    hvsr_out = _check_processing_status(hvsr_out, start_time=start_time, func_name=inspect.stack()[0][3], verbose=verbose)

    return hvsr_out


# Function to remove noise windows from data
def remove_noise(hvsr_data, remove_method='auto', sat_percent=0.995, noise_percent=0.80, sta=2, lta=30, stalta_thresh=[0.5,5], warmup_time=0, cooldown_time=0, min_win_size=1, remove_raw_noise=False, verbose=False):
    """Function to remove noisy windows from data, using various methods.
    
    Methods include 
    - Manual window selection (by clicking on a chart with spectrogram and stream data), 
    - Auto window selection, which does the following two in sequence (these can also be done indepently):
        - A sta/lta "antitrigger" method (using stalta values to automatically remove triggered windows where there appears to be too much noise)
        - A noise threshold method, that cuts off all times where the noise threshold equals more than (by default) 80% of the highest amplitude noise sample for the length specified by lta (in seconds)
        - A saturation threshold method, that cuts off all times where the noise threshold equals more than (by default) 99.5% of the highest amplitude noise sample.

    Parameters
    ----------
    hvsr_data : dict, obspy.Stream, or obspy.Trace
        Dictionary containing all the data and parameters for the HVSR analysis
    remove_method : str, {'auto', 'manual', 'stalta'/'antitrigger', 'saturation threshold', 'noise threshold', 'warmup'/'cooldown'/'buffer'/'warm_cool'}
        The different methods for removing noise from the dataset. A list of strings will also work, in which case, it should be a list of the above strings. See descriptions above for what how each method works. By default 'auto.'
        If remove_method='auto', this is the equivalent of remove_method=['noise threshold', 'antitrigger', 'saturation threshold', 'warm_cool']
    sat_percent : float, default=0.995
        Percentage (between 0 and 1), to use as the threshold at which to remove data. This is used in the saturation method. By default 0.995. 
        If a value is passed that is greater than 1, it will be divided by 100 to obtain the percentage.
    noise_percent : float, default = 0.8
        Percentage (between 0 and 1), to use as the threshold at which to remove data, if it persists for longer than time (in seconds (specified by min_win_size)). This is used in the noise threshold method. By default 0.8. 
        If a value is passed that is greater than 1, it will be divided by 100 to obtain the percentage.
    sta : int, optional
        Short term average (STA) window (in seconds), by default 2. For use with sta/lta antitrigger method.
    lta : int, optional
        Long term average (STA) window (in seconds), by default 30. For use with sta/lta antitrigger method.
    stalta_thresh : list, default=[0.5,5]
        Two-item list or tuple with the thresholds for the stalta antitrigger. The first value (index [0]) is the lower threshold, the second value (index [1] is the upper threshold), by default [0.5,5]
    warmup_time : int, default=0
        Time in seconds to allow for warmup of the instrument (or while operator is still near instrument). This will renove any data before this time, by default 0.
    cooldown_time : int, default=0
        Time in seconds to allow for cooldown of the instrument (or for when operator is nearing instrument). This will renove any data before this time, by default 0.
    min_win_size : float, default=1
        The minumum size a window must be over specified threshold (in seconds) for it to be removed
    remove_raw_noise : bool, default=False
        If remove_raw_noise=True, will perform operation on raw data ('input_stream'), rather than potentially already-modified data ('stream').
    verbose : bool, default=False
        Whether to print status of remove_noise

    Returns
    -------
    output : dict
        Dictionary similar to hvsr_data, but containing modified data with 'noise' removed
    """
    #Get intput paramaters
    orig_args = locals().copy()
    start_time = datetime.datetime.now()
    
    # Update with processing parameters specified previously in input_params, if applicable
    if 'processing_parameters' in hvsr_data.keys():
        if 'remove_noise' in hvsr_data['processing_parameters'].keys():
            for k, v in hvsr_data['processing_parameters']['remove_noise'].items():
                defaultVDict = dict(zip(inspect.getfullargspec(remove_noise).args[1:], 
                                        inspect.getfullargspec(remove_noise).defaults))
                # Manual input to function overrides the imported parameter values
                if (not isinstance(v, (HVSRData, HVSRBatch))) and (k in orig_args.keys()) and (orig_args[k]==defaultVDict[k]):
                    orig_args[k] = v

    remove_method = orig_args['remove_method']
    sat_percent = orig_args['sat_percent']
    noise_percent = orig_args['noise_percent']
    sta = orig_args['sta']
    lta = orig_args['lta']
    stalta_thresh = orig_args['stalta_thresh']
    warmup_time = orig_args['warmup_time']
    cooldown_time = orig_args['cooldown_time']
    min_win_size = orig_args['min_win_size']
    remove_raw_noise = orig_args['remove_raw_noise']
    verbose = orig_args['verbose']

    if (verbose and isinstance(hvsr_data, HVSRBatch)) or (verbose and not hvsr_data['batch']):
        if isinstance(hvsr_data, HVSRData) and hvsr_data['batch']:
            pass
        else:
            print('\nRemoving noisy data windows (remove_noise())')
            print('\tUsing the following parameters:')
            for key, value in orig_args.items():
                if key=='hvsr_data':
                    pass
                else:
                    print('\t  {}={}'.format(key, value))

    #Setup lists
    manualList = ['manual', 'man', 'm', 'window', 'windows', 'w']
    autoList = ['auto', 'automatic', 'all', 'a']
    antitrigger = ['stalta', 'anti', 'antitrigger', 'trigger', 'at']
    saturationThresh = ['saturation threshold', 'saturation', 'sat', 's']
    noiseThresh = ['noise threshold', 'noise', 'threshold', 'n']
    warmup_cooldown=['warmup', 'cooldown', 'warm', 'cool', 'buffer', 'warmup-cooldown', 'warmup_cooldown', 'wc', 'warm_cool', 'warm-cool']

    #Get Stream from hvsr_data
    if isinstance(hvsr_data, HVSRBatch):
        #If running batch, we'll loop through each site
        hvsr_out = {}
        for site_name in hvsr_data.keys():
            args = orig_args.copy() #Make a copy so we don't accidentally overwrite
            args['hvsr_data'] = hvsr_data[site_name] #Get what would normally be the "hvsr_data" variable for each site
            if hvsr_data[site_name]['ProcessingStatus']['OverallStatus']:
                try:
                   hvsr_out[site_name] = __remove_noise_batch(**args) #Call another function, that lets us run this function again
                except Exception as e:
                    hvsr_out[site_name]['ProcessingStatus']['RemoveNoiseStatus']=False
                    hvsr_out[site_name]['ProcessingStatus']['OverallStatus']=False
                    if verbose:
                        print(e)
            else:
                hvsr_data[site_name]['ProcessingStatus']['RemoveNoiseStatus']=False
                hvsr_data[site_name]['ProcessingStatus']['OverallStatus']=False
                hvsr_out = hvsr_data

        output = HVSRBatch(hvsr_out)
        return output
    elif isinstance(hvsr_data, (HVSRData, dict, obspy.Stream, obspy.Trace)):
        if isinstance(hvsr_data, (HVSRData, dict)):
            if remove_raw_noise:
                inStream = hvsr_data['input_stream'].copy()
            else:
                inStream = hvsr_data['stream'].copy()
            output = hvsr_data#.copy()
        else:
            inStream = hvsr_data.copy()
            output = inStream.copy()

        outStream = inStream
        
        # Get remove_method into consistent format (list)
        if isinstance(remove_method, str):
            if ',' in remove_method:
                remove_method = remove_method.split(',')
            else:
                remove_method = [remove_method]
        elif isinstance(remove_method, (list, tuple)):
            pass
        elif not remove_method:
            remove_method=[None]
        else:
            warnings.warn(f"Input value remove_method={remove_method} must be either string, list of strings, None, or False. No noise removal will be carried out. Please choose one of the following: 'manual', 'auto', 'antitrigger', 'noise threshold', 'warmup_cooldown'.")
            return output
            
        # Reorder list so manual is always first, if it is specified
        if len(set(remove_method).intersection(manualList)) > 0:
            manInd = list(set(remove_method).intersection(manualList))[0]
            remove_method.remove(manInd)
            remove_method.insert(0, manInd)
        
        #Go through each type of removal and remove
        for rem_kind in remove_method:
            if not rem_kind:
                break
            elif rem_kind.lower() in manualList:
                if isinstance(output, (HVSRData, dict)):
                    if 'xwindows_out' in output.keys():
                        pass
                    else:
                        output = _select_windows(output)
                    window_list = output['xwindows_out']
                if isinstance(outStream, obspy.core.stream.Stream):
                    if window_list is not None:
                        output['stream'] = __remove_windows(inStream, window_list, warmup_time)
                    else:
                        output = _select_windows(output)
                elif isinstance(output, (HVSRData, dict)):
                    pass
                else:
                    RuntimeError("Only obspy.core.stream.Stream data type is currently supported for manual noise removal method.")     
            elif rem_kind.lower() in autoList:
                outStream = __remove_anti_stalta(outStream, sta=sta, lta=lta, thresh=stalta_thresh)
                outStream = __remove_noise_thresh(outStream, noise_percent=noise_percent, lta=lta, min_win_size=min_win_size)
                outStream = __remove_noise_saturate(outStream, sat_percent=sat_percent, min_win_size=min_win_size)
                outStream = __remove_warmup_cooldown(stream=outStream, warmup_time=warmup_time, cooldown_time=cooldown_time)
            elif rem_kind.lower() in antitrigger:
                outStream = __remove_anti_stalta(outStream, sta=sta, lta=lta, thresh=stalta_thresh)
            elif rem_kind.lower() in saturationThresh:
                outStream = __remove_noise_saturate(outStream, sat_percent=sat_percent, min_win_size=min_win_size)
            elif rem_kind.lower() in noiseThresh:
                outStream = __remove_noise_thresh(outStream, noise_percent=noise_percent, lta=lta, min_win_size=min_win_size)
            elif rem_kind.lower() in warmup_cooldown:
                outStream = __remove_warmup_cooldown(stream=outStream, warmup_time=warmup_time, cooldown_time=cooldown_time)
            else:
                if len(remove_method)==1:
                    warnings.warn(f"Input value remove_method={remove_method} is not recognized. No noise removal will be carried out. Please choose one of the following: 'manual', 'auto', 'antitrigger', 'noise threshold', 'warmup_cooldown'.")
                    break
                warnings.warn(f"Input value remove_method={remove_method} is not recognized. Continuing with other noise removal methods.")

        #Add output
        if isinstance(output, (HVSRData, dict)):
            if isinstance(outStream, (obspy.Stream, obspy.Trace)):
                output['stream'] = outStream
            else:
                output['stream'] = outStream['stream']
            output['input_stream'] = hvsr_data['input_stream']
            
            if 'processing_parameters' not in output.keys():
                output['processing_parameters'] = {}
            output['processing_parameters']['remove_noise'] = {}
            for key, value in orig_args.items():
                output['processing_parameters']['remove_noise'][key] = value
            
            output['ProcessingStatus']['RemoveNoiseStatus'] = True
            output = _check_processing_status(output, start_time=start_time, func_name=inspect.stack()[0][3], verbose=verbose)

            if 'hvsr_windows_df' in output.keys() or ('params' in output.keys() and 'hvsr_windows_df' in output['params'].keys())or ('input_params' in output.keys() and 'hvsr_windows_df' in output['input_params'].keys()):
                hvsrDF = output['hvsr_windows_df']
                
                outStream = output['stream'].split()
                for i, trace in enumerate(outStream):
                    if i ==0:
                        trEndTime = trace.stats.endtime
                        comp_end = trace.stats.component
                        continue
                    trStartTime = trace.stats.starttime
                    comp_start = trace.stats.component
                    
                    if trEndTime < trStartTime and comp_end==comp_start:
                        gap = [trEndTime,trStartTime]

                        output['hvsr_windows_df']['Use'] = (hvsrDF['TimesProcessed_Obspy'].gt(gap[0]) & hvsrDF['TimesProcessed_Obspy'].gt(gap[1]) )| \
                                        (hvsrDF['TimesProcessed_ObspyEnd'].lt(gap[0]) & hvsrDF['TimesProcessed_ObspyEnd'].lt(gap[1]))# | \
                        output['hvsr_windows_df']['Use'] = output['hvsr_windows_df']['Use'].astype(bool)
                    
                    trEndTime = trace.stats.endtime
                
                outStream.merge()
                output['stream'] = outStream
                    
        elif isinstance(hvsr_data, obspy.Stream) or isinstance(hvsr_data, obspy.Trace):
            output = outStream
        else:
            warnings.warn(f"Output of type {type(output)} for this function will likely result in errors in other processing steps. Returning hvsr_data data.")
            return hvsr_data
        output = sprit_utils.make_it_classy(output)
        if 'xwindows_out' not in output.keys():
            output['xwindows_out'] = []
    else:
        RuntimeError(f"Input of type type(hvsr_data)={type(hvsr_data)} cannot be used.")
    return output


# Remove outlier ppsds
def remove_outlier_curves(hvsr_data, rmse_thresh=98, use_percentile=True, use_hv_curve=False, show_outlier_plot=False, verbose=False):
    """Function used to remove outliers curves using Root Mean Square Error to calculate the error of each windowed
    Probabilistic Power Spectral Density (PPSD) curve against the median PPSD value at each frequency step for all times.
    It calculates the RMSE for the PPSD curves of each component individually. All curves are removed from analysis.
    
    Some abberant curves often occur due to the remove_noise() function, so this should be run some time after remove_noise(). 
    In general, the recommended workflow is to run this immediately following the generate_ppsds() function.

    Parameters
    ----------
    hvsr_data : dict
        Input dictionary containing all the values and parameters of interest
    rmse_thresh : float or int, default=98
        The Root Mean Square Error value to use as a threshold for determining whether a curve is an outlier. 
        This averages over each individual entire curve so that curves with very abberant data (often occurs when using the remove_noise() method), can be identified.
        Otherwise, specify a float or integer to use as the cutoff RMSE value (all curves with RMSE above will be removed)
    use_percentile :  float, default=True
        Whether rmse_thresh should be interepreted as a raw RMSE value or as a percentile of the RMSE values.
    use_hv_curve : bool, default=False
        Whether to use the calculated HV Curve or the individual components. This can only be True after process_hvsr() has been run.
    show_plot : bool, default=False
        Whether to show a plot of the removed data
    verbose : bool, default=False
        Whether to print output of function to terminal

    Returns
    -------
    hvsr_data : dict
        Input dictionary with values modified based on work of function.
    """
    # Setup function
    #Get intput paramaters
    orig_args = locals().copy()
    start_time = datetime.datetime.now()
    
    # Update with processing parameters specified previously in input_params, if applicable
    if 'processing_parameters' in hvsr_data.keys():
        if 'remove_outlier_curves' in hvsr_data['processing_parameters'].keys():
            for k, v in hvsr_data['processing_parameters']['remove_noise'].items():
                defaultVDict = dict(zip(inspect.getfullargspec(remove_outlier_curves).args[1:], 
                                        inspect.getfullargspec(remove_outlier_curves).defaults))
                # Manual input to function overrides the imported parameter values
                if (not isinstance(v, (HVSRData, HVSRBatch))) and (k in orig_args.keys()) and (orig_args[k]==defaultVDict[k]):
                    orig_args[k] = v

    # Reset parameters in case of manual override of imported parameters
    use_percentile = orig_args['use_percentile']
    rmse_thresh = orig_args['rmse_thresh']
    use_hv_curve = orig_args['use_hv_curve']
    show_outlier_plot = orig_args['show_outlier_plot']
    verbose = orig_args['verbose']

    #Print if verbose, which changes depending on if batch data or not
    if (verbose and isinstance(hvsr_data, HVSRBatch)) or (verbose and not hvsr_data['batch']):
        if isinstance(hvsr_data, HVSRData) and hvsr_data['batch']:
            pass
        else:
            print('\nRemoving outlier curves from further analysis (remove_outlier_curves())')
            print('\tUsing the following parameters:')
            for key, value in orig_args.items():
                if key=='hvsr_data':
                    pass
                else:
                    print('\t  {}={}'.format(key, value))
            print()
    
    #First, divide up for batch or not
    #Site is in the keys anytime it's not batch
    if isinstance(hvsr_data, HVSRBatch):
        #If running batch, we'll loop through each site
        hvsr_out = {}
        for site_name in hvsr_data.keys():
            args = orig_args.copy() #Make a copy so we don't accidentally overwrite
            args['hvsr_data'] = hvsr_data[site_name] #Get what would normally be the "hvsr_data" variable for each site
            if hvsr_data[site_name]['ProcessingStatus']['OverallStatus']:
                try:
                    hvsr_out[site_name] = __remove_outlier_curves(**args) #Call another function, that lets us run this function again
                except:
                    hvsr_out = hvsr_data
                    hvsr_out[site_name]['ProcessingStatus']['RemoveOutlierCurves'] = False
                    hvsr_out[site_name]['ProcessingStatus']['OverallStatus'] = False                    
            else:
                hvsr_out = hvsr_data
                hvsr_out[site_name]['ProcessingStatus']['RemoveOutlierCurves'] = False
                hvsr_out[site_name]['ProcessingStatus']['OverallStatus'] = False
        hvsr_out = HVSRBatch(hvsr_out)
    else:  
        #Create plot if designated        
        if not use_hv_curve:
            compNames = []
            for col_name in hvsr_data['hvsr_windows_df'].columns:
                if 'psd_values' in col_name:
                    compNames.append('_'.join(col_name.split('_')[2:]))
            colNames = compNames
            col_prefix = 'psd_values_'
        else:
            compNames = []
            for col_name in hvsr_data['hvsr_windows_df'].columns:
                if col_name.startswith('HV_Curves') and "Log10" not in col_name:
                    compNames.append(col_name)
            colNames = compNames
            col_prefix = 'HV_Curves'
        if show_outlier_plot:
            if use_hv_curve:
                spMosaic = ['HV Curve']
            else:
                spMosaic = [['Z'],
                            ['E'],
                            ['N']]
            fig, ax=plt.subplot_mosaic(spMosaic, sharex=True)

        #Loop through each component, and determine which curves are outliers
        bad_rmse=[]
        for i, column in enumerate(colNames):
            if column in compNames:
                if use_hv_curve == False:
                    column = col_prefix+column
                else:
                    column = column
                
            # Retrieve data from dataframe (use all windows, just in case)
            curr_data = np.stack(hvsr_data['hvsr_windows_df'][column])
            
            # Calculate a median curve, and reshape so same size as original
            medCurve = np.nanmedian(curr_data, axis=0)
            medCurveArr = np.tile(medCurve, (curr_data.shape[0], 1))
            
            # Calculate RMSE
            rmse = np.sqrt(((np.subtract(curr_data, medCurveArr)**2).sum(axis=1))/curr_data.shape[1])
            hvsr_data['hvsr_windows_df']['RMSE_'+column] = rmse
            if use_percentile is True:
                rmse_threshold = np.percentile(rmse[~np.isnan(rmse)], rmse_thresh)
                if verbose:
                    print(f'\tRMSE at {rmse_thresh}th percentile for {column} calculated at: {rmse_threshold:.2f}')
            else:
                rmse_threshold = rmse_thresh
            
            # Retrieve index of those RMSE values that lie outside the threshold
            for j, curve in enumerate(curr_data):
                if rmse[j] > rmse_threshold:
                    bad_rmse.append(j)

            # Show plot of removed/retained data
            if show_outlier_plot and use_hv_curve == False:
                # Intialize to only get unique labels
                rem_label_got = False
                keep_label_got = False
                
                # Iterate through each curve to determine if it's rmse is outside threshold, for plot
                for j, curve in enumerate(curr_data):
                    label=None
                    if rmse[j] > rmse_threshold:
                        linestyle = 'dashed'
                        linecolor='darkred'
                        alpha = 1
                        linewidth = 1
                        if not rem_label_got:
                            label='Removed Curve'
                            rem_label_got=True
                    else:
                        linestyle='solid'
                        linecolor = 'rosybrown'
                        alpha = 0.25
                        linewidth=0.5
                        if not keep_label_got:
                            keep_label_got=True
                            label='Retained Curve'

                    # Plot each individual curve
                    ax[compNames[i]].plot(1/hvsr_data.ppsds[compNames[i]]['period_bin_centers'], curve, linewidth=linewidth, c=linecolor, linestyle=linestyle, alpha=alpha, label=label)
                
                # Plot the median curve
                ax[compNames[i]].plot(1/hvsr_data.ppsds[compNames[i]]['period_bin_centers'],medCurve, linewidth=1, color='k', label='Median Curve')
                
                # Format axis
                ax[compNames[i]].set_ylabel(f"{compNames[i]}")
                ax[compNames[i]].legend(fontsize=10, labelspacing=0.1)
                ax[compNames[i]].semilogx()             
        if show_outlier_plot:
            plt.show()
                    
        # Get unique values of bad_rmse indices and set the "Use" column of the hvsr_windows_df to False for that window
        bad_rmse = np.unique(bad_rmse)
        if len(bad_rmse) > 0:
            
            hvsr_data['hvsr_windows_df']['Use'] = hvsr_data['hvsr_windows_df']['Use'] * (rmse_threshold > hvsr_data['hvsr_windows_df']['RMSE_'+column])
            #hvsr_data['hvsr_windows_df'].loc[bad_index, "Use"] = False   
        
        if verbose:
            if len(bad_rmse)>0:
                print(f"\tThe windows starting at the following times have been removed from further analysis ({len(bad_rmse)}/{hvsr_data['hvsr_windows_df'].shape[0]}):")
                for b in hvsr_data['hvsr_windows_df'].index[pd.Series(bad_rmse)]:
                    print(f"\t\t{b}")
            else:
                print('\tNo outlier curves have been removed')
                    
        hvsr_out = hvsr_data

        if 'processing_parameters' not in hvsr_out.keys():
            hvsr_out['processing_parameters'] = {}
        hvsr_out['processing_parameters']['remove_outlier_curves'] = {}
        for key, value in orig_args.items():
            hvsr_out['processing_parameters']['remove_outlier_curves'][key] = value

        hvsr_data['ProcessingStatus']['RemoveOutlierCurvesStatus'] = True
    
    hvsr_out = _check_processing_status(hvsr_out, start_time=start_time, func_name=inspect.stack()[0][3], verbose=verbose)
    
    return hvsr_out


# Read data as batch
def batch_data_read(input_data, batch_type='table', param_col=None, batch_params=None, verbose=False, **readcsv_getMeta_fetch_kwargs):
    """Function to read data in data as a batch of multiple data files. This is best used through sprit.fetch_data(*args, source='batch', **other_kwargs).

    Parameters
    ----------
    input_data : filepath or list
        Input data information for how to read in data as batch
    batch_type : str, optional
        Type of batch read, only 'table' and 'filelist' accepted. If 'table', will read data from a file read in using pandas.read_csv(), by default 'table'
    param_col : None or str, optional
        Name of parameter column from batch information file. Only used if a batch_type='table' and single parameter column is used, rather than one column per parameter (for single parameter column, parameters are formatted with = between keys/values and , between item pairs), by default None
    batch_params : list, dict, or None, default = None
        Parameters to be used if batch_type='filelist'. If it is a list, needs to be the same length as input_data. If it is a dict, will be applied to all files in input_data and will combined with extra keyword arguments caught by **readcsv_getMeta_fetch_kwargs.
    verbose : bool, optional
        Whether to print information to terminal during batch read, by default False
    **readcsv_getMeta_fetch_kwargs
        Keyword arguments that will be read into pandas.read_csv(), sprit.input_params, sprit.get_metadata(), and/or sprit.fetch_data()

    Returns
    -------
    dict
        Dictionary with each item representing a different file read in, and which consists of its own parameter dictionary to be used by the rest of the processing steps

    Raises
    ------
    IndexError
        _description_
    """
    #First figure out columns
    input_params_params = input_params.__code__.co_varnames
    get_metadata_params = get_metadata.__code__.co_varnames
    fetch_data_params = fetch_data.__code__.co_varnames

    if batch_type=='sample':
        sample_data=True
        batch_type='table'
    else:
        sample_data = False
    
    # Dictionary to store the stream objects
    stream_dict = {}
    data_dict = {}
    if batch_type == 'table':
        if isinstance(input_data, pd.DataFrame):
            dataReadInfoDF = input_data
        elif isinstance(input_data, dict):
            #For params input
            pass
        else:#Read csv
            read_csv_kwargs = {k: v for k, v in locals()['readcsv_getMeta_fetch_kwargs'].items() if k in pd.read_csv.__code__.co_varnames}
            dataReadInfoDF = pd.read_csv(input_data, **read_csv_kwargs)
            if 'datapath' in dataReadInfoDF.columns:
                filelist = list(dataReadInfoDF['datapath'])
            #dataReadInfoDF = dataReadInfoDF.replace(np.nan, None)

        #If this is sample data, we need to create absolute paths to the filepaths
        if sample_data:
            sample_data_dir = pathlib.Path(pkg_resources.resource_filename(__name__, 'resources/sample_data/'))
            for index, row in dataReadInfoDF.iterrows():
                dataReadInfoDF.loc[index, 'datapath'] = sample_data_dir.joinpath(row.loc['datapath'])

        default_dict = {'site':'HVSR Site',
                    'network':'AM', 
                    'station':'RAC84', 
                    'loc':'00', 
                    'channels':['EHZ', 'EHN', 'EHE'],
                    'acq_date':str(datetime.datetime.now().date()),
                    'starttime' : '00:00:00.00',
                    'endtime' : '23:59:59.999',
                    'tzone' : 'UTC',
                    'xcoord' : -88.2290526,
                    'ycoord' :  40.1012122,
                    'elevation' : 755,
                    'input_crs':'EPSG:4326',#4269 is NAD83, defautling to WGS
                    'output_crs':'EPSG:4326',
                    'elev_unit' : 'feet',
                    'depth' : 0,
                    'instrument' : 'Raspberry Shake',
                    'metapath' : '',
                    'hvsr_band' : [0.4, 40],
                    'write_path':'',
                    'source':'file', 
                    'export_format':'mseed', 
                    'detrend':'spline', 
                    'detrend_order':2, 
                    'verbose':False}

        print(f"\t{dataReadInfoDF.shape[0]} sites found: {list(dataReadInfoDF['site'])}")
        if verbose:
            maxLength = 25
            maxColWidth = 12
            if dataReadInfoDF.shape[0] > maxLength:
                print(f'\t Showing information for first {maxLength} files only:')
            print()
            #Print nicely formated df
            #Print column names
            print('\t', end='')
            for col in dataReadInfoDF.columns:
                print(str(col)[:maxColWidth].ljust(maxColWidth), end='  ')
            print('\n\t', end='')

            #Print separator
            tableLen = (maxColWidth+2)*len(dataReadInfoDF.columns)
            for r in range(tableLen):
                print('-', end='')
            print()

            #Print columns/rows
            for index, row in dataReadInfoDF.iterrows():
                print('\t', end='')
                for col in row:
                    if len(str(col)) > maxColWidth:
                        print((str(col)[:maxColWidth-3]+'...').ljust(maxColWidth), end='  ')
                    else:
                        print(str(col)[:maxColWidth].ljust(maxColWidth), end='  ')
                print()
            if dataReadInfoDF.shape[0] > maxLength:
                endline = f'\t...{dataReadInfoDF.shape[0]-maxLength} more rows in file.\n'
            else:
                endline = '\n'
            print(endline)

            print('Fetching the following files:')
        param_dict_list = []
        verboseStatement = []
        if param_col is None: #Not a single parameter column, each col=parameter
            for row_ind in range(dataReadInfoDF.shape[0]):
                param_dict = {}
                verboseStatement.append([])
                for col in dataReadInfoDF.columns:
                    if col in input_params_params or col in get_metadata_params or col in fetch_data_params:
                        currParam = dataReadInfoDF.loc[row_ind, col]
                        if pd.isna(currParam) or currParam == 'nan':
                            if col in default_dict.keys():
                                param_dict[col] = default_dict[col] #Get default value
                                if verbose:
                                    if type(default_dict[col]) is str:
                                        verboseStatement[row_ind].append("\t\t'{}' parameter not specified in batch file. Using {}='{}'".format(col, col, default_dict[col]))
                                    else:
                                        verboseStatement[row_ind].append("\t\t'{}' parameter not specified in batch file. Using {}={}".format(col, col, default_dict[col]))
                            else:
                                param_dict[col] = None
                        else:
                            param_dict[col] = dataReadInfoDF.loc[row_ind, col]
                param_dict_list.append(param_dict)
        else:
            if param_col not in dataReadInfoDF.columns:
                raise IndexError('{} is not a column in {} (columns are: {})'.format(param_col, input_data, dataReadInfoDF.columns))
            for row in dataReadInfoDF[param_col]:
                param_dict = {}
                splitRow = str(row).split(',')
                for item in splitRow:
                    param_dict[item.split('=')[0]] = item.split('=')[1]
                param_dict_list.append(param_dict)
        #input_params(datapath,site,network,station,loc,channels, acq_date,starttime, endtime, tzone, xcoord, ycoord, elevation, depth, instrument, metapath, hvsr_band)
        #fetch_data(params, inv, source, trim_dir, export_format, detrend, detrend_order, verbose)
        #get_metadata(params, write_path)
    elif batch_type == 'filelist':
        if isinstance(batch_params, list):
            if len(batch_params) != len(input_data):
                raise RuntimeError('If batch_params is list, it must be the same length as input_data. len(batch_params)={} != len(input_data)={}'.format(len(batch_params), len(input_data)))
            param_dict_list = batch_params
        elif isinstance(batch_params, dict):
            batch_params.update(readcsv_getMeta_fetch_kwargs)
            param_dict_list = []
            for i in range(len(input_data)):
                param_dict_list.append(batch_params)
        
        # Read and process each MiniSEED file
        for i, file in enumerate(input_data):
            if isinstance(file, obspy.core.stream.Stream):
                warnings.warn('Reading in a list of Obspy streams is not currently supported, but may be implemented in the future', FutureWarning)
                pass 
            else:
                param_dict_list[i]['datapath'] = file

    hvsr_metaDict = {}
    zfillDigs = len(str(len(param_dict_list))) #Get number of digits of length of param_dict_list
    i=0
    for i, param_dict in enumerate(param_dict_list):
        # Read the data file into a Stream object
        input_params_kwargs = {k: v for k, v in locals()['readcsv_getMeta_fetch_kwargs'].items() if k in input_params.__code__.co_varnames}
        input_params_kwargs2 = {k: v for k, v in param_dict.items() if k in input_params.__code__.co_varnames}
        input_params_kwargs.update(input_params_kwargs2)

        params = input_params(**input_params_kwargs)

        fetch_data_kwargs = {k: v for k, v in locals()['readcsv_getMeta_fetch_kwargs'].items() if k in fetch_data.__code__.co_varnames}
        fetch_data_kwargs2 = {k: v for k, v in param_dict.items() if k in fetch_data.__code__.co_varnames[0:7]}
        fetch_data_kwargs.update(fetch_data_kwargs2)
        
        try:
            params = fetch_data(params=params, **fetch_data_kwargs)
        except:
            params['ProcessingStatus']['FetchDataStatus']=False
            params['ProcessingStatus']['OverallStatus'] = False            
        
        if verbose and params['ProcessingStatus']['FetchDataStatus']:
            print("\t  {}".format(params['site']))
            if verboseStatement !=[]:
                for item in verboseStatement[i]:
                    print(item)
        elif verbose and not params['ProcessingStatus']['FetchDataStatus']:
            print("\t  {} not read correctly. Processing will not be carried out.".format(params['site']))
                
        params['batch'] = True

        if params['site'] == default_dict['site']: #If site was not designated
            params['site'] = "{}_{}".format(params['site'], str(i).zfill(zfillDigs))
            i+=1
        hvsr_metaDict[params['site']] = params

    hvsr_metaDict = HVSRBatch(hvsr_metaDict)

    return hvsr_metaDict


# Just for testing
def test_function():
    print('is this working?')


# BATCH FUNCTIONS: various functions that are used to help the regular functions handle batch data
# Helper function for batch processing of check_peaks
def _check_peaks_batch(**check_peaks_kwargs):
    try:
        hvsr_data = check_peaks(**check_peaks_kwargs)
        if check_peaks_kwargs['verbose']:
            print('\t{} succesfully completed check_peaks()'.format(hvsr_data['input_params']['site']))    
    except:
        warnings.warn(f"Error in check_peaks({check_peaks_kwargs['hvsr_data']['input_params']['site']}, **check_peaks_kwargs)", RuntimeWarning)
        hvsr_data = check_peaks_kwargs['hvsr_data']
        
    return hvsr_data


# Support function for running batch
def _generate_ppsds_batch(**generate_ppsds_kwargs):
    try:
        params = generate_ppsds(**generate_ppsds_kwargs)
        if generate_ppsds_kwargs['verbose']:
            print('\t{} successfully completed generate_ppsds()'.format(params['site']))
    except Exception as e:
        print(e)
        warnings.warn(f"Error in generate_ppsds({generate_ppsds_kwargs['params']['site']}, **generate_ppsds_kwargs)", RuntimeWarning)
        params = generate_ppsds_kwargs['params']
        
    return params


# Helper function for batch processing of get_report
def _get_report_batch(**get_report_kwargs):

    try:
        hvsr_results = get_report(**get_report_kwargs)
        #Print if verbose, but selected report_format was not print
        print('\n\n\n') #add some 'whitespace'
        if get_report_kwargs['verbose']:
            if 'print' in get_report_kwargs['report_format']:
                pass
            else:
                get_report_kwargs['report_format'] = 'print'
                get_report(**get_report_kwargs)
        
    except:
        warnMsg = f"Error in get_report({get_report_kwargs['hvsr_results']['input_params']['site']}, **get_report_kwargs)"
        if get_report_kwargs['verbose']:
            print('\t'+warnMsg)
        else:
            warnings.warn(warnMsg, RuntimeWarning)
        hvsr_results = get_report_kwargs['hvsr_results']
        
    return hvsr_results


# Helper function for batch procesing of azimuth
def __azimuth_batch(**azimuth_kwargs):
    try:
        hvsr_data = calculate_azimuth(**azimuth_kwargs)

        if azimuth_kwargs['verbose']:
            if 'input_params' in hvsr_data.keys():
                print('\t{} successfully completed calculate_azimuth()'.format(hvsr_data['input_params']['site']))
            elif 'site' in hvsr_data.keys():
                print('\t{} successfully completed calculate_azimuth()'.format(hvsr_data['site']))
    except Exception as e:
        warnings.warn(f"Error in calculate_azimuth({azimuth_kwargs['input']['site']}, **azimuth_kwargs)", RuntimeWarning)

    return hvsr_data


# Helper function for batch procesing of remove_noise
def __remove_noise_batch(**remove_noise_kwargs):
    try:
        hvsr_data = remove_noise(**remove_noise_kwargs)

        if remove_noise_kwargs['verbose']:
            if 'input_params' in hvsr_data.keys():
                print('\t{} successfully completed remove_noise()'.format(hvsr_data['input_params']['site']))
            elif 'site' in hvsr_data.keys():
                print('\t{} successfully completed remove_noise()'.format(hvsr_data['site']))
    except Exception as e:
        warnings.warn(f"Error in remove_noise({remove_noise_kwargs['input']['site']}, **remove_noise_kwargs)", RuntimeWarning)

    return hvsr_data


# Helper function batch processing of remove_outlier_curves
def __remove_outlier_curves(**remove_outlier_curves_kwargs):
    try:
        hvsr_data = remove_outlier_curves(**remove_outlier_curves_kwargs)

        if remove_outlier_curves_kwargs['verbose']:
            if 'input_params' in hvsr_data.keys():
                print('\t{} successfully completed remove_outlier_curves()'.format(hvsr_data['input_params']['site']))
            elif 'site' in hvsr_data.keys():
                print('\t{} successfully completed remove_outlier_curves()'.format(hvsr_data['site']))
    except Exception as e:
        warnings.warn(f"Error in remove_outlier_curves({remove_outlier_curves_kwargs['input']['site']}, **remove_outlier_curves_kwargs)", RuntimeWarning)

    return hvsr_data


# Batch function for plot_hvsr()
def _hvsr_plot_batch(**hvsr_plot_kwargs):
    try:
        hvsr_data = plot_hvsr(**hvsr_plot_kwargs)
    except:
        warnings.warn(f"Error in plotting ({hvsr_plot_kwargs['hvsr_data']['input_params']['site']}, **hvsr_plot_kwargs)", RuntimeWarning)
        hvsr_data = hvsr_plot_kwargs['hvsr_data']
        
    return hvsr_data


# Support function for batch of plot_azimuth()
def _plot_azimuth_batch(**plot_azimuth_kwargs):
    try:
        hvsr_data['Azimuth_Fig'] = plot_azimuth(**plot_azimuth_kwargs)
        if plot_azimuth_kwargs['verbose']:
            print('\t{} successfully completed plot_azimuth()'.format(hvsr_data['input_params']['site']))
    except:
        errMsg = f"Error in plot_azimuth({plot_azimuth_kwargs['params']['site']}, **plot_azimuth_kwargs)"
        if plot_azimuth_kwargs['verbose']:
            print('\t'+errMsg)
        else:
            warnings.warn(errMsg, RuntimeWarning)
        hvsr_data = plot_azimuth_kwargs['params']
        
    return hvsr_data


# Helper function for batch version of process_hvsr()
def _process_hvsr_batch(**process_hvsr_kwargs):
    try:
        hvsr_data = process_hvsr(**process_hvsr_kwargs)
        if process_hvsr_kwargs['verbose']:
            print('\t{} successfully completed process_hvsr()'.format(hvsr_data['input_params']['site']))
    except:
        errMsg=f"Error in process_hvsr({process_hvsr_kwargs['params']['site']}, **process_hvsr_kwargs)"
        if process_hvsr_kwargs['verbose']:
            print('\t'+errMsg)
        else:
            warnings.warn(errMsg, RuntimeWarning)
        hvsr_data = process_hvsr_kwargs['params']
        
    return hvsr_data

# Special helper function that checks the processing status at each stage of processing to help determine if any processing steps were skipped
def _check_processing_status(hvsr_data, start_time=datetime.datetime.now(), func_name='', verbose=False):
    """Internal function to check processing status, used primarily in the sprit.run() function to allow processing to continue if one site is bad.

    Parameters
    ----------
    hvsr_data : sprit.HVSRData
        Data being processed

    Returns
    -------
    sprit.HVSRData
        Data being processed, with updated the 'OverallStatus' key of the attribute ProcessingStatus updated.
    """
    #Convert HVSRData to same format as HVSRBatch so same code works the same on both
    if isinstance(hvsr_data, HVSRData):
        siteName = hvsr_data['site']
        hvsr_interim = {siteName: hvsr_data}
    else:
        hvsr_interim = hvsr_data
    
    # Check overall processing status on all (or only 1 if HVSRData) site(s)
    for sitename in hvsr_interim.keys():
        statusOK = True
        for status_type, status_value in hvsr_interim[sitename]['ProcessingStatus'].items():
            if not status_value and (status_type != 'RemoveNoiseStatus' and status_type!='RemoveOutlierCurvesStatus'):
                statusOK = False
                
        if statusOK:
            hvsr_interim[sitename]['ProcessingStatus']['OverallStatus'] = True
        else:
            hvsr_interim[sitename]['ProcessingStatus']['OverallStatus'] = False

    # Get back original data in HVSRData format, if that was the input
    if isinstance(hvsr_data, HVSRData):
        hvsr_data = hvsr_interim[siteName]
    
    # Print how long it took to perform function
    if verbose:
        elapsed = (datetime.datetime.now()-start_time)
        print(f"\t\t{func_name} completed in  {str(elapsed)[:-3]}")
    return hvsr_data


# HELPER functions for fetch_data() and get_metadata()
# Read in metadata .inv file, specifically for RaspShake
def _update_shake_metadata(filepath, params, write_path=''):
    """Reads static metadata file provided for Rasp Shake and updates with input parameters. Used primarily in the get_metadata() function.

        PARAMETERS
        ----------
        filepath : str or pathlib.Path object
            Filepath to metadata file. Should be a file format supported by obspy.read_inventory().
        params : dict
            Dictionary containing necessary keys/values for updating, currently only supported for STATIONXML with Raspberry Shakes.
                Necessary keys: 'net', 'sta', 
                Optional keys: 'longitude', 'latitude', 'elevation', 'depth'
        write_path   : str, default=''
            If specified, filepath to write to updated inventory file to.

        Returns
        -------
        params : dict
            Updated params dict with new key:value pair with updated updated obspy.inventory object (key="inv")
    """

    network = params['net']
    station = params['sta']
    optKeys = ['longitude', 'latitude', 'elevation', 'depth']
    for k in optKeys:
        if k not in params.keys():
            params[k] = '0'
    xcoord = str(params['longitude'])
    ycoord = str(params['latitude'])
    elevation = str(params['elevation'])
    depth = str(params['depth'])
    
    startdate = str(datetime.datetime(year=2023, month=2, day=15)) #First day sprit code worked :)
    enddate=str(datetime.datetime.today())

    filepath = sprit_utils.checkifpath(filepath)
    tree = ET.parse(str(filepath))
    root = tree.getroot()

    prefix= "{http://www.fdsn.org/xml/station/1}"

    for item in root.iter(prefix+'Channel'):
        item.attrib['startDate'] = startdate
        item.attrib['endDate'] = enddate

    for item in root.iter(prefix+'Station'):
        item.attrib['code'] = station
        item.attrib['startDate'] = startdate
        item.attrib['endDate'] = enddate

    for item in root.iter(prefix+'Network'):
        item.attrib['code'] = network
        
    for item in root.iter(prefix+'Latitude'):
        item.text = ycoord

    for item in root.iter(prefix+'Longitude'):
        item.text = xcoord

    for item in root.iter(prefix+'Created'):
        nowTime = str(datetime.datetime.now())
        item.text = nowTime

    for item in root.iter(prefix+'Elevation'):
        item.text= elevation

    for item in root.iter(prefix+'Depth'):
        item.text=depth

    #Set up (and) export
    #filetag = '_'+str(datetime.datetime.today().date())
    #outfile = str(parentPath)+'\\'+filename+filetag+'.inv'

    if write_path != '':
        try:
            write_path = pathlib.Path(write_path)
            if write_path.is_dir():
                fname = params['network']+'_'+params['station']+'_'+params['site']
                fname = fname + '_response.xml'
                write_file = write_path.joinpath(fname)
            else:
                write_file=write_path
            tree.write(write_file, xml_declaration=True, method='xml',encoding='UTF-8')
            inv = obspy.read_inventory(write_file, format='STATIONXML', level='response')
        except:
            warnings.warn(f'write_path={write_path} is not recognized as a filepath, updated metadata file will not be written')
            write_path=''
    else:
        try:
            #Create temporary file for reading into obspy
            tpf = tempfile.NamedTemporaryFile(delete=False)
            stringRoot = ET.tostring(root, encoding='UTF-8', method='xml')
            tpf.write(stringRoot)

            inv = obspy.read_inventory(tpf.name, format='STATIONXML', level='response')
            tpf.close()

            os.remove(tpf.name)
        except:
            write_file = pathlib.Path(__file__).with_name('metadata.xml')
            tree.write(write_file, xml_declaration=True, method='xml',encoding='UTF-8')
            inv = obspy.read_inventory(write_file.as_posix(), format='STATIONXML', level='response')
            os.remove(write_file.as_posix())

    params['inv'] = inv
    params['params']['inv'] = inv
    return params


# Support function for get_metadata()
def _read_RS_Metadata(params, source=None):
    """Function to read the metadata from Raspberry Shake using the StationXML file provided by the company.
    Intended to be used within the get_metadata() function.

    Parameters
    ----------
    params : dict
        The parameter dictionary output from input_params() and read into get_metadata()

    Returns
    -------
    params : dict
        Further modified parameter dictionary
    """
    if 'inv' in params.keys():
        inv = params['inv']
    else:
        sprit_utils.checkifpath(params['metapath'])
        inv = obspy.read_inventory(params['metapath'], format='STATIONXML', level='response')
        params['inv'] = inv

    station = params['sta']
    network = params['net']
    channels = params['cha']

    if isinstance(inv, obspy.core.inventory.inventory.Inventory):
        #Create temporary file from inventory object
        tpf = tempfile.NamedTemporaryFile(delete=False)
        inv.write(tpf.name, format='STATIONXML')

        #Read data into xmlTree
        tree = ET.parse(tpf.name)
        root = tree.getroot()

        #Close and remove temporary file
        tpf.close()
        os.remove(tpf.name)
    else:
        inv = sprit_utils.checkifpath(inv)
        inv = obspy.read_inventory(params['metapath'], format='STATIONXML', level='response')
        params['inv'] = inv
        tree = ET.parse(inv)
        root = tree.getroot()

    #if write_path != '':
    #    inv.write(write_path, format='STATIONXML')

    #This is specific to RaspShake
    c=channels[0]
    pzList = [str(n) for n in list(range(7))]
    s=pzList[0]

    prefix= "{http://www.fdsn.org/xml/station/1}"

    sensitivityPath = "./"+prefix+"Network[@code='"+network+"']/"+prefix+"Station[@code='"+station+"']/"+prefix+"Channel[@code='"+c+"']/"+prefix+"Response/"+prefix+"InstrumentSensitivity/"+prefix+"Value"
    gainPath = "./"+prefix+"Network[@code='"+network+"']/"+prefix+"Station[@code='"+station+"']/"+prefix+"Channel[@code='"+c+"']/"+prefix+"Response/"+prefix+"Stage[@number='1']/"+prefix+"StageGain/"+prefix+"Value"

    #paz = []
    rsCList = ['EHZ', 'EHN', 'EHE']
    paz = {}
    for c in channels:
        channelPaz = {}
        #channelPaz['channel'] = c
        for item in root.findall(sensitivityPath):
            channelPaz['sensitivity']=float(item.text)

        for item in root.findall(gainPath):
            channelPaz['gain']=float(item.text)
        
        poleList = []
        zeroList = []
        for s in pzList:
            if int(s) < 4:
                polePathReal = "./"+prefix+"Network[@code='"+network+"']/"+prefix+"Station[@code='"+station+"']/"+prefix+"Channel[@code='"+c+"']/"+prefix+"Response/"+prefix+"Stage[@number='1']/"+prefix+"PolesZeros/"+prefix+"Pole[@number='"+s+"']/"+prefix+"Real"
                polePathImag = "./"+prefix+"Network[@code='"+network+"']/"+prefix+"Station[@code='"+station+"']/"+prefix+"Channel[@code='"+c+"']/"+prefix+"Response/"+prefix+"Stage[@number='1']/"+prefix+"PolesZeros/"+prefix+"Pole[@number='"+s+"']/"+prefix+"Imaginary"
                for poleItem in root.findall(polePathReal):
                    poleReal = poleItem.text
                for poleItem in root.findall(polePathImag):
                    pole = complex(float(poleReal), float(poleItem.text))
                    poleList.append(pole)
                    channelPaz['poles'] = poleList
                    #channelPaz['poles'] = list(set(poleList))
            else:
                zeroPathReal = "./"+prefix+"Network[@code='"+network+"']/"+prefix+"Station[@code='"+station+"']/"+prefix+"Channel[@code='"+c+"']/"+prefix+"Response/"+prefix+"Stage[@number='1']/"+prefix+"PolesZeros/"+prefix+"Zero[@number='"+s+"']/"+prefix+"Real"
                zeroPathImag = "./"+prefix+"Network[@code='"+network+"']/"+prefix+"Station[@code='"+station+"']/"+prefix+"Channel[@code='"+c+"']/"+prefix+"Response/"+prefix+"Stage[@number='1']/"+prefix+"PolesZeros/"+prefix+"Zero[@number='"+s+"']/"+prefix+"Imaginary"
                for zeroItem in root.findall(zeroPathReal):
                    zeroReal = zeroItem.text
                
                for zeroItem in root.findall(zeroPathImag):
                    zero = complex(float(zeroReal), float(zeroItem.text))
                    #zero = zeroReal + "+" + zeroItem.text+'j'
                    zeroList.append(zero)
                    #channelPaz['zeros'] = list(set(zeroList))
                    channelPaz['zeros'] = zeroList
        if str(c).upper() in rsCList:
            c = str(c)[-1].upper()
        paz[str(c)] = channelPaz
    params['paz'] = paz
    params['params']['paz'] = paz

    return params


# Helper function to sort channels
def _sort_channels(input, source, verbose):
    if source!='batch':
        input = {'SITENAME': {'stream':input}} #Make same structure as batch

    for site in input.keys():
        rawDataIN = input[site]['stream']

        if rawDataIN is None:
            if verbose:
                raise RuntimeError("No data was read using specified parameters {}".format(input[site]))
            else:
                raise RuntimeError("No data was read using specified parameters")

        elif isinstance(rawDataIN, obspy.core.stream.Stream):
            #Make sure z component is first
            dataIN = rawDataIN.sort(['channel'], reverse=True) #z, n, e order
        else:
            #Not usually used anymore, retained just in case
            dataIN = []
            for i, st in enumerate(rawDataIN):
                if 'Z' in st[0].stats['channel']:#).split('.')[3]:#[12:15]:
                    dataIN.append(rawDataIN[i])
                else:
                    dataIN.append(rawDataIN[i].sort(['channel'], reverse=True)) #z, n, e order            

        input[site]['stream'] = dataIN
            
    if source=='batch':
        #Return a dict
        output = input
    else:
        #Return a stream otherwise
        output = input[site]['stream']
    return output


# Trim data 
def _trim_data(input, stream=None, export_dir=None, export_format=None, source=None, **kwargs):
    """Function to trim data to start and end time

        Trim data to start and end times so that stream being analyzed only contains wanted data.
        Can also export data to specified directory using a specified site name and/or export_format

        Parameters
        ----------
            input  : HVSRData
                HVSR Data class containing input parameters for trimming
            stream  : obspy.stream object  
                Obspy stream to be trimmed
            export_dir: str or pathlib obj   
                Output filepath to export trimmed data to. If not specified, does not export. 
            export_format  : str or None, default=None  
                If None, and export_dir is specified, format defaults to .mseed. Otherwise, exports trimmed stream using obspy.core.stream.Stream.write() method, with export_format being passed to the format argument. 
                https://docs.obspy.org/packages/autogen/obspy.core.stream.Stream.write.html#obspy.core.stream.Stream.write
            **kwargs
                Keyword arguments passed directly to obspy.core.stream.Stream.trim() method.
                
        Returns
        -------
            st_trimmed  : obspy.stream object 
                Obpsy Stream trimmed to start and end times
    """
    #if source!='batch':
    #    #input = {'SITENAME': {'stream':input}} #Make same structure as batch
    #    pass

    if 'starttime' in kwargs.keys():
        start = kwargs['starttime']
    elif isinstance(input, (HVSRData, dict)):
        start = input['starttime']
    
    if 'endtime' in kwargs.keys():
        end = kwargs['endtime']
    else:
        end = input['endtime']
        
    if 'site' in kwargs.keys():
        site = kwargs['site']
    else:
        site = input['site']

    if stream is not None:
        st_trimmed = stream.copy()
    elif 'stream' in input.keys():
        st_trimmed = input['stream'].copy()
    else:
        raise UnboundLocalError("stream not specified. Must either be specified using stream parameter or as a key in the input parameters (input['stream'])")
        
    trimStart = obspy.UTCDateTime(start)
    trimEnd = obspy.UTCDateTime(end)

    #If data is contained in a masked array, split to undo masked array
    if isinstance(st_trimmed[0].data, np.ma.masked_array):
        st_trimmed = st_trimmed.split()
        #This split is undone with the .merge() method a few lines down

    for tr in st_trimmed:
        if trimStart > tr.stats.endtime or trimEnd < tr.stats.starttime:
            pass
        else:
            st_trimmed.trim(starttime=trimStart, endtime=trimEnd, **kwargs)

    st_trimmed.merge(method=1)

    if export_format is None:
        export_format = '.mseed'

    #Format export filepath, if exporting
    if export_dir is not None:
        if site is None:
            site=''
        else:
            site = site+'_'
        if '.' not in export_format:
            export_format = '.'+export_format
        net = st_trimmed[0].stats.network
        sta = st_trimmed[0].stats.station
        loc = st_trimmed[0].stats.location
        yr = str(st_trimmed[0].stats.starttime.year)
        strtD=str(st_trimmed[0].stats.starttime.date)
        strtT=str(st_trimmed[0].stats.starttime.time)[0:2]
        strtT=strtT+str(st_trimmed[0].stats.starttime.time)[3:5]
        endT = str(st_trimmed[0].stats.endtime.time)[0:2]
        endT = endT+str(st_trimmed[0].stats.endtime.time)[3:5]
        doy = str(st_trimmed[0].stats.starttime.utctimetuple().tm_yday).zfill(3)

        export_dir = sprit_utils.checkifpath(export_dir)
        export_dir = str(export_dir)
        export_dir = export_dir.replace('\\', '/')
        export_dir = export_dir.replace('\\'[0], '/')

        if type(export_format) is str:
            filename = site+net+'.'+sta+'.'+loc+'.'+yr+'.'+doy+'_'+strtD+'_'+strtT+'-'+endT+export_format
        elif type(export_format) is bool:
            filename = site+net+'.'+sta+'.'+loc+'.'+yr+'.'+doy+'_'+strtD+'_'+strtT+'-'+endT+'.mseed'

        if export_dir[-1]=='/':
            export_dir=export_dir[:-1]
        
        exportFile = export_dir+'/'+filename

        #Take care of masked arrays for writing purposes
        if 'fill_value' in kwargs.keys():
            for tr in st_trimmed:
                if isinstance(tr.data, np.ma.masked_array):
                    tr.data = tr.data.filled(kwargs['fill_value'])
        else:
            st_trimmed = st_trimmed.split()
        
        st_trimmed.write(filename=exportFile)
    else:
        pass

    return st_trimmed


# Helper function to detrend data
def __detrend_data(input, detrend, detrend_order, verbose, source):
    """Helper function to detrend data, specifically formatted for the HVSRData and HVSRBatch objects"""
    if source!='batch':
        input = {'SITENAME': {'stream':input}} #Make same structure as batch

    for key in input.keys():
        dataIN = input[key]['stream']
        if detrend==False:
            pass
        elif detrend==True:
            #By default, do a spline removal
            for tr in dataIN:
                tr.detrend(type='spline', order=detrend_order, dspline=1000)        
        else:
            data_undetrended = dataIN.copy()
            try:
                if str(detrend).lower()=='simple':
                    for tr in dataIN:
                        tr.detrend(type=detrend)
                if str(detrend).lower()=='linear':
                    for tr in dataIN:
                        tr.detrend(type=detrend)
                if str(detrend).lower()=='constant' or detrend=='demean':
                    for tr in dataIN:
                        tr.detrend(type=detrend)                
                if str(detrend).lower()=='polynomial':
                    for tr in dataIN:
                        tr.detrend(type=detrend, order=detrend_order)   
                if str(detrend).lower()=='spline':
                    for tr in dataIN:
                        tr.detrend(type=detrend, order=int(detrend_order), dspline=1000)       
            except:
                dataIN = data_undetrended
                if verbose:
                    warnings.warn("Detrend error, data not detrended", UserWarning)
        
        input[key]['stream'] = dataIN

    if source=='batch':
        #Return a dict
        output = input
    else:
        #Return a stream otherwise
        output = input[key]['stream']
    return output


# Read data from raspberry shake
def __read_RS_file_struct(datapath, source, year, doy, inv, params, verbose=False):
    """"Private function used by fetch_data() to read in Raspberry Shake data"""
    from obspy.core import UTCDateTime
    fileList = []
    folderPathList = []
    filesinfolder = False
    datapath = sprit_utils.checkifpath(datapath)
    #Read RS files
    if source=='raw': #raw data with individual files per trace
        if datapath.is_dir():
            for child in datapath.iterdir():
                if child.is_file() and child.name.startswith('AM') and str(doy).zfill(3) in child.name and str(year) in child.name:
                    filesinfolder = True
                    folderPathList.append(datapath)
                    fileList.append(child)
                elif child.is_dir() and child.name.startswith('EH') and not filesinfolder:
                    folderPathList.append(child)
                    for c in child.iterdir():
                        if c.is_file() and c.name.startswith('AM') and c.name.endswith(str(doy).zfill(3)) and str(year) in c.name:
                            fileList.append(c)


            if len(fileList) == 0:
                doyList = []
                printList= []
                for j, folder in enumerate(folderPathList):
                    for i, file in enumerate(folder.iterdir()):
                        if j ==0:
                            doyList.append(str(year) + ' ' + str(file.name[-3:]))
                            printList.append(f"{datetime.datetime.strptime(doyList[i], '%Y %j').strftime('%b %d')} | Day of year: {file.name[-3:]}")
                if len(printList) == 0:
                    warnings.warn('No files found matching Raspberry Shake data structure or files in specified directory.')
                else:
                    warnings.warn(f'No file found for specified date: {params["acq_date"]}. The following days/files exist for specified year in this directory')
                    for p in printList:
                        print('\t',p)
                return None
            elif len(fileList) !=3:
                warnings.warn('3 channels needed! {} found.'.format(len(folderPathList)), UserWarning)
            else:
                fileList.sort(reverse=True) # Puts z channel first
                folderPathList.sort(reverse=True)
                if verbose:
                    print('Reading files: \n\t{}\n\t{}\n\t{}'.format(fileList[0].name, fileList[1].name, fileList[2].name))

            traceList = []
            for i, f in enumerate(fileList):
                with warnings.catch_warnings():
                    warnings.filterwarnings(action='ignore', message='^readMSEEDBuffer()')
                    st = obspy.read(str(f))#, starttime=UTCDateTime(params['starttime']), endtime=UTCDateTime(params['endtime']), nearest_sample=False)
                    st = st.split()
                    st.trim(starttime=UTCDateTime(params['starttime']), endtime=UTCDateTime(params['endtime']), nearest_sample=False)
                    st.merge()
                    tr = (st[0])
                    #tr= obspy.Trace(tr.data,header=meta)
                    traceList.append(tr)
            rawDataIN = obspy.Stream(traceList)
            with warnings.catch_warnings():
                warnings.filterwarnings(action='ignore', message='Found more than one matching response.*')
                rawDataIN.attach_response(inv)
        else:
            rawDataIN = obspy.read(str(datapath), starttime=UTCDateTime(params['starttime']), endttime=UTCDateTime(params['endtime']), nearest_sample=True)
            rawDataIN.attach_response(inv)
    elif source=='dir': #files with 3 traces, but may be several in a directory or only directory name provided
        obspyFormats = ['AH','ALSEP_PSE','ALSEP_WTH','ALSEP_WTN','CSS','DMX','GCF','GSE1','GSE2','KINEMETRICS_EVT','MSEED','NNSA_KB_CORE','PDAS','PICKLE','Q','REFTEK130','RG16','SAC','SACXY','SEG2','SEGY','SEISAN','SH_ASC','SLIST','SU','TSPAIR','WAV','WIN','Y']
        for file in datapath.iterdir():
            ext = file.suffix[1:]
            rawFormat = False
            if ext.isnumeric():
                if float(ext) >= 0 and float(ext) < 367:
                    rawFormat=True
            
            if ext.upper() in obspyFormats or rawFormat:
                filesinfolder = True
                folderPathList.append(datapath)
                fileList.append(file.name)
                        
        filepaths = []
        rawDataIN = obspy.Stream()
        for i, f in enumerate(fileList):
            filepaths.append(folderPathList[i].joinpath(f))
            #filepaths[i] = pathlib.Path(filepaths[i])
            currData = obspy.read(filepaths[i])
            currData.merge()
            #rawDataIN.append(currData)
            #if i == 0:
            #    rawDataIN = currData.copy()
            if isinstance(currData, obspy.core.stream.Stream):
                rawDataIN += currData.copy()
        #rawDataIN = obspy.Stream(rawDataIN)
        rawDataIN.attach_response(inv)  
        if type(rawDataIN) is list and len(rawDataIN)==1:
            rawDataIN = rawDataIN[0]
    elif source=='file':
        rawDataIN = obspy.read(str(datapath), starttime=UTCDateTime(params['starttime']), endttime=UTCDateTime(params['endtime']), nearest=True)
        rawDataIN.merge()   
        rawDataIN.attach_response(inv)
    elif type(source) is list or type(datapath) is list:
        pass #Eventually do something
        rawDataIN.attach_response(inv)

    return rawDataIN


# Read data from Tromino
def read_tromino_files(datapath, params, sampling_rate=128, start_byte=24576, verbose=False, **kwargs):
    """Function to read data from tromino. Specifically, this has been lightly tested on Tromino 3G+ machines

    Parameters
    ----------
    datapath : str, pathlib.Path()
        The input parameter _datapath_ from sprit.input_params()
    params : HVSRData or HVSRBatch
        The parameters as read in from input_params() and and fetch_data()
    verbose : bool, optional
        Whether to print results to terminal, by default False

    Returns
    -------
    obspy.Stream
        An obspy.Stream object containing the trace data from the Tromino instrument
    """
    dPath = datapath

    strucSizes = {'c':1, 'b':1,'B':1, '?':1,
                'h':2,'H':2,'e':2,
                'i':4,'I':4,'l':4,'L':4,'f':4,
                'q':8,'Q':8,'d':8,
                'n':8,'N':8,'s':16,'p':16,'P':16,'x':16}

    #H (pretty sure it's Q) I L or Q all seem to work (probably not Q?)
    structFormat = 'H'
    structSize = strucSizes[structFormat]

    dataList = []
    with open(dPath, 'rb') as f:
        while True:
            data = f.read(structSize)  # Read 4 bytes
            if not data:  # End of file
                break
            value = struct.unpack(structFormat, data)[0]  # Interpret as a float
            dataList.append(value)
     
    import numpy as np
    dataArr = np.array(dataList)
    import matplotlib.pyplot as plt

    medVal = np.nanmedian(dataArr[50000:100000])

    if 'start_byte' in kwargs.keys():
        start_byte = kwargs['start_byte']

    startByte = start_byte
    comp1 = dataArr[startByte::3] - medVal
    comp2 = dataArr[startByte+1::3] - medVal
    comp3 = dataArr[startByte+2::3] - medVal
    headerBytes = dataArr[:startByte]

    #fig, ax = plt.subplots(3, sharex=True, sharey=True)
    #ax[0].plot(comp1, linewidth=0.1, c='k')
    #ax[1].plot(comp2, linewidth=0.1, c='k')
    #ax[2].plot(comp3, linewidth=0.1, c='k')

    if 'sampling_rate' in kwargs.keys():
        sampling_rate = kwargs['sampling_rate']

    sTime = obspy.UTCDateTime(params['acq_date'].year, params['acq_date'].month, params['acq_date'].day,
                              params['starttime'].hour, params['starttime'].minute,
                              params['starttime'].second,params['starttime'].microsecond)
    eTime = sTime + (((len(comp1))/sampling_rate)/60)*60

    traceHeader1 = {'sampling_rate':sampling_rate,
            'calib' : 1,
            'npts':len(comp1),
            'network':'AM',
            'location':'00',
            'station' : 'TRMNO',
            'channel':'BHE',
            'starttime':sTime}
    
    traceHeader2=traceHeader1.copy()
    traceHeader3=traceHeader1.copy()
    traceHeader2['channel'] = 'BHN'
    traceHeader3['channel'] = 'BHZ'

    trace1 = obspy.Trace(data=comp1, header=traceHeader1)
    trace2 = obspy.Trace(data=comp2, header=traceHeader2)
    trace3 = obspy.Trace(data=comp3, header=traceHeader3)

    st = obspy.Stream([trace1, trace2, trace3])    
    return st


# Helper functions for remove_noise()
# Helper function for removing gaps
def __remove_gaps(stream, window_gaps_obspy):
    """Helper function for removing gaps"""
    
    # combine overlapping windows
    overlapList = []
    for i in range(len(window_gaps_obspy)-2):
        if window_gaps_obspy[i][1] > window_gaps_obspy[i+1][0]:
            overlapList.append(i)

    for i, t in enumerate(overlapList):
        if i < len(window_gaps_obspy)-2:
            window_gaps_obspy[i][1] = window_gaps_obspy[i+1][1]
            window_gaps_obspy.pop(i+1)

    #Add streams
    window_gaps_s = []
    for w, win in enumerate(window_gaps_obspy):
        if w == 0:
            pass
        elif w == len(window_gaps_obspy)-1:
            pass
        else:
            window_gaps_s.append(win[1]-win[0])

    if len(window_gaps_s) > 0:
        stream_windows = []
        j = 0
        for i, window in enumerate(window_gaps_s):
            j=i
            newSt = stream.copy()
            stream_windows.append(newSt.trim(starttime=window_gaps_obspy[i][1], endtime=window_gaps_obspy[i+1][0]))
        i = j + 1
        newSt = stream.copy()
        stream_windows.append(newSt.trim(starttime=window_gaps_obspy[i][1], endtime=window_gaps_obspy[i+1][0]))

        for i, st in enumerate(stream_windows):
            if i == 0:
                outStream = st.copy()
            else:
                newSt = st.copy()
                gap = window_gaps_s[i-1]
                outStream = outStream + newSt.trim(starttime=stream[0].stats.starttime - gap, pad=True, fill_value=None)       
        outStream.merge()
    else:
        outStream = stream.copy()

    return outStream


# Helper function for getting windows to remove noise using stalta antitrigger method
def __remove_anti_stalta(stream, sta, lta, thresh, show_plot=False):
    """Helper function for getting windows to remove noise using stalta antitrigger method

    Parameters
    ----------
    stream : obspy.core.stream.Stream object
        Input stream on which to perform noise removal
    sta : int
        Number of seconds to use as short term window, reads from remove_noise() function.
    lta : int
        Number of seconds to use as long term window, reads from remove_noise() function.
    thresh : list
        Two-item list or tuple with the thresholds for the stalta antitrigger. Reads from remove_noise() function. The first value (index [0]) is the lower threshold, the second value (index [1] is the upper threshold), by default [0.5,5]
    show_plot : bool
        If True, will plot the trigger and stalta values. Reads from remove_noise() function, by default False.

    Returns
    -------
    outStream : obspy.core.stream.Stream object
        Stream with a masked array for the data where 'noise' has been removed

    """
    from obspy.signal.trigger import classic_sta_lta

    sampleRate = float(stream[0].stats.delta)

    sta_samples = sta / sampleRate #Convert to samples
    lta_samples = lta / sampleRate #Convert to samples
    staltaStream = stream.copy()
    cFunList = []

    for t, tr in enumerate(staltaStream):
        with warnings.catch_warnings():
            warnings.filterwarnings('ignore', category=UserWarning)
            cFunList.append(classic_sta_lta(tr, nsta=sta_samples, nlta=lta_samples))

    if show_plot is True:
        obspy.signal.trigger.plot_trigger(tr, cFunList[0], thresh[1], thresh[0])
    elif type(show_plot) is int:
        obspy.signal.trigger.plot_trigger(tr, cFunList[show_plot], thresh[1], thresh[0])

    windows_samples = []
    for t, cf in enumerate(cFunList):
        if len(obspy.signal.trigger.trigger_onset(cf, thresh[1], thresh[0]))>0:
            windows_samples.extend(obspy.signal.trigger.trigger_onset(cf, thresh[1], thresh[0]).tolist())
    
    def condense_window_samples(win_samples):
        # Sort the list of lists based on the first element of each internal list
        sorted_list = sorted(win_samples, key=lambda x: x[0])
        
        # Initialize an empty result list
        result = []
        
        # Initialize variables to track the current range
        start, end = sorted_list[0]
        
        # Iterate over the sorted list
        for i in range(1, len(sorted_list)):
            current_start, current_end = sorted_list[i]
            
            # If the current range overlaps with the previous range
            if current_start <= end:
                # Update the end of the current range
                end = max(end, current_end)
            else:
                # Add the previous range to the result and update the current range
                result.append([start, end])
                start, end = current_start, current_end
        
        # Add the last range to the result
        result.append([start, end])
        
        return result        
    windows_samples = condense_window_samples(windows_samples)

    startT = stream[0].stats.starttime
    endT = stream[0].stats.endtime
    window_UTC = []
    window_MPL = []
    window_UTC.append([startT, startT])
    for w, win in enumerate(windows_samples):
        for i, t in enumerate(win):
            if i == 0:
                window_UTC.append([])
                window_MPL.append([])
            trigShift = sta
            if trigShift > t * sampleRate:
                trigShift = 0
            tSec = t * sampleRate - trigShift
            window_UTC[w+1].append(startT+tSec)
            window_MPL[w].append(window_UTC[w][i].matplotlib_date)
    
    window_UTC.append([endT, endT])
    #window_MPL[w].append(window_UTC[w][i].matplotlib_date)
    outStream = __remove_gaps(stream, window_UTC)
    return outStream


# Remove noise saturation
def __remove_noise_saturate(stream, sat_percent, min_win_size):
    """Function to remove "saturated" data points that exceed a certain percent (sat_percent) of the maximum data value in the stream.  

    Parameters
    ----------
    stream : obspy.Stream
        Obspy Stream of interest
    sat_percent : float
        Percentage of the maximum amplitude, which will be used as the saturation threshold above which data points will be excluded
    min_win_size : float
        The minumum size a window must be (in seconds) for it to be removed

    Returns
    -------
    obspy.Stream
        Stream with masked array (if data removed) with "saturated" data removed
    """
    if sat_percent > 1:
        sat_percent = sat_percent / 100

    removeInd = np.array([], dtype=int)
    for trace in stream:
        dataArr = trace.data.copy()

        sample_rate = trace.stats.delta

        #Get max amplitude value
        maxAmp = np.max(np.absolute(dataArr, where = not None))
        thresholdAmp = maxAmp * sat_percent
        cond = np.nonzero(np.absolute(dataArr, where=not None) > thresholdAmp)[0]
        removeInd = np.hstack([removeInd, cond])
        #trace.data = np.ma.where(np.absolute(data, where = not None) > (noise_percent * maxAmp), None, data)
    #Combine indices from all three traces
    removeInd = np.unique(removeInd)
    
    removeList = []  # initialize
    min_win_samples = int(min_win_size / sample_rate)

    if len(removeInd) > 0:
        startInd = removeInd[0]
        endInd = removeInd[0]

        for i in range(0, len(removeInd)):             
            if removeInd[i] - removeInd[i-1] > 1:
                if endInd - startInd >= min_win_samples:
                    removeList.append([int(startInd), int(endInd)])
                startInd = removeInd[i]
            endInd = removeInd[i]



    removeList.append([-1, -1]) #figure out a way to get rid of this

    #Convert removeList from samples to seconds after start to UTCDateTime
    sampleRate = stream[0].stats.delta
    startT = stream[0].stats.starttime
    endT = stream[0].stats.endtime
    removeSec = []
    removeUTC = []
    removeUTC.append([startT, startT])
    for i, win in enumerate(removeList):
        removeSec.append(list(np.round(sampleRate * np.array(win),6)))
        removeUTC.append(list(np.add(startT, removeSec[i])))
    removeUTC[-1][0] = removeUTC[-1][1] = endT
    
    outstream  = __remove_gaps(stream, removeUTC)
    return outstream


# Helper function for removing data using the noise threshold input from remove_noise()
def __remove_noise_thresh(stream, noise_percent=0.8, lta=30, min_win_size=1):
    """Helper function for removing data using the noise threshold input from remove_noise()

    The purpose of the noise threshold method is to remove noisy windows (e.g., lots of traffic all at once). 
    
    This function uses the lta value (which can be specified here), and finds times where the lta value is at least at the noise_percent level of the max lta value for at least a specified time (min_win_size)

    Parameters
    ----------
    stream : obspy.core.stream.Stream object
        Input stream from which to remove windows. Passed from remove_noise().
    noise_percent : float, default=0.995
        Percentage (between 0 and 1), to use as the threshold at which to remove data. This is used in the noise threshold method. By default 0.995. 
        If a value is passed that is greater than 1, it will be divided by 100 to obtain the percentage. Passed from remove_noise().
    lta : int, default = 30
        Length of lta to use (in seconds)
    min_win_size : int, default = 1
        Minimum amount of time (in seconds) at which noise is above noise_percent level.
    
    Returns
    -------
    outStream : obspy.core.stream.Stream object
        Stream with a masked array for the data where 'noise' has been removed. Passed to remove_noise().
    """
    if noise_percent > 1:
        noise_percent = noise_percent / 100

    removeInd = np.array([], dtype=int)
    for trace in stream:
        dataArr = trace.data.copy()

        sample_rate = trace.stats.delta
        lta_samples = int(lta / sample_rate)

        #Get lta values across traces data
        window_size = lta_samples
        if window_size == 0:
            window_size = 1
        kernel = np.ones(window_size) / window_size
        maskedArr = np.ma.array(dataArr, dtype=float, fill_value=None)
        ltaArr = np.convolve(maskedArr, kernel, mode='same')
        #Get max lta value
        maxLTA = np.max(ltaArr, where = not None)
        cond = np.nonzero(np.absolute(ltaArr, where=not None) > (noise_percent * maxLTA))[0]
        removeInd = np.hstack([removeInd, cond])
        #trace.data = np.ma.where(np.absolute(data, where = not None) > (noise_percent * maxAmp), None, data)
    #Combine indices from all three traces
    removeInd = np.unique(removeInd)

    # Make sure we're not removing single indices (we only want longer than min_win_size)
    removeList = []  # initialize    
    min_win_samples = int(min_win_size / sample_rate)

    if len(removeInd) > 0:
        startInd = removeInd[0]
        endInd = removeInd[0]

        for i in range(0, len(removeInd)):
            #If indices are non-consecutive... 
            if removeInd[i] - removeInd[i-1] > 1:
                #If the indices are non-consecutive and the 
                if endInd - startInd >= min_win_samples:
                    removeList.append([int(startInd), int(endInd)])
                    
                #Set startInd as the current index
                startInd = removeInd[i]
            endInd = removeInd[i]
            
    removeList.append([-1, -1])

    sampleRate = stream[0].stats.delta
    startT = stream[0].stats.starttime
    endT = stream[0].stats.endtime
    removeSec = []
    removeUTC = []

    removeUTC.append([startT, startT])
    for i, win in enumerate(removeList):
        removeSec.append(list(np.round(sampleRate * np.array(win),6)))
        removeUTC.append(list(np.add(startT, removeSec[i])))
    removeUTC[-1][0] = removeUTC[-1][1] = endT

    outstream  = __remove_gaps(stream, removeUTC)

    return outstream


# Helper function for removing data during warmup (when seismometers are still initializing) and "cooldown" (when there may be noise from deactivating seismometer) time, if desired
def __remove_warmup_cooldown(stream, warmup_time = 0, cooldown_time = 0):
    sampleRate = float(stream[0].stats.delta)
    outStream = stream.copy()

    warmup_samples = int(warmup_time / sampleRate) #Convert to samples
    windows_samples=[]
    for tr in stream:
        totalSamples = len(tr.data)-1#float(tr.stats.endtime - tr.stats.starttime) / tr.stats.delta
        cooldown_samples = int(totalSamples - (cooldown_time / sampleRate)) #Convert to samples
    windows_samples = [[0, warmup_samples],[cooldown_samples, totalSamples]]
    if cooldown_time==0:
        windows_samples.pop(1)
    if warmup_time==0:
        windows_samples.pop(0)

    if windows_samples == []:
        pass
    else:
        startT = stream[0].stats.starttime
        endT = stream[-1].stats.endtime
        window_UTC = []
        window_MPL = []
        window_UTC.append([startT, startT])

        for w, win in enumerate(windows_samples):
            for j, tm in enumerate(win):

                if j == 0:
                    window_UTC.append([])
                    window_MPL.append([])
                tSec = tm * sampleRate
                window_UTC[w+1].append(startT+tSec)
                window_MPL[w].append(window_UTC[w][j].matplotlib_date)
        window_UTC.append([endT, endT])

        #window_MPL[w].append(window_UTC[w][i].matplotlib_date)
        outStream = __remove_gaps(stream, window_UTC)
    return outStream


# Plot noise windows
def _plot_noise_windows(hvsr_data, fig=None, ax=None, clear_fig=False, fill_gaps=None,
                         do_stalta=False, sta=5, lta=30, stalta_thresh=[0.5,5], 
                         do_pctThresh=False, sat_percent=0.8, min_win_size=1, 
                         do_noiseWin=False, noise_percent=0.995, 
                         do_warmup=False, warmup_time=0, cooldown_time=0, 
                         return_dict=False, use_tkinter=False):
    
    if clear_fig: #Intended use for tkinter
        #Clear everything
        for key in ax:
            ax[key].clear()
        fig.clear()

        #Really make sure it's out of memory
        fig = []
        ax = []
        try:
            fig.get_children()
        except:
            pass
        try:
            ax.get_children()
        except:
            pass

    if use_tkinter:
        try:
            pass #Don't think this is being used anymore, defined in sprit_gui separately
            #ax=ax_noise #self.ax_noise #?
            #fig=fig_noise
        except:
            pass

    #Reset axes, figure, and canvas widget
    noise_mosaic = [['spec'],['spec'],['spec'],
            ['spec'],['spec'],['spec'],
            ['signalz'],['signalz'], ['signaln'], ['signale']]
    fig, ax = plt.subplot_mosaic(noise_mosaic, sharex=True)  
    #self.noise_canvas = FigureCanvasTkAgg(fig, master=canvasFrame_noise)
    #self.noise_canvasWidget.destroy()
    #self.noise_canvasWidget = self.noise_canvas.get_tk_widget()#.pack(side=tk.TOP, fill=tk.BOTH, expand=1)
    #self.noise_canvasWidget.pack(fill='both')#.grid(row=0, column=0, sticky='nsew')
    fig.canvas.draw()
    
    fig, ax = _plot_specgram_stream(stream=hvsr_data['stream'], params=hvsr_data, fig=fig, ax=ax, component='Z', stack_type='linear', detrend='mean', fill_gaps=fill_gaps, dbscale=True, return_fig=True, cmap_per=[0.1,0.9])
    fig.canvas.draw()

    #Set initial input
    input = hvsr_data['stream']

    if do_stalta:
        hvsr_data['stream'] = remove_noise(hvsr_data=input, remove_method='stalta', sta=sta, lta=lta, stalta_thresh=stalta_thresh)
        input = hvsr_data['stream']

    if do_pctThresh:
        hvsr_data['stream'] = remove_noise(hvsr_data=input, remove_method='saturation',  sat_percent=sat_percent, min_win_size=min_win_size)
        input = hvsr_data['stream']

    if do_noiseWin:
        hvsr_data['stream'] = remove_noise(hvsr_data=input, remove_method='noise', noise_percent=noise_percent, lta=lta, min_win_size=min_win_size)
        input = hvsr_data['stream']

    if do_warmup:
        hvsr_data['stream'] = remove_noise(hvsr_data=input, remove_method='warmup', warmup_time=warmup_time, cooldown_time=cooldown_time)

    fig, ax, noise_windows_line_artists, noise_windows_window_artists = _get_removed_windows(input=hvsr_data, fig=fig, ax=ax, time_type='matplotlib')
    
    fig.canvas.draw()
    plt.show()
    if return_dict:
        hvsr_data['Windows_Plot'] = (fig, ax)
        return hvsr_data
    return 


# Helper function for manual window selection 
def __draw_boxes(event, clickNo, xWindows, pathList, windowDrawn, winArtist, lineArtist, x0, fig, ax):
    """Helper function for manual window selection to draw boxes to show where windows have been selected for removal"""
    #Create an axis dictionary if it does not already exist so all functions are the same

    if isinstance(ax, np.ndarray) or isinstance(ax, dict):
        ax = ax
    else:
        ax = {'a':ax}

    
    if len(ax) > 1:
        if type(ax) is not dict:
            axDict = {}
            for i, a in enumerate(ax):
                axDict[str(i)] = a
            ax = axDict
    #else:
    #    ax = {'a':ax}
    
    #if event.inaxes!=ax: return
    #y0, y1 = ax.get_ylim()
    y0 = []
    y1 = []
    kList = []
    for k in ax.keys():
        kList.append(k)
        y0.append(ax[k].get_ylim()[0])
        y1.append(ax[k].get_ylim()[1])
    #else:
    #    y0 = [ax.get_ylim()[0]]
    #    y1 = [ax.get_ylim()[1]]

    if clickNo == 0:
        #y = np.linspace(ax.get_ylim()[0], ax.get_ylim()[1], 2)
        x0 = event.xdata
        clickNo = 1   
        lineArtist.append([])
        winNums = len(xWindows)
        for i, k in enumerate(ax.keys()):
            linArt = ax[k].axvline(x0, 0, 1, color='k', linewidth=1, zorder=100)
            lineArtist[winNums].append([linArt, linArt])
        #else:
        #    linArt = plt.axvline(x0, y0[i], y1[i], color='k', linewidth=1, zorder=100)
        #    lineArtist.append([linArt, linArt])
    else:
        x1 = event.xdata
        clickNo = 0

        windowDrawn.append([])
        winArtist.append([])  
        pathList.append([])
        winNums = len(xWindows)
        for i, key in enumerate(kList):
            path_data = [
                (matplotlib.path.Path.MOVETO, (x0, y0[i])),
                (matplotlib.path.Path.LINETO, (x1, y0[i])),
                (matplotlib.path.Path.LINETO, (x1, y1[i])),
                (matplotlib.path.Path.LINETO, (x0, y1[i])),
                (matplotlib.path.Path.LINETO, (x0, y0[i])),
                (matplotlib.path.Path.CLOSEPOLY, (x0, y0[i])),
            ]
            codes, verts = zip(*path_data)
            path = matplotlib.path.Path(verts, codes)

            windowDrawn[winNums].append(False)
            winArtist[winNums].append(None)

            pathList[winNums].append(path)
            __draw_windows(event=event, pathlist=pathList, ax_key=key, windowDrawn=windowDrawn, winArtist=winArtist, xWindows=xWindows, fig=fig, ax=ax)
            linArt = plt.axvline(x1, 0, 1, color='k', linewidth=0.5, zorder=100)

            [lineArtist[winNums][i].pop(-1)]
            lineArtist[winNums][i].append(linArt)
        x_win = [x0, x1]
        x_win.sort() #Make sure they are in the right order
        xWindows.append(x_win)
    fig.canvas.draw()
    return clickNo, x0


# Helper function for manual window selection to draw boxes to deslect windows for removal
def __remove_on_right(event, xWindows, pathList, windowDrawn, winArtist,  lineArtist, fig, ax):
    """Helper function for manual window selection to draw boxes to deslect windows for removal"""

    if xWindows is not None:
        for i, xWins in enumerate(xWindows):
            if event.xdata > xWins[0] and event.xdata < xWins[1]:
                linArtists = lineArtist[i]
                pathList.pop(i)
                for j, a in enumerate(linArtists):
                    winArtist[i][j].remove()#.pop(i)
                    lineArtist[i][j][0].remove()#.pop(i)#[i].pop(j)
                    lineArtist[i][j][1].remove()
                windowDrawn.pop(i)
                lineArtist.pop(i)#[i].pop(j)
                winArtist.pop(i)#[i].pop(j)
                xWindows.pop(i)
    fig.canvas.draw() 


# Helper function for updating the canvas and drawing/deleted the boxes
def __draw_windows(event, pathlist, ax_key, windowDrawn, winArtist, xWindows, fig, ax):
    """Helper function for updating the canvas and drawing/deleted the boxes"""
    for i, pa in enumerate(pathlist):
        for j, p in enumerate(pa): 
            if windowDrawn[i][j]:
                pass
            else:
                patch = matplotlib.patches.PathPatch(p, facecolor='k', alpha=0.75)                            
                winArt = ax[ax_key].add_patch(patch)
                windowDrawn[i][j] = True
                winArtist[i][j] = winArt

    if event.button is MouseButton.RIGHT:
        fig.canvas.draw()


# Helper function for getting click event information
def __on_click(event):
    """Helper function for getting click event information"""
    global clickNo
    global x0
    if event.button is MouseButton.RIGHT:
        __remove_on_right(event, xWindows, pathList, windowDrawn, winArtist, lineArtist, fig, ax)

    if event.button is MouseButton.LEFT:            
        clickNo, x0 = __draw_boxes(event, clickNo, xWindows, pathList, windowDrawn, winArtist, lineArtist, x0, fig, ax)    


# Function to select windows using original stream specgram/plots
def _select_windows(input):
    """Function to manually select windows for exclusion from data.

    Parameters
    ----------
    input : dict
        Dictionary containing all the hvsr information.

    Returns
    -------
    xWindows : list
        List of two-item lists containing start and end times of windows to be removed.
    """
    from matplotlib.backend_bases import MouseButton
    import matplotlib.pyplot as plt
    import matplotlib
    import time
    global fig
    global ax

    if isinstance(input, (HVSRData, dict)):
        if 'hvsr_curve' in input.keys():
            fig, ax = plot_hvsr(hvsr_data=input, plot_type='spec', returnfig=True, cmap='turbo')
        else:
            hvsr_data = input#.copy()
            input_stream = hvsr_data['stream']
    
    if isinstance(input_stream, obspy.core.stream.Stream):
        fig, ax = _plot_specgram_stream(input_stream, component=['Z'])
    elif isinstance(input_stream, obspy.core.trace.Trace):
        fig, ax = _plot_specgram_stream(input_stream)

    global lineArtist
    global winArtist
    global windowDrawn
    global pathList
    global xWindows
    global clickNo
    global x0
    x0=0
    clickNo = 0
    xWindows = []
    pathList = []
    windowDrawn = []
    winArtist = []
    lineArtist = []

    global fig_closed
    fig_closed = False
    while fig_closed is False:
        fig.canvas.mpl_connect('button_press_event', __on_click)#(clickNo, xWindows, pathList, windowDrawn, winArtist, lineArtist, x0, fig, ax))
        fig.canvas.mpl_connect('close_event', _on_fig_close)#(clickNo, xWindows, pathList, windowDrawn, winArtist, lineArtist, x0, fig, ax))
        plt.pause(1)

    hvsr_data['xwindows_out'] = xWindows
    hvsr_data['fig_noise'] = fig
    hvsr_data['ax_noise'] = ax
    return hvsr_data


# Support function to help select_windows run properly
def _on_fig_close(event):
    global fig_closed
    fig_closed = True
    return


# Shows windows with None on input plot
def _get_removed_windows(input, fig=None, ax=None, lineArtist =[], winArtist = [], existing_lineArtists=[], existing_xWindows=[], exist_win_format='matplotlib', keep_line_artists=True, time_type='matplotlib',show_plot=False):
    """This function is for getting Nones from masked arrays and plotting them as windows"""
    if fig is None and ax is None:
        fig, ax = plt.subplots()

    if isinstance(input, (dict, HVSRData)):
        stream = input['stream'].copy()
    elif isinstance(input, (obspy.core.trace.Trace, obspy.core.stream.Stream)):
        stream = input.copy()
    else:
        pass #Warning?
        
    samplesList = ['sample', 'samples', 's']
    utcList = ['utc', 'utcdatetime', 'obspy', 'u', 'o']
    matplotlibList = ['matplotlib', 'mpl', 'm']    
    
    #Get masked indices of trace(s)
    trace = stream.merge()[0]
    sample_rate = trace.stats.delta
    windows = []
    #windows.append([0,np.nan])
    #mask = np.isnan(trace.data)  # Create a mask for None values
    #masked_array = np.ma.array(trace.data, mask=mask).copy()
    masked_array = trace.data.copy()
    if isinstance(masked_array, np.ma.MaskedArray):
        masked_array = masked_array.mask.nonzero()[0]
        lastMaskInd = masked_array[0]-1
        wInd = 0
        for i in range(0, len(masked_array)-1):
            maskInd = masked_array[i]
            if maskInd-lastMaskInd > 1 or i==0:
                windows.append([np.nan, np.nan])
                if i==0:
                    windows[wInd][0] = masked_array[i]
                else:
                    windows[wInd-1][1] = masked_array[i - 1]
                windows[wInd][0] = masked_array[i]
                wInd += 1
            lastMaskInd = maskInd
        windows[wInd-1][1] = masked_array[-1] #Fill in last masked value (wInd-1 b/c wInd+=1 earlier)
    winTypeList = ['gaps'] * len(windows)

    #Check if the windows are just gaps
    if len(existing_xWindows) > 0:
        existWin = []
        #Check if windows are already being taken care of with the gaps
        startList = []
        endList = []
        for start, end in windows:
            startList.append((trace.stats.starttime + start*sample_rate).matplotlib_date)
            endList.append((trace.stats.starttime + end*sample_rate).matplotlib_date)
        for w in existing_xWindows:
            removed=False
            if w[0] in startList and w[1] in endList:
                existing_xWindows.remove(w)

                removed=True                    
            if exist_win_format.lower() in matplotlibList and not removed:
                sTimeMPL = trace.stats.starttime.matplotlib_date #Convert time to samples from starttime
                existWin.append(list(np.round((w - sTimeMPL)*3600*24/sample_rate)))
                                    
        windows = windows + existWin
        existWinTypeList = ['removed'] * len(existWin)
        winTypeList = winTypeList + existWinTypeList

    #Reformat ax as needed
    if isinstance(ax, np.ndarray):
        origAxes = ax.copy()
        newAx = {}
        for i, a in enumerate(ax):
            newAx[i] = a
        axes = newAx
    elif isinstance(ax, dict):
        origAxes = ax
        axes = ax
    else:
        origAxes = ax
        axes = {'ax':ax}

    for i, a in enumerate(axes.keys()):
        ax = axes[a]
        pathList = []
        
        windowDrawn = []
        winArtist = []
        if existing_lineArtists == []:
            lineArtist = []
        elif len(existing_lineArtists)>=1 and keep_line_artists:
            lineArtist = existing_lineArtists
        else:
            lineArtist = []

        for winNums, win in enumerate(windows):
            if time_type.lower() in samplesList:
                x0 = win[0]
                x1 = win[1]
            elif time_type.lower() in utcList or time_type.lower() in matplotlibList:
                #sample_rate = trace.stats.delta

                x0 = trace.stats.starttime + (win[0] * sample_rate)
                x1 = trace.stats.starttime + (win[1] * sample_rate)

                if time_type.lower() in matplotlibList:
                    x0 = x0.matplotlib_date
                    x1 = x1.matplotlib_date
            else:
                warnings.warn(f'time_type={time_type} not recognized. Defaulting to matplotlib time formatting')
                x0 = trace.stats.starttime + (win[0] * sample_rate)
                x1 = trace.stats.starttime + (win[1] * sample_rate)
                
                x0 = x0.matplotlib_date
                x1 = x1.matplotlib_date
            
            y0, y1 = ax.get_ylim()

            path_data = [
                        (matplotlib.path.Path.MOVETO, (x0, y0)),
                        (matplotlib.path.Path.LINETO, (x1, y0)),
                        (matplotlib.path.Path.LINETO, (x1, y1)),
                        (matplotlib.path.Path.LINETO, (x0, y1)),
                        (matplotlib.path.Path.LINETO, (x0, y0)),
                        (matplotlib.path.Path.CLOSEPOLY, (x0, y0)),
                    ]
            
            codes, verts = zip(*path_data)
            path = matplotlib.path.Path(verts, codes)

            #
            windowDrawn.append(False)
            winArtist.append(None)
            lineArtist.append([])
            
            if winTypeList[winNums] == 'gaps':
                clr = '#b13d41'
            elif winTypeList[winNums] == 'removed':
                clr = 'k'
            else:
                clr = 'yellow'

            linArt0 = ax.axvline(x0, y0, y1, color=clr, linewidth=0.5, zorder=100)
            linArt1 = plt.axvline(x1, y0, y1, color=clr, linewidth=0.5, zorder=100)
            lineArtist[winNums].append([linArt0, linArt1])
            #
            
            pathList.append(path)

        for i, pa in enumerate(pathList):
            if windowDrawn[i]:
                pass
            else:
                patch = matplotlib.patches.PathPatch(pa, facecolor=clr, alpha=0.75)                            
                winArt = ax.add_patch(patch)
                windowDrawn[i] = True
                winArtist[i] = winArt
        
        #Reformat ax as needed
        if isinstance(origAxes, np.ndarray):
            origAxes[i] = ax
        elif isinstance(origAxes, dict):
            origAxes[a] = ax
        else:
            origAxes = ax

        ax = origAxes

        fig.canvas.draw()
    
    if show_plot:
        plt.show()
    return fig, ax, lineArtist, winArtist


# Helper function for removing windows from data, leaving gaps
def __remove_windows(stream, window_list, warmup_time):
    """Helper function that actually does the work in obspy to remove the windows calculated in the remove_noise function
s
    Parameters
    ----------
    stream : obspy.core.stream.Stream object
        Input stream from which to remove windows
    window_list : list
        A list of windows with start and end times for the windows to be removed
    warmup_time : int, default = 0
        Passed from remove_noise, the amount of time in seconds to allow for warmup. Anything before this is removed as 'noise'.

    Returns
    -------
    outStream : obspy.core.stream.Stream object
        Stream with a masked array for the data where 'noise' has been removed
    """
    og_stream = stream.copy()

    #Find the latest start time and earliest endtime of all traces (in case they aren't consistent)
    maxStartTime = obspy.UTCDateTime(-1e10) #Go back pretty far (almost 400 years) to start with
    minEndTime = obspy.UTCDateTime(1e10)
    for comp in ['E', 'N', 'Z']:
        tr = stream.select(component=comp).copy()
        if tr[0].stats.starttime > maxStartTime:
            maxStartTime = tr[0].stats.starttime
        if tr[0].stats.endtime < minEndTime:
            minEndTime = tr[0].stats.endtime

    #Trim all traces to the same start/end time
    stream.trim(starttime=maxStartTime, endtime=minEndTime)      

    #Sort windows by the start of the window
    sorted_window_list = []
    windowStart = []
    for i, window in enumerate(window_list):
        windowStart.append(window[0])
    windowStart_og = windowStart.copy()
    windowStart.sort()
    sorted_start_list = windowStart
    ranks = [windowStart_og.index(item) for item in sorted_start_list]
    for r in ranks:
        sorted_window_list.append(window_list[r])

    for i, w in enumerate(sorted_window_list):
        if i < len(sorted_window_list) - 1:
            if w[1] > sorted_window_list[i+1][0]:
                warnings.warn(f"Warning: Overlapping windows. Please start over and reselect windows to be removed or use a different noise removal method: {w[1]} '>' {sorted_window_list[i+1][0]}")
                return
                
    window_gaps_obspy = []
    window_gaps = []

    buffer_time = np.ceil((stream[0].stats.endtime-stream[0].stats.starttime)*0.01)

    #Get obspy.UTCDateTime objects for the gap times
    window_gaps_obspy.append([stream[0].stats.starttime + warmup_time, stream[0].stats.starttime + warmup_time])
    for i, window in enumerate(sorted_window_list):
        for j, item in enumerate(window):
            if j == 0:
                window_gaps_obspy.append([0,0])
            window_gaps_obspy[i+1][j] = obspy.UTCDateTime(matplotlib.dates.num2date(item))
        window_gaps.append((window[1]-window[0])*86400)
    window_gaps_obspy.append([stream[0].stats.endtime-buffer_time, stream[0].stats.endtime-buffer_time])
    #Note, we added start and endtimes to obpsy list to help with later functionality

    #Clean up stream windows (especially, start and end)
    for i, window in enumerate(window_gaps):
        newSt = stream.copy()
        #Check if first window starts before end of warmup time
        #If the start of the first exclusion window is before the warmup_time is over
        if window_gaps_obspy[i+1][0] - newSt[0].stats.starttime < warmup_time:
            #If the end of first exclusion window is also before the warmup_time is over
            if window_gaps_obspy[i+1][1] - newSt[0].stats.starttime < warmup_time:
                #Remove that window completely, it is unnecessary
                window_gaps.pop(i)
                window_gaps_obspy.pop(i+1)
                #...and reset the entire window to start at the warmup_time end
                window_gaps_obspy[0][0] = window_gaps_obspy[0][1] = newSt[0].stats.starttime + warmup_time
                continue
            else: #if window overlaps the start of the stream after warmup_time
                #Remove that window
                window_gaps.pop(i)
                #...and reset the start of the window to be the end of warm up time
                #...and  remove that first window from the obspy list
                window_gaps_obspy[0][0] = window_gaps_obspy[0][1] =  window_gaps_obspy[i+1][1]#newSt[0].stats.starttime + warmup_time
                window_gaps_obspy.pop(i+1)


        if stream[0].stats.endtime - window_gaps_obspy[i+1][1] > stream[0].stats.endtime - buffer_time:        
            if stream[0].stats.endtime - window_gaps_obspy[i+1][0] > stream[0].stats.endtime - buffer_time:
                window_gaps.pop(i)
                window_gaps_obspy.pop(i+1)
            else:  #if end of window overlaps the buffer time, just end it at the start of the window (always end with stream, not gap)
                window_gaps.pop(i)
                window_gaps_obspy[-1][0] = window_gaps_obspy[-1][1] = newSt[0].stats.endtime - buffer_time
   
    #Add streams
    stream_windows = []
    j = 0
    for i, window in enumerate(window_gaps):
        j=i
        newSt = stream.copy()
        stream_windows.append(newSt.trim(starttime=window_gaps_obspy[i][1], endtime=window_gaps_obspy[i+1][0]))
    i = j + 1
    newSt = stream.copy()
    stream_windows.append(newSt.trim(starttime=window_gaps_obspy[i][1], endtime=window_gaps_obspy[i+1][0]))

    for i, st in enumerate(stream_windows):
        if i == 0:
            outStream = st.copy()
        else:
            newSt = st.copy()
            gap = window_gaps[i-1]
            outStream = outStream + newSt.trim(starttime=st[0].stats.starttime - gap, pad=True, fill_value=None)       
    outStream.merge()
    return outStream


# Helper functions for process_hvsr()
# Get diffuse field assumption data
def _dfa(params, verbose=False):#, equal_interval_energy, median_daily_psd, verbose=False):
    """Function for performing Diffuse Field Assumption (DFA) analysis
    
        This feature is not yet implemented.
    """
    # Use equal energy for daily PSDs to give small 'events' a chance to contribute
    # the same as large ones, so that P1+P2+P3=1

    x_values=params['ppsds']['Z']['period_bin_centers']

    method=params['method']

    methodList = ['<placeholder>', 'Diffuse Field Assumption', 'Arithmetic Mean', 'Geometric Mean', 'Vector Summation', 'Quadratic Mean', 'Maximum Horizontal Value']
    dfaList = ['dfa', 'diffuse field', 'diffuse field assumption']
    if type(method) is int:
        method = methodList[method]

    if method.lower() in dfaList:
        if verbose:
            print('[Using Diffuuse Field Assumption (DFA)', flush=True)
        params['dfa'] = {}
        params['dfa']['sum_ns_power'] = list()
        params['dfa']['sum_ew_power'] = list()
        params['dfa']['sum_z_power'] = list()
        params['dfa']['time_int_psd'] = {'Z':{}, 'E':{}, 'N':{}}
        params['dfa']['time_values'] = list()
        params['dfa']['equal_interval_energy'] = {'Z':{}, 'E':{}, 'N':{}}

        # Make sure we have all 3 components for every time sample
        for i, t_int in enumerate(params['ppsds']['Z']['current_times_used']):#day_time_values):
            #if day_time not in (day_time_psd[0].keys()) or day_time not in (day_time_psd[1].keys()) or day_time not in (day_time_psd[2].keys()):
            #    continue
            
            #Currently the same as day_time, and probably notneeded to redefine
            time_int = str(t_int)#day_time.split('T')[0]
            if time_int not in params['dfa']['time_values']:
                params['dfa']['time_values'].append(time_int)

            # Initialize the PSDs.
            if time_int not in params['dfa']['time_int_psd']['Z'].keys():
                params['dfa']['time_int_psd']['Z'][time_int] = list()
                params['dfa']['time_int_psd']['E'][time_int] = list()
                params['dfa']['time_int_psd']['N'][time_int] = list()

            params['dfa']['time_int_psd']['Z'][time_int].append(params['ppsds']['Z']['psd_values'][i])
            params['dfa']['time_int_psd']['E'][time_int].append(params['ppsds']['E']['psd_values'][i])
            params['dfa']['time_int_psd']['N'][time_int].append(params['ppsds']['N']['psd_values'][i])

        # For each time_int equalize energy
        for time_int in params['dfa']['time_values']:

            # Each PSD for the time_int
            for k in range(len(params['dfa']['time_int_psd']['Z'][time_int])):
                Pz = list()
                P1 = list()
                P2 = list()
                sum_pz = 0
                sum_p1 = 0
                sum_p2 = 0

                # Each sample of the PSD , convert to power
                for j in range(len(x_values) - 1):
                    pz = __get_power([params['dfa']['time_int_psd']['Z'][time_int][k][j], params['dfa']['time_int_psd']['Z'][time_int][k][j + 1]], [x_values[j], x_values[j + 1]])
                    Pz.append(pz)
                    sum_pz += pz
                    p1 = __get_power([params['dfa']['time_int_psd']['E'][time_int][k][j], params['dfa']['time_int_psd']['E'][time_int][k][j + 1]], [x_values[j], x_values[j + 1]])
                    P1.append(p1)
                    sum_p1 += p1
                    p2 = __get_power([params['dfa']['time_int_psd']['N'][time_int][k][j], params['dfa']['time_int_psd']['N'][time_int][k][j + 1]], [x_values[j], x_values[j + 1]])
                    P2.append(p2)
                    sum_p2 += p2

                sum_power = sum_pz + sum_p1 + sum_p2  # total power

                # Mormalized power
                for j in range(len(x_values) - 1):
                    # Initialize if this is the first sample of the time_int
                    if k == 0:
                        params['dfa']['sum_z_power'].append(Pz[j] / sum_power)
                        params['dfa']['sum_ns_power'].append(P1[j] / sum_power)
                        params['dfa']['sum_ew_power'].append(P2[j] / sum_power)
                    else:
                        params['dfa']['sum_z_power'][j] += (Pz[j] / sum_power)
                        params['dfa']['sum_ns_power'][j] += (P1[j] / sum_power)
                        params['dfa']['sum_ew_power'][j] += (P2[j] / sum_power)
            # Average the normalized daily power
            for j in range(len(x_values) - 1):
                params['dfa']['sum_z_power'][j] /= len(params['dfa']['time_int_psd']['Z'][time_int])
                params['dfa']['sum_ns_power'][j] /= len(params['dfa']['time_int_psd']['Z'][time_int])
                params['dfa']['sum_ew_power'][j] /= len(params['dfa']['time_int_psd']['Z'][time_int])

            params['dfa']['equal_interval_energy']['Z'][time_int] = params['dfa']['sum_z_power']
            params['dfa']['equal_interval_energy']['E'][time_int] = params['dfa']['sum_ns_power']
            params['dfa']['equal_interval_energy']['N'][time_int] = params['dfa']['sum_ew_power']

    return params


# Helper function for smoothing across frequencies
def __freq_smooth_window(hvsr_out, f_smooth_width, kind_freq_smooth):
    """Helper function to smooth frequency if 'constant' or 'proportional' is passed to freq_smooth parameter of process_hvsr() function"""
    if kind_freq_smooth == 'constant':
        fwidthHalf = f_smooth_width//2
    elif kind_freq_smooth == 'proportional':
        anyKey = list(hvsr_out['psd_raw'].keys())[0]
        freqLength = hvsr_out['psd_raw'][anyKey].shape[1]
        if f_smooth_width > 1:
            fwidthHalf = int(f_smooth_width/100 * freqLength)
        else:
            fwidthHalf = int(f_smooth_width * freqLength)
    else:
        warnings.warn('Oops, typo somewhere')


    for k in hvsr_out['psd_raw']:
        colName = f'psd_values_{k}'

        newTPSD = list(np.stack(hvsr_out['hvsr_windows_df'][colName]))
        #newTPSD = list(np.ones_like(hvsr_out['psd_raw'][k]))

        for t, tPSD in enumerate(hvsr_out['psd_raw'][k]):
            for i, fVal in enumerate(tPSD):
                if i < fwidthHalf:
                    downWin = i
                    ind = -1*(fwidthHalf-downWin)
                    windMultiplier_down = np.linspace(1/fwidthHalf, 1-1/fwidthHalf, fwidthHalf)
                    windMultiplier_down = windMultiplier_down[:ind]
                else:
                    downWin = fwidthHalf
                    windMultiplier_down =  np.linspace(1/fwidthHalf, 1-1/fwidthHalf, fwidthHalf)
                if i + fwidthHalf >= len(tPSD):
                    upWin = (len(tPSD) - i)
                    ind = -1 * (fwidthHalf-upWin+1)
                    windMultiplier_up = np.linspace(1-1/fwidthHalf, 0, fwidthHalf)
                    windMultiplier_up = windMultiplier_up[:ind]

                else:
                    upWin = fwidthHalf+1
                    windMultiplier_up = np.linspace(1 - 1/fwidthHalf, 0, fwidthHalf)
            
                windMultiplier = list(np.hstack([windMultiplier_down, windMultiplier_up]))
                midInd = np.argmax(windMultiplier)
                if i > 0:
                    midInd+=1
                windMultiplier.insert(midInd, 1)
                smoothVal = np.divide(np.sum(np.multiply(tPSD[i-downWin:i+upWin], windMultiplier)), np.sum(windMultiplier))
                newTPSD[t][i] = smoothVal

        hvsr_out['psd_raw'][k] = newTPSD
        hvsr_out['hvsr_windows_df'][colName] = pd.Series(list(newTPSD), index=hvsr_out['hvsr_windows_df'].index)


    return hvsr_out


# Get an HVSR curve, given an array of x values (freqs), and a dict with psds for three components
def __get_hvsr_curve(x, psd, method, hvsr_data, verbose=False):
    """ Get an HVSR curve from three components over the same time period/frequency intervals

    Parameters
    ----------
        x   : list or array_like
            x value (frequency or period)
        psd : dict
            Dictionary with psd values for three components. Usually read in as part of hvsr_data from process_hvsr
        method : int or str
            Integer or string, read in from process_hvsr method parameter
    
    Returns
    -------
        tuple
         (hvsr_curve, hvsr_tSteps), both np.arrays. hvsr_curve is a numpy array containing H/V ratios at each frequency/period in x.
         hvsr_tSteps only used with diffuse field assumption method. 

    """
    hvsr_curve = []
    hvsr_tSteps = []
    hvsr_azimuth = {}

    params = hvsr_data
    if method==1 or method =='dfa' or method =='Diffuse Field Assumption':
        warnings.warn('WARNING: DFA method is currently experimental and not supported')
        for j in range(len(x)-1):
            for time_interval in params['ppsds']['Z']['current_times_used']:
                hvsr_curve_tinterval = []
                params = _dfa(params, verbose=verbose)
                eie = params['dfa']['equal_interval_energy']
                if time_interval in list(eie['Z'].keys()) and time_interval in list(eie['E'].keys()) and time_interval in list(eie['N'].keys()):
                    hvsr = math.sqrt(
                        (eie['Z'][str(time_interval)][j] + eie['N'][str(time_interval)][j]) / eie['Z'][str(time_interval)][j])
                    hvsr_curve_tinterval.append(hvsr)
                else:
                    if verbose > 0:
                        print('WARNING: '+ time_interval + ' missing component, skipped!')
                    continue
            #Average overtime
            hvsr_curve.append(np.mean(hvsr_curve_tinterval))
            hvsr_tSteps.append(hvsr_curve_tinterval)
    else:
        for j in range(len(x)-1):
            psd0 = [psd['Z'][j], psd['Z'][j + 1]]
            psd1 = [psd['E'][j], psd['E'][j + 1]]
            psd2 = [psd['N'][j], psd['N'][j + 1]]
            f =    [x[j], x[j + 1]]

            hvratio = __get_hvsr(psd0, psd1, psd2, f, use_method=method)
            hvsr_curve.append(hvratio)
            
            # Do azimuth HVSR Calculations, if applicable
            hvratio_az = 0
            for k in psd.keys():
                if k.lower() not in ['z', 'e', 'n']:
                    psd_az = [psd[k][j], psd[k][j + 1]]
                    hvratio_az = __get_hvsr(psd0, psd_az, None, f, use_method='az')
                    if j == 0:
                        hvsr_azimuth[k] = [hvratio_az]
                    else:
                        hvsr_azimuth[k].append(hvratio_az)
            
        hvsr_tSteps = None # Only used for DFA
       
    return np.array(hvsr_curve), hvsr_azimuth, hvsr_tSteps


# Get HVSR
def __get_hvsr(_dbz, _db1, _db2, _x, use_method=4):
    """
    _dbz : list
        Two item list with deciBel value of z component at either end of particular frequency step
    _db1 : list
        Two item list with deciBel value of either e or n component (does not matter which) at either end of particular frequency step
    _db2 : list
        Two item list with deciBel value of either e or n component (does not matter which) at either end of particular frequency step
    _x : list
        Two item list containing frequency values at either end of frequency step of interest
    use_method : int, default = 4
        H is computed based on the selected use_method see: https://academic.oup.com/gji/article/194/2/936/597415
            use_method:
            (1) Diffuse Field Assumption (DFA)
            (2) arithmetic mean, that is, H ≡ (HN + HE)/2
            (3) geometric mean, that is, H ≡ √HN · HE, recommended by the SESAME project (2004)
            (4) vector summation, that is, H ≡ √H2 N + H2 E
            (5) quadratic mean, that is, H ≡ √(H2 N + H2 E )/2
            (6) maximum horizontal value, that is, H ≡ max {HN, HE}
        """

    _pz = __get_power(_dbz, _x)
    _p1 = __get_power(_db1, _x)
    
    _hz = math.sqrt(_pz)
    _h1 = math.sqrt(_p1)

    if _db2 is None:
        _p2 = 1
        _h2 = 1
    else:
        _p2 = __get_power(_db2, _x)
        _h2 = math.sqrt(_p2)

    _h = {  2: (_h1 + _h2) / 2.0, #Arithmetic mean
            3: math.sqrt(_h1 * _h2), #Geometric mean
            4: math.sqrt(_p1 + _p2), #Vector summation
            5: math.sqrt((_p1 + _p2) / 2.0), #Quadratic mean
            6: max(_h1, _h2), #Max horizontal value
         'az': _h1} # If azimuth, horizontals are already combined, no _h2} 

    _hvsr = _h[use_method] / _hz
    return _hvsr


# For converting dB scaled data to power units
def __get_power(_db, _x):
    """Calculate HVSR

    #FROM ORIGINAL (I think this is only step 6)
        Undo deciBel calculations as outlined below:
            1. Dividing the window into 13 segments having 75% overlap
            2. For each segment:
                2.1 Removing the trend and mean
                2.2 Apply a 10% sine taper
                2.3 FFT
            3. Calculate the normalized PSD
            4. Average the 13 PSDs & scale to compensate for tapering
            5. Frequency-smooth the averaged PSD over 1-octave intervals at 1/8-octave increments
            6. Convert power to decibels
    #END FROM ORIGINAL

    Parameters
    ----------
    _db : list
        Two-item list with individual power values in decibels for specified freq step.
    _x : list
        Two-item list with Individual x value (either frequency or period)
    
    Returns
    -------
    _p : float
        Individual power value, converted from decibels

    NOTE
    ----
        PSD is equal to the power divided by the width of the bin
          PSD = P / W
          log(PSD) = Log(P) - log(W)
          log(P) = log(PSD) + log(W)  here W is width in frequency
          log(P) = log(PSD) - log(Wt) here Wt is width in period

    for each bin perform rectangular integration to compute power
    power is assigned to the point at the begining of the interval
         _   _
        | |_| |
        |_|_|_|

     Here we are computing power for individual ponts, so, no integration is necessary, just
     compute area.
    """
    _dx = abs(np.diff(_x)[0])
    _p = np.multiply(np.mean(__remove_db(_db)), _dx)
    return _p


# Remove decibel scaling
def __remove_db(_db_value):
    """convert dB power to power"""
    _values = list()
    for _d in _db_value:
        _values.append(10 ** (float(_d) / 10.0))
    #FIX THIS
    if _values[1]==0:
       _values[1]=10e-300
    return _values


# Find peaks in the hvsr ccruve
def __find_peaks(_y):
    """Finds all possible peaks on hvsr curves
    Parameters
    ----------
    _y : list or array
        _y input is list or array of a curve.
          In this case, this is either main hvsr curve or individual time step curves
    """
    _index_list = scipy.signal.argrelextrema(np.array(_y), np.greater)

    return _index_list[0]


# Get additional HVSR params for later calcualtions
def __gethvsrparams(hvsr_out):
    """Private function to get HVSR parameters for later calculations (things like standard deviation, etc)"""

    hvsrp2 = {}
    hvsrm2 = {}
    
    hvsrp2=[]
    hvsrm=[]
    
    hvsr_log_std = {}

    hvsr = hvsr_out['hvsr_curve']
    hvsr_az = hvsr_out['hvsr_az']
    hvsrDF = hvsr_out['hvsr_windows_df']

    if len(hvsr_out['ind_hvsr_curves'].keys()) > 0:
        # With arrays, original way of doing it
        hvsr_log_std = {}
        for k in hvsr_out['ind_hvsr_curves'].keys():
            hvsr_log_std[k] = np.nanstd(np.log10(hvsr_out['ind_hvsr_curves'][k]), axis=0)

        #With dataframe, updated way to use DF for all time-step tasks, still testing
        logStackedata = {}
        hvsrp = {}
        hvsrm = {}
        hvsrp2 = {}
        hvsrm2 = {}
        hvsr_log_std = {}
        for col_name in hvsr_out['hvsr_windows_df'].columns:
            if "HV_Curves" in col_name:
                if col_name == 'HV_Curves':
                    colSuffix = '_HV'
                    colID = 'HV'
                else:
                    colSuffix = '_'+'_'.join(col_name.split('_')[2:])
                    colID = colSuffix.split('_')[1]
                stackedData = np.stack(hvsr_out['hvsr_windows_df'][col_name])

                logStackedata = np.log10(stackedData).tolist()
                for i, r in enumerate(logStackedata):
                    logStackedata[i] = np.array(r)

                hvsr_out['hvsr_windows_df']['HV_Curves_Log10'+colSuffix] = logStackedata
                hvsr_log_std[colID] = np.nanstd(np.stack(hvsr_out['hvsr_windows_df']['HV_Curves_Log10'+colSuffix][hvsrDF['Use']]), axis=0)

                #The components are already calculated, don't need to recalculate aren't calculated at the time-step level
                hvsrp[colID] = np.add(hvsr_out['hvsr_curve'], hvsr_out['ind_hvsr_stdDev'][colID])
                hvsrm[colID] = np.subtract(hvsr_out['hvsr_curve'], hvsr_out['ind_hvsr_stdDev'][colID])
                for k in hvsr_out['hvsr_az'].keys():
                    hvsrp[colID] = np.add(hvsr_out['hvsr_az'][k], hvsr_out['ind_hvsr_stdDev'][colID])
                    hvsrm[colID] = np.subtract(hvsr_out['hvsr_az'][k], hvsr_out['ind_hvsr_stdDev'][colID])
                hvsrp2[colID] = np.multiply(hvsr, np.exp(hvsr_log_std[colID]))
                hvsrm2[colID] = np.divide(hvsr, np.exp(hvsr_log_std[colID]))

                newKeys = ['hvsr_log_std', 'hvsrp','hvsrm', 'hvsrp2','hvsrm2']
                newVals = [hvsr_log_std,    hvsrp,  hvsrm,   hvsrp2,  hvsrm2]
                for i, nk in enumerate(newKeys):
                    if nk not in hvsr_out.keys():
                        hvsr_out[nk] = {}
                    hvsr_out[nk][colID] = np.array(newVals[i][colID])

    return hvsr_out


# Helper Functions for plotting
# Plot hvsr curve, private supporting function for plot_hvsr
def _plot_hvsr(hvsr_data, plot_type, xtype='frequency', fig=None, ax=None, azimuth='HV', save_dir=None, save_suffix='', show=True, **kwargs):
    """Private function for plotting hvsr curve (or curves with components)
    """
    if 'kwargs' in kwargs.keys():
        kwargs = kwargs['kwargs']

    if fig is None and ax is None:
        fig, ax = plt.subplots()

    if 'xlim' not in kwargs.keys():
        xlim = hvsr_data['hvsr_band']
    else:
        xlim = kwargs['xlim']
    
    if 'ylim' not in kwargs.keys():
        ylim = [0, max(hvsr_data['hvsrp2'][azimuth])*1.05]
        if ylim[1] > 25:
            ylim = [0, max(hvsr_data['hvsr_curve']+1)]
    else:
        ylim = kwargs['ylim']
    
    if 'grid' in kwargs.keys():
        plt.grid(which=kwargs['grid'], alpha=0.25)

    freqList = ['x_freqs', 'freqs', 'freq', 'hz', 'f', 'frequency']
    if xtype.lower() in freqList:
        xlabel = 'Frequency [Hz]'
    else:
        xlabel = 'Period [s]'

    if save_dir is not None:
        filename = hvsr_data['input_params']['site']
    else:
        filename = ""

    anyKey = list(hvsr_data[xtype].keys())[0]
    x = hvsr_data[xtype][anyKey][:-1]
    y = hvsr_data['hvsr_curve']
    
    plotSuff = ''
    legendLoc = 'upper right'
    
    plotHVSR = False
    for item in plot_type:
        if item.lower()=='hvsr':
            plotHVSR = True
            ax.plot(x, y, color='k', label='H/V Ratio', zorder=1000)
            plotSuff = 'HVSRCurve_'
            if '-s' not in plot_type:
                ax.fill_between(x, hvsr_data['hvsrm2'][azimuth], hvsr_data['hvsrp2'][azimuth], color='k', alpha=0.2, label='StDev',zorder=997)
                ax.plot(x, hvsr_data['hvsrm2'][azimuth], color='k', alpha=0.25, linewidth=0.5, zorder=998)
                ax.plot(x, hvsr_data['hvsrp2'][azimuth], color='k', alpha=0.25, linewidth=0.5, zorder=999)
            else:
                plotSuff = plotSuff+'noStdDev_'
            break

    ax.semilogx()
    ax.set_ylim(ylim)
    ax.set_xlim(xlim)
    ax.set_ylabel('H/V Ratio'+'\n['+hvsr_data['method']+']', fontsize='small',)
    ax.tick_params(axis='x', labelsize=8)
    ax.tick_params(axis='y', labelsize=5)
    plt.suptitle(hvsr_data['input_params']['site'])

    f0 = hvsr_data['BestPeak'][azimuth]['f0']
    a0 = hvsr_data['BestPeak'][azimuth]['A0']
    f0_div4 = f0/4
    f0_mult4 = f0*4
    a0_div2 = a0/2

    # Predefine so only need to set True if True
    peakAmpAnn = False
    peakPoint = False
    peakLine = False
    for k in plot_type:
        if k=='p' and 'all' not in plot_type:
            plotSuff=plotSuff+'BestPeak_'
            
            bestPeakScore = 0
            for i, p in enumerate(hvsr_data['PeakReport'][azimuth]):
                if p['Score'] > bestPeakScore:
                    bestPeakScore = p['Score']
                    bestPeak = p

            ax.axvline(bestPeak['f0'],color='k', linestyle='dotted', label='Peak')          
            if 'ann' in plot_type:
                xLoc = bestPeak['f0']
                yLoc = ylim[0] + (ylim[1] - ylim[0]) * 0.008
                ax.text(x=xLoc, y=yLoc, s="Peak at "+str(round(bestPeak['f0'],2))+'Hz',
                            fontsize='xx-small', horizontalalignment='center', verticalalignment='bottom', 
                            bbox=dict(facecolor='w', edgecolor='none', alpha=0.8, pad=0.1))
                plotSuff = plotSuff+'ann_'
        elif k=='p'  and 'all' in plot_type:
            plotSuff = plotSuff+'allPeaks_'

            ax.vlines(hvsr_data['hvsr_peak_freqs'], ax.get_ylim()[0], ax.get_ylim()[1], colors='k', linestyles='dotted', label='Peak')          
            if 'ann' in plot_type:
                for i, p in enumerate(hvsr_data['hvsr_peak_freqs']):
                    y = hvsr_data['hvsr_curve'][hvsr_data['hvsr_peak_indices'][i]]
                    ax.annotate('Peak at '+str(round(p,2))+'Hz', (p, 0.1), xycoords='data', 
                                    horizontalalignment='center', verticalalignment='bottom', 
                                    bbox=dict(facecolor='w', edgecolor='none', alpha=0.8, pad=0.1))
                plotSuff=plotSuff+'ann_'

        if k=='pa':
            ax.hlines([a0], ax.get_xlim()[0], f0, linestyles='dashed')
            ax.scatter([f0], [a0], marker="o", facecolor='none', edgecolor='k')
            peakPoint = True
            peakLine = True
            if 'ann' in plot_type:
                ax.annotate(f"Peak Amp.: {a0:.2f}", [f0+0.1*f0, a0])
                peakAmpAnn = True                

        if 't' in k and 'test' not in k:
            plotSuff = plotSuff+'allTWinCurves_'

            if k=='tp':
                for j, t in enumerate(hvsr_data['ind_hvsr_peak_indices']):
                    for i, v in enumerate(t):
                        v= x[v]
                        if i==0:
                            width = (x[i+1]-x[i])/16
                        else:
                            width = (x[i]-x[i-1])/16
                        if j == 0 and i==0:
                            ax.fill_betweenx(ylim,v-width,v+width, color='r', alpha=0.05, label='Individual H/V Peaks')
                        else:
                           ax.fill_betweenx(ylim,v-width,v+width, color='r', alpha=0.05)
            for t in hvsr_data['ind_hvsr_curves'][azimuth]:
                ax.plot(x, t, color='k', alpha=0.15, linewidth=0.8, linestyle=':')

        # Only plot test results on HVSR plot
        if 'test' in k and kwargs['p']=='hvsr':
            if k=='tests':
                # Change k to pass all test plot conditions
                k='test123456c'

            if '1' in k:
                # Peak is higher than 2x lowest point in f0/4-f0
                # Plot the line threshold that the curve needs to cross
                ax.plot([f0_div4, f0], [a0_div2, a0_div2],  color='tab:blue', marker='|', linestyle='dashed')
                
                # Get minimum of curve in desired range
                indexList=[]
                fList = []
                for i, f in enumerate(hvsr_data.x_freqs['Z']):
                    if f >= f0_div4 and f <= f0:
                        indexList.append(i)
                        fList.append(f)

                newCurveList= []
                newFreqList = []
                for ind in indexList:
                    if ind < len(hvsr_data.hvsr_curve):
                        newFreqList.append(hvsr_data.x_freqs['Z'][ind])
                        newCurveList.append(hvsr_data.hvsr_curve[ind])
                curveTestList = list(np.ones_like(newFreqList) * a0_div2)


                # Plot line showing where test succeeds or not
                if hvsr_data['BestPeak'][azimuth]['Report']['A(f-)'][-1] == sprit_utils.x_mark():
                    lowf2 = float(hvsr_data['BestPeak'][azimuth]['Report']['A(f-)'].replace('Hz', '').replace('-', '').split()[-3])
                    hif2 = float(hvsr_data['BestPeak'][azimuth]['Report']['A(f-)'].replace('Hz', '').replace('-', '').split()[-2])
                    ym = float(hvsr_data['BestPeak'][azimuth]['Report']['A(f-)'].replace('Hz', '').replace('-', '').split()[3])
                    yp = min(newCurveList)
                    ax.fill_betweenx(y=[ym, yp], x1=lowf2, x2=hif2, alpha=0.1, color='r')
                else:
                    #fpass = float(hvsr_data['BestPeak'][azimuth]['Report']['A(f-)'].replace('Hz', '').replace('-', '').split()[3])
                    #fpassAmp = float(hvsr_data['BestPeak'][azimuth]['Report']['A(f-)'].replace('Hz', '').replace('-', '').split()[5])
                    ax.fill_between(newFreqList, y1=newCurveList, y2=curveTestList, where=np.array(newCurveList)<=a0_div2, color='g', alpha=0.2)
                    minF = newFreqList[np.argmin(newCurveList)]
                    minA = min(newCurveList)
                    ax.plot([minF, minF, minF], [0, minA, a0_div2], marker='.', color='g', linestyle='dotted')

                # Plot the Peak Point if not already
                if not peakPoint:
                    ax.scatter([f0], [a0], marker="o", facecolor='none', edgecolor='k')
                    peakPoint=True

                # Annotate the Peak Amplitude if not already
                if not peakAmpAnn and 'ann' in plot_type:
                    ax.annotate(f"Peak Amp.: {a0:.2f}", [f0+0.1*f0, a0])
                    peakAmpAnn=True

                # Add peak line
                if 'pa' not in plot_type and not peakLine:
                    ax.hlines([a0], ax.get_xlim()[0], f0, linestyles='dashed')
                    peakLine = True  
            if '2' in k:
                # Peak is higher than 2x lowest point in f0-f0*4

                # Plot the line threshold that the curve needs to cross
                ax.plot([f0, f0_mult4], [a0_div2, a0_div2],  color='tab:blue', marker='|', linestyle='dashed')

                
                # Get minimum of curve in desired range
                indexList=[]
                fList = []
                for i, f in enumerate(hvsr_data.x_freqs['Z']):
                    if f >= f0 and f <= f0_mult4:
                        indexList.append(i)
                        fList.append(f)

                newCurveList= []
                newFreqList = []
                for ind in indexList:
                    if ind < len(hvsr_data.hvsr_curve):
                        newFreqList.append(hvsr_data.x_freqs['Z'][ind])
                        newCurveList.append(hvsr_data.hvsr_curve[ind])
                curveTestList = list(np.ones_like(newFreqList) * a0_div2)

                if hvsr_data['BestPeak'][azimuth]['Report']['A(f+)'][-1] == sprit_utils.x_mark():
                    lowf2 = float(hvsr_data['BestPeak'][azimuth]['Report']['A(f+)'].replace('Hz', '').replace('-', '').split()[-3])
                    hif2 = float(hvsr_data['BestPeak'][azimuth]['Report']['A(f+)'].replace('Hz', '').replace('-', '').split()[-2])
                    ym = float(hvsr_data['BestPeak'][azimuth]['Report']['A(f+)'].replace('Hz', '').replace('-', '').split()[3])
                    yp = min(newCurveList)
                    ax.fill_betweenx(y=[ym, yp], x1=lowf2, x2=hif2, alpha=0.1, color='r')
                else:
                    #fpass = float(hvsr_data['BestPeak'][azimuth]['Report']['A(f+)'].replace('Hz', '').replace('-', '').split()[3])
                    #fpassAmp = float(hvsr_data['BestPeak'][azimuth]['Report']['A(f+)'].replace('Hz', '').replace('-', '').split()[5])
                    ax.fill_between(newFreqList, y1=newCurveList, y2=curveTestList, where=np.array(newCurveList)<=a0_div2, color='g', alpha=0.2)
                    minF = newFreqList[np.argmin(newCurveList)]
                    minA = min(newCurveList)
                    ax.plot([minF, minF, minF], [0, minA, a0_div2], marker='.', color='g', linestyle='dotted')

                # Plot the Peak Point if not already
                if not peakPoint:
                    ax.scatter([f0], [a0], marker="o", facecolor='none', edgecolor='k')
                    peakPoint=True
                
                # Annotate the amplitude of peak point if not already
                if not peakAmpAnn and 'ann' in plot_type:
                    ax.annotate(f"Peak Amp.: {a0:.2f}", [f0+0.1*f0, a0])
                    peakAmpAnn=True
                
                if 'pa' not in plot_type and not peakLine:
                    ax.hlines([a0], ax.get_xlim()[0], f0, linestyles='dashed')
                    peakLine = True
            if '3' in k:
                if 'c' in k:
                    #Plot curve test3
                    lowfc3 = hvsr_data['BestPeak'][azimuth]['Report']['σ_A(f)'].split(' ')[4].split('-')[0]
                    hifc3 = hvsr_data['BestPeak'][azimuth]['Report']['σ_A(f)'].split(' ')[4].split('-')[1].replace('Hz', '')
                    pass # May not even finish this
                
                lcolor='r'
                if f0 > 2:
                    lcolor='g'

                if 'c' not in k or all(num in k for num in ["1", "2", "3", "4", "5", "6"]):
                    ax.hlines([2], ax.get_xlim()[0], ax.get_xlim()[1], color='tab:blue', linestyles='dashed')
                    ax.plot([f0, f0], [2, a0], linestyle='dotted', color=lcolor)

                    if 'pa' not in plot_type:
                        ax.hlines([a0], ax.get_xlim()[0], f0, linestyles='dashed')
                        ax.scatter([f0], [a0], marker="o", facecolor='none', edgecolor='k')
                        peakPoint = True
                        peakLine = True
            if '4' in k:
                lowf4 = float(hvsr_data['BestPeak'][azimuth]['Report']['P-'].split(' ')[0])
                hif4 = float(hvsr_data['BestPeak'][azimuth]['Report']['P+'].split(' ')[0])
                m2Max = hvsr_data.x_freqs["Z"][np.argmax(hvsr_data.hvsrm2)]#, np.max(hvsr_data.hvsrm2))
                p2Max = hvsr_data.x_freqs["Z"][np.argmax(hvsr_data.hvsrp2)]#, np.max(hvsr_data.hvsrp2))

                # ax.vlines([f0*0.95, f0*1.05], [0,0], [ax.get_xlim()[1],ax.get_xlim()[1]])
                ax.fill_betweenx(np.linspace(0, ax.get_xlim()[1]), x1=f0*0.95, x2=f0*1.05, color='tab:blue', alpha=0.3)
                
                mcolor = 'r'
                pcolor = 'r'
                if hvsr_data['BestPeak'][azimuth]['Report']['P-'][-1] == sprit_utils.check_mark():
                    mcolor='g'
                if hvsr_data['BestPeak'][azimuth]['Report']['P+'][-1] == sprit_utils.check_mark():
                    pcolor='g'

                print(lowf4, hif4)

                ax.scatter([lowf4, hif4], [np.max(hvsr_data.hvsrm2[azimuth]),  np.max(hvsr_data.hvsrp2[azimuth])], c=[mcolor, pcolor], marker='x')
                
                if not peakPoint:
                    ax.scatter([f0], [a0], marker="o", facecolor='none', edgecolor='k')
                    peakPoint = True
            if '5' in k:
                sf = float(hvsr_data['BestPeak'][azimuth]['Report']['Sf'].split(' ')[4].strip('()'))
                sfp = f0+sf
                sfm = f0-sf

                sfLim = float(hvsr_data['BestPeak'][azimuth]['Report']['Sf'].split(' ')[-2])
                sfLimp = f0+sfLim
                sfLimm = f0-sfLim

                if hvsr_data['BestPeak'][azimuth]['Report']['Sf'][-1] == sprit_utils.check_mark():
                    xColor = 'g'
                else:
                    xColor='r'

                ax.scatter([sfLimm, sfLimp], [a0, a0], marker='|', c='tab:blue')
                ax.scatter([sfm, sfp], [a0, a0], marker='x', c=xColor)
                ax.plot([sfLimm, sfLimp], [a0, a0], color='tab:blue')
                if not peakPoint:
                    ax.scatter([f0], [a0], marker="o", facecolor='none', edgecolor='k')
                    peakPoint = True
            if '6' in k:
                sa = float(hvsr_data['BestPeak'][azimuth]['Report']['Sa'].split(' ')[4].strip('()'))
                sap = a0+sa
                sam = a0-sa

                saLim = float(hvsr_data['BestPeak'][azimuth]['Report']['Sa'].split(' ')[-2])
                saLimp = a0+saLim
                saLimm = a0-saLim

                if hvsr_data['BestPeak'][azimuth]['Report']['Sa'][-1] == sprit_utils.check_mark():
                    xColor = 'g'
                else:
                    xColor='r'

                ax.scatter([f0, f0], [saLimm, saLimp], marker='_', c='tab:blue')
                ax.scatter([f0, f0],[sam, sap], marker='x', c=xColor)
                ax.plot([f0, f0],[saLimm, saLimp], color='tab:blue')                
                if not peakPoint:
                    ax.scatter([f0], [a0], marker="o", facecolor='none', edgecolor='k')
                    peakPoint = True
        
        if 'c' in k and 'test' not in k: #Spectrogram uses a different function, so c is unique to the component plot flag
            plotSuff = plotSuff+'IndComponents_'
            
            if 'c' not in plot_type[0]:#This is part of the hvsr axis
                #fig.tight_layout()
                axis2 = ax.twinx()
                compAxis = axis2
                #axis2 = plt.gca()
                #fig = plt.gcf()
                compAxis.set_ylabel('Amplitude'+'\n[m2/s4/Hz] [dB]')
                compAxis.set_facecolor([0,0,0,0])
                legendLoc2 = 'upper left'
            else:
                ax.set_title('') #Remove title
                ax.sharex(kwargs['axes']['hvsr'])
                compAxis = ax
                legendLoc2 = 'upper right'
                
            minY = []
            maxY = []
            keyList = ['Z', 'E', 'N']
            for az in hvsr_data.hvsr_az.keys():
                keyList.append(az)
            keyList.sort()
            hvsrDF = hvsr_data.hvsr_windows_df
            for key in keyList:
                minY.append(hvsr_data['psd_values_tavg'][key].min())
                maxY.append(hvsr_data['psd_values_tavg'][key].max())
                #maxY.append(np.stack(hvsr_data.hvsr_windows_df['Use']['psd_values_'+key]))
            minY = min(minY)
            maxY = max(maxY)
            if maxY > 20:
                maxY=20
            rng = maxY-minY
            pad = abs(rng * 0.15)
            ylim = [minY-pad, maxY+pad]
            compAxis.set_ylabel('COMPONENTS\nAmplitude\n[m2/s4/Hz] [dB]')
            compAxis.set_ylim(ylim)
            yLoc = min(ylim) - abs(ylim[1]-ylim[0]) * 0.05
            ax.text(x=xlim[0], y=yLoc, s=xlabel, 
                        fontsize='x-small', horizontalalignment='right', verticalalignment='top', 
                        bbox=dict(facecolor='w', edgecolor='none', alpha=0.8, pad=0.1))
            #Modify based on whether there are multiple charts
            if plotHVSR:
                linalpha = 0.2
                stdalpha = 0.05
            else:
                linalpha=1
                stdalpha=0.2
            
            #Plot individual components
            y={}
            for key in hvsr_data['psd_values_tavg']:
                if key.upper() == 'Z':
                    pltColor = 'k'
                elif key.upper() =='E':
                    pltColor = 'b'
                elif key.upper() == 'N':
                    pltColor = 'r'
                else:
                    pltColor = 'g'

                if key.lower() in ['z', 'e', 'n'] or key == azimuth:
                    y[key] = hvsr_data['psd_values_tavg'][key][:-1]
                    compAxis.plot(x, y[key], c=pltColor, label=key, alpha=linalpha)
                    if '-s' not in plot_type:
                        compAxis.fill_between(x, hvsr_data['ppsd_std_vals_m'][key][:-1], hvsr_data['ppsd_std_vals_p'][key][:-1], color=pltColor, alpha=stdalpha)

                if plot_type[0] != 'c':
                    compAxis.legend(loc=legendLoc2)
            else:
                pass#ax.legend(loc=legendLoc)
        else:
            yLoc = min(ylim) - abs(ylim[1]-ylim[0]) * 0.05
            ax.text(x=xlim[0], y=yLoc, s=xlabel, 
                fontsize='x-small', horizontalalignment='right', verticalalignment='top', 
                bbox=dict(facecolor='w', edgecolor='none', alpha=0.8, pad=0.1))
    
    bbox = ax.get_window_extent()
    bboxStart = bbox.__str__().find('Bbox(',0,50)+5
    bboxStr = bbox.__str__()[bboxStart:].split(',')[:4]
    axisbox = []
    for i in bboxStr:
        i = i.split('=')[1]
        if ')' in i:
            i = i[:-1]
        axisbox.append(float(i))

    if kwargs['show_legend']:
        ax.legend(loc=legendLoc,bbox_to_anchor=(1.05, 1))

    __plot_current_fig(save_dir=save_dir, 
                        filename=filename, 
                        fig=fig, ax=ax,
                        plot_suffix=plotSuff, 
                        user_suffix=save_suffix, 
                        show=show)
    
    return fig, ax


# Private function to help for when to show and format and save plots
def __plot_current_fig(save_dir, filename, fig, ax, plot_suffix, user_suffix, show):
    """Private function to support plot_hvsr, for plotting and showing plots"""
    #plt.gca()
    #plt.gcf()
    #fig.tight_layout() #May need to uncomment this

    #plt.subplots_adjust(top = 1, bottom = 0, right = 1, left = 0, hspace = 0, wspace = 0)

    if save_dir is not None:
        outFile = save_dir+'/'+filename+'_'+plot_suffix+str(datetime.datetime.today().date())+'_'+user_suffix+'.png'
        fig.savefig(outFile, bbox_inches='tight', pad_inches=0.2)
    if show:
        fig.canvas.draw()#.show()
        #fig.tight_layout()
        #plt.ion()
    return


# Plot specgtrogram, private supporting function for plot_hvsr
def _plot_specgram_hvsr(hvsr_data, fig=None, ax=None, azimuth='HV', save_dir=None, save_suffix='',**kwargs):
    """Private function for plotting average spectrogram of all three channels from ppsds
    """
    # Get all input parameters
    if fig is None and ax is None:
        fig, ax = plt.subplots()    

    if 'kwargs' in kwargs.keys():
        kwargs = kwargs['kwargs']

    if 'spec' in kwargs.keys():
        del kwargs['spec']

    if 'p' in kwargs.keys():
        peak_plot=True
        del kwargs['p']
    else:
        peak_plot=False

    if 'ann' in kwargs.keys():
        annotate=True
        del kwargs['ann']
    else:
        annotate=False

    if 'grid' in kwargs.keys():
        ax.grid(which=kwargs['grid'], alpha=0.25)
        del kwargs['grid']
        
    if 'ytype' in kwargs:
        if kwargs['ytype']=='freq':
            ylabel = 'Frequency [Hz]'
            del kwargs['ytype']
        else:
            ylabel = 'Period [s]'
        del kwargs['ytype']
    else:
        ylabel='Frequency [Hz]'
        
    if 'detrend' in kwargs.keys():
        detrend= kwargs['detrend']
        del kwargs['detrend']
    else:
        detrend=True

    if 'colorbar' in kwargs.keys():
        colorbar = kwargs['colorbar']
        del kwargs['colorbar']
    else:
        colorbar=True

    if 'cmap' in kwargs.keys():
        pass
    else:
        kwargs['cmap'] = 'turbo'

    # Setup
    ppsds = hvsr_data['ppsds']#[k]['current_times_used']
    import matplotlib.dates as mdates
    anyKey = list(ppsds.keys())[0]
    
    # Get data
    psdArr = np.stack(hvsr_data['hvsr_windows_df']['HV_Curves'].apply(np.flip))
    useArr = np.array(hvsr_data['hvsr_windows_df']['Use'])
    useArr = np.tile(useArr, (psdArr.shape[1], 1)).astype(int)
    useArr = np.clip(useArr, a_min=0.15, a_max=1)

    # Get times
    xmin = hvsr_data['hvsr_windows_df']['TimesProcessed_MPL'].min()
    xmax = hvsr_data['hvsr_windows_df']['TimesProcessed_MPL'].max()

    #Format times
    tTicks = mdates.MinuteLocator(byminute=range(0,60,5))
    ax.xaxis.set_major_locator(tTicks)
    tTicks_minor = mdates.SecondLocator(bysecond=[0])
    ax.xaxis.set_minor_locator(tTicks_minor)

    tLabels = mdates.DateFormatter('%H:%M')
    ax.xaxis.set_major_formatter(tLabels)
    ax.tick_params(axis='both', labelsize='x-small')

    #Get day label for bottom of chart
    if hvsr_data['hvsr_windows_df'].index[0].date() != hvsr_data['hvsr_windows_df'].index[-1].date():
        day = str(hvsr_data['hvsr_windows_df'].index[0].date())+' - '+str(hvsr_data['hvsr_windows_df'].index[-1].date())
    else:
        day = str(hvsr_data['hvsr_windows_df'].index[0].date())

    #Get extents
    ymin = hvsr_data['input_params']['hvsr_band'][0]
    ymax = hvsr_data['input_params']['hvsr_band'][1]

    freqticks = np.flip(hvsr_data['x_freqs'][anyKey])
    yminind = np.argmin(np.abs(ymin-freqticks))
    ymaxind = np.argmin(np.abs(ymax-freqticks))
    freqticks = freqticks[yminind:ymaxind]
    freqticks = np.logspace(np.log10(freqticks[0]), np.log10(freqticks[-1]), num=999)

    extList = [xmin, xmax, ymin, ymax]
    #Set up axes
    ax.set_facecolor([0,0,0]) #Create black background for transparency to look darker

    # Interpolate into linear
    new_indices = np.linspace(freqticks[0], freqticks[-1], len(freqticks))
    linList = []
    for row in psdArr:
        row = row.astype(np.float16)
        linList.append(np.interp(new_indices, freqticks, row))
    linear_arr = np.stack(linList)

    # Create chart 
    im = ax.imshow(linear_arr.T, origin='lower', extent=extList, aspect='auto', alpha=useArr, **kwargs)
    ax.tick_params(left=True, right=True, top=True)

    if peak_plot:
        ax.axhline(hvsr_data['BestPeak'][azimuth]['f0'], c='k',  linestyle='dotted', zorder=1000)

    if annotate:
        if float(hvsr_data['BestPeak'][azimuth]['f0']) < 1:
            boxYPerc = 0.998
            vertAlign = 'top'
        else:
            boxYPerc = 0.002
            vertAlign = 'bottom'
        xLocation = float(xmin) + (float(xmax)-float(xmin))*0.99
        yLocation = hvsr_data['input_params']['hvsr_band'][0] + (hvsr_data['input_params']['hvsr_band'][1]-hvsr_data['input_params']['hvsr_band'][0])*(boxYPerc)
        ann = ax.text(x=xLocation, y=yLocation, fontsize='x-small', s=f"Peak at {hvsr_data['BestPeak'][azimuth]['f0']:0.2f} Hz", ha='right', va=vertAlign, 
                      bbox={'alpha':0.8, 'edgecolor':None, 'linewidth':0, 'fc':'w', 'pad':0.3})


    xLoc = xmin + (xmax - xmin) * 0.001
    yLoc = ymin + (ymax - ymin) * 0.97
    ax.text(x=xLoc, y=yLoc, s=day,
                fontsize='small', horizontalalignment='left', verticalalignment='top', 
                bbox=dict(facecolor='w', edgecolor=None, linewidth=0, alpha=0.8, pad=0.2))

    if colorbar:
        cbar = plt.colorbar(mappable=im, orientation='horizontal')
        cbar.set_label('H/V Ratio')

    #Set x and y labels
    yLoc = ymin - (ymin * 2.5e-1)
    ax.text(x=xmin, y=yLoc,s="UTC Time", 
                fontsize='x-small', horizontalalignment='right', verticalalignment='top', 
                bbox=dict(facecolor='w', edgecolor='none', alpha=0.8, pad=0.1))
    ax.set_ylabel(ylabel, fontsize='x-small')
    ax.set_yscale('log')

    #plt.sca(ax)
    #plt.rcParams['figure.dpi'] = 500
    #plt.rcParams['figure.figsize'] = (12,4)
    fig.canvas.draw()

    return fig, ax


# Plot spectrogram from stream
def _plot_specgram_stream(stream, params=None, component='Z', stack_type='linear', detrend='mean', dbscale=True, fill_gaps=None,fig=None, ax=None, cmap_per=[0.1,0.9], ylimstd=5, show_plot=False, return_fig=True,  **kwargs):
    """Function for plotting spectrogram in a nice matplotlib chart from an obspy.stream

    For more details on main function being called, see https://matplotlib.org/stable/api/_as_gen/matplotlib.pyplot.specgram.html 

    Parameters
    ----------
    stream : obspy.core.stream.Stream object
        Stream for which to plot spectrogram
    params : dict, optional
        If dict, will read the hvsr_band from the a dictionary with a key ['hvsr_band'] (like the parameters dictionary). Otherwise, can read in the hvsr_band as a two-item list. Or, if None, defaults to [0.4,40], by default None.
    component : str or list, default='Z'
        If string, should be one character long component, by default 'Z.' If list, can contain 'E', 'N', 'Z', and will stack them per stack_type and stream.stack() method in obspy to make spectrogram.
    stack_type : str, default = 'linear'
        Parameter to be read directly into stack_type parameter of Stream.stack() method of obspy streams, by default 'linear'. See https://docs.obspy.org/packages/autogen/obspy.core.stream.Stream.stack.html
        Only matters if more than one component used.
    detrend : str, default = 'mean'
        Parameter to be read directly into detrend parameter of matplotlib.pyplot.specgram, by default 'mean'. See: https://matplotlib.org/stable/api/_as_gen/matplotlib.pyplot.specgram.html
    dbscale : bool, default = True
        If True, scale parameter of matplotlib.pyplot.specgram set to 'dB', by default True
    return_fig : bool, default = True
        Whether to return the figure from the function or just show it, by default True
    cmap_per : list, default = [0.1, 0.9]
        Two-item list wwith clip limits as percentage of values of colormap, so extremes do not taint colormap, by default [0.1,0.9]

    Returns
    -------
    fig
        If return_fig is True, matplotlib figure is returned
    ax
        If return_fig is True, matplotlib axis is returned
    """ 
    og_stream = stream.copy()

    #Get the latest start time and earliest end times of all components
    traceList = []
    maxStartTime = obspy.UTCDateTime(-1e10) #Go back pretty far (almost 400 years) to start with
    minEndTime = obspy.UTCDateTime(1e10)
    for comp in ['E', 'N', 'Z']:
        #Get all traces from selected component in comp_st
        if isinstance(stream.select(component=comp).merge()[0].data, np.ma.masked_array):
            stream = stream.split() 
        comp_st = stream.select(component=comp).copy()
        stream.merge()
        if comp in component:
            for tr in comp_st:
                #Get all traces specified for use in one list
                traceList.append(tr)

            if stream[0].stats.starttime > maxStartTime:
                maxStartTime = stream[0].stats.starttime
            if stream[0].stats.endtime < minEndTime:
                minEndTime = stream[0].stats.endtime

            if isinstance(comp_st[0].data, np.ma.masked_array):
                comp_st = comp_st.split()  

    #Trim all traces to the same start/end time for total
    for tr in traceList:
        tr.trim(starttime=maxStartTime, endtime=minEndTime)
    og_stream.trim(starttime=maxStartTime, endtime=minEndTime)      

    #Combine all traces into single, stacked trace/stream
    stream = obspy.Stream(traceList)
    stream.merge()

    if len(stream)>1:
        stream.stack(group_by='all', npts_tol=200, stack_type=stack_type)  

    newFig= False
    if fig is None and ax is None:
        #Organize the chart layout
        mosaic = [['spec'],
                  ['spec'],
                  ['spec'],
                  ['spec'],
                  ['spec'],
                  ['spec'],
                  ['signalz'],
                  ['signalz'], 
                  ['signaln'], 
                  ['signale']]
        fig, ax = plt.subplot_mosaic(mosaic, sharex=True, gridspec_kw={'hspace':0.3})
        #fig, ax = plt.subplots(nrows=2, ncols=1, sharex=True)
        newFig = True

    data = stream[0].data
    if isinstance(data, np.ma.MaskedArray) and fill_gaps is not None:
        data = data.filled(fill_gaps)
    sample_rate = stream[0].stats.sampling_rate

    if 'cmap' in kwargs.keys():
        cmap=kwargs['cmap']
    else:
        cmap='turbo'

    if params is None:
        hvsr_band = [0.4, 40]
    else:
        hvsr_band = params['hvsr_band']
    ymin = hvsr_band[0]
    ymax = hvsr_band[1]

    if dbscale:
        scale='dB'
    else:
        scale=None
    with warnings.catch_warnings():
        warnings.simplefilter('ignore', category=RuntimeWarning)
        spec, freqs, times, im = ax['spec'].specgram(x=data, Fs=sample_rate, detrend=detrend, scale_by_freq=True, scale=scale)
    im.remove()

    difference_array = freqs-ymin
    for i, d in enumerate(difference_array):
        if d > 0:
            if i-1 < 0:
                i=1
            minfreqInd = i-1
            break
            
    difference_array = freqs-ymax
    for i, d in enumerate(difference_array):
        if d > 0:
            maxfreqInd = i-1
            break

    array_displayed = spec[minfreqInd:maxfreqInd,:]
    #freqs_displayed = freqs[minfreqInd:maxfreqInd]
    #im.set_data(array_displayed)
    vmin = np.nanpercentile(array_displayed, cmap_per[0]*100)
    vmax = np.nanpercentile(array_displayed, cmap_per[1]*100)
  
    
    decimation_factor = 10

    sTime = stream[0].stats.starttime
    timeList = {}
    mplTimes = {}
    
    if isinstance(og_stream[0].data, np.ma.masked_array):
        og_stream = og_stream.split()      
    og_stream.decimate(decimation_factor)
    og_stream.merge()

    for tr in og_stream:
        key = tr.stats.component
        timeList[key] = []
        mplTimes[key] = []
        for t in np.ma.getdata(tr.times()):
            newt = sTime + t
            timeList[key].append(newt)
            mplTimes[key].append(newt.matplotlib_date)
    
    #Ensure that the min and max times for each component are the same
    for i, k in enumerate(mplTimes.keys()):
        currMin = np.min(list(map(np.min, mplTimes[k])))
        currMax = np.max(list(map(np.max, mplTimes[k])))

        if i == 0:
            xmin = currMin
            xmax = currMax
        else:
            if xmin > currMin:
                xmin = currMin
            if xmax < currMax:
                xmax = currMax     
    
    norm = matplotlib.colors.Normalize(vmin=vmin, vmax=vmax)
    im = ax['spec'].imshow(array_displayed, norm=norm, cmap=cmap, aspect='auto', interpolation=None, extent=[xmin,xmax,ymax,ymin])

    ax['spec'].set_xlim([xmin, xmax])
    ax['spec'].set_ylim([ymin, ymax])
    ax['spec'].semilogy() 
    
    #cbar = plt.colorbar(mappable=im)
    #cbar.set_label('Power Spectral Density [dB]')
    #stream.spectrogram(samp_rate=sample_rate, axes=ax, per_lap=0.75, log=True, title=title, cmap='turbo', dbscale=dbscale, show=False)
    
    ax['spec'].xaxis_date()
    ax['signalz'].xaxis_date()
    ax['signaln'].xaxis_date()
    ax['signale'].xaxis_date()
    #tTicks = mdates.MinuteLocator(interval=5)
    #ax[0].xaxis.set_major_locator(tTicks)
    ax['signale'].xaxis.set_major_locator(mdates.MinuteLocator(byminute=range(0,60,5)))
    ax['signale'].xaxis.set_major_formatter(mdates.DateFormatter('%H:%M'))
    ax['signale'].xaxis.set_minor_locator(mdates.MinuteLocator(interval=1))
    ax['signale'].tick_params(axis='x', labelsize=8)
    
    ax['signalz'].plot(mplTimes['Z'],og_stream.select(component='Z')[0].data, color='k', linewidth=0.25)
    ax['signaln'].plot(mplTimes['N'],og_stream.select(component='N')[0].data, color='k', linewidth=0.1)
    ax['signale'].plot(mplTimes['E'],og_stream.select(component='E')[0].data, color='k', linewidth=0.1)

    ax['spec'].set_ylabel('Spectrogram: {}'.format(component))
    ax['signalz'].set_ylabel('Z')
    ax['signaln'].set_ylabel('N')
    ax['signale'].set_ylabel('E')
    
    for comp in mplTimes.keys():
        stD = np.abs(np.nanstd(np.ma.getdata(og_stream.select(component=comp)[0].data)))
        dmed = np.nanmedian(np.ma.getdata(og_stream.select(component=comp)[0].data))
        key = 'signal'+comp.lower()
        ax[key].set_ylim([dmed-ylimstd*stD, dmed+ylimstd*stD])
    
    if params is None:
        fig.suptitle('HVSR Site: Spectrogram and Data')
    elif 'title' in kwargs.keys():
        fig.suptitle(kwargs['title'])
    else:
        if 'input_params' in params.keys():
            sitename = params['input_params']['site']
        else:
            sitename = params['site']
        fig.suptitle('{}\nSpectrogram and Data'.format(sitename))
    
    day = "{}-{}-{}".format(stream[0].stats.starttime.year, stream[0].stats.starttime.month, stream[0].stats.starttime.day)
    ax['signale'].set_xlabel('UTC Time \n'+day)

    if newFig:
        ogFigsize = matplotlib.rcParams['figure.figsize']
        fig = plt.gcf()
        matplotlib.rcParams['figure.figsize'] = (40, 4)
        #plt.rcParams['figure.dpi'] = 100
        #plt.rcParams['figure.figsize'] = (5,4)
        #fig.tight_layout()
        plt.rcParams['figure.figsize'] = ogFigsize
        
    fig.canvas.draw()

    if show_plot:
        plt.show()
    
    if return_fig:
        return fig, ax
    
    return


# HELPER functions for checking peaks
# Initialize peaks
def __init_peaks(_x, _y, _index_list, _hvsr_band, peak_freq_range=[0.4, 40], _min_peak_amp=1):
    """ Initialize peaks.
        
        Creates dictionary with relevant information and removes peaks in hvsr curve that are not relevant for data analysis (outside HVSR_band)

        Parameters
        ----------
        x : list-like obj 
            List with x-values (frequency or period values)
        y : list-like obj 
            List with hvsr curve values
        index_list : list or array_like 
            List with indices of peaks
        _hvsr_band : list
            Two-item list with low and high frequency to limit frequency range of data analysis extent
        peak_freq_range : list
            Two-item list with low and high frequency to limit frequency range for checking for peaks
        _min_peak_amp : float
            Minimum amplitude to be used for peak selection (to limit number of meaningless peaks found)

        Returns
        -------
        _peak               : list 
            List of dictionaries, one for each input peak
    """

    _peak = list()
    for _i in _index_list:
        if (_hvsr_band[0] <= _x[_i] <= _hvsr_band[1]) and (peak_freq_range[0] <= _x[_i] <= peak_freq_range[1]) and (_y[_i]>_min_peak_amp):
            _peak.append({'f0': float(_x[_i]), 'A0': float(_y[_i]), 
                          'f-': None, 'f+': None, 'Sf': None, 'Sa': None,
                          'Score': 0, 
                          'Report': {'Lw':'', 'Nc':'', 'σ_A(f)':'', 'A(f-)':'', 'A(f+)':'', 'A0': '', 'P+': '', 'P-': '', 'Sf': '', 'Sa': ''},
                          'PassList':{},
                          'PeakPasses':False})
    return _peak


# Check reliability of HVSR of curve
def __check_curve_reliability(hvsr_data, _peak, col_id='HV'):
    """Tests to check for reliable H/V curve

    Tests include:
        1) Peak frequency is greater than 10 / window length (f0 > 10 / Lw)
            f0 = peak frequency [Hz]
            Lw = window length [seconds]
        2) Number of significant cycles (Nc) is greater than 200 (Nc(f0) > 200)
            Nc = Lw * Nw * f0
                Lw = window length [sec]
                Nw = Number of windows used in analysis
                f0 = peak frequency [Hz]
        3) StDev of amplitude of H/V curve is less than 2 at all frequencies between 0.5f0 and 2f0
            (less than 3 if f0 is less than 0.5 Hz)
            f0 = peak frequency [Hz]
            StDev is a measure of the variation of all the H/V curves generated for each time window
                Our main H/V curve is the median of these

    Parameters
    ----------
    hvsr_data   : dict
        Dictionary containing all important information generated about HVSR curve
    _peak       : list
        A list of dictionaries, with each dictionary containing information about each peak

    Returns
    -------
    _peak   : list
        List of dictionaries, same as above, except with information about curve reliability tests added
    """
    anyKey = list(hvsr_data['ppsds'].keys())[0]#Doesn't matter which channel we use as key

    delta = hvsr_data['ppsds'][anyKey]['delta']
    window_len = (hvsr_data['ppsds'][anyKey]['len'] * delta) #Window length in seconds
    window_num = np.array(hvsr_data['psd_raw'][anyKey]).shape[0]

    for _i in range(len(_peak)):
        # Test 1
        peakFreq= _peak[_i]['f0']
        test1 = peakFreq > 10/window_len

        nc = window_len * window_num * peakFreq
        test2 = nc > 200

        halfF0 = peakFreq/2
        doublef0 = peakFreq*2
        

        test3 = True
        failCount = 0
        for i, freq in enumerate(hvsr_data['x_freqs'][anyKey][:-1]):
            if freq >= halfF0 and freq <doublef0:
                compVal = 2
                if peakFreq >= 0.5:
                    if hvsr_data['hvsr_log_std'][col_id][i] >= compVal:
                        test3=False
                        failCount +=1

                else: #if peak freq is less than 0.5
                    compVal = 3
                    if hvsr_data['hvsr_log_std'][col_id][i] >= compVal:
                        test3=False
                        failCount +=1

        if test1:
            _peak[_i]['Report']['Lw'] = f'{round(peakFreq,3)} > {10/int(window_len):0.3} (10 / {int(window_len)})  {sprit_utils.check_mark()}'
        else:
            _peak[_i]['Report']['Lw'] = f'{round(peakFreq,3)} > {10/int(window_len):0.3} (10 / {int(window_len)})  {sprit_utils.x_mark()}'

        if test2:
            _peak[_i]['Report']['Nc'] = f'{int(nc)} > 200  {sprit_utils.check_mark()}'
        else:
            _peak[_i]['Report']['Nc'] = f'{int(nc)} > 200  {sprit_utils.x_mark()}'

        if test3:
            _peak[_i]['Report']['σ_A(f)'] = f'H/V Amp. St.Dev. for {peakFreq*0.5:0.3f}-{peakFreq*2:0.3f}Hz < {compVal}  {sprit_utils.check_mark()}'
        else:
            _peak[_i]['Report']['σ_A(f)'] = f'H/V Amp. St.Dev. for {peakFreq*0.5:0.3f}-{peakFreq*2:0.3f}Hz < {compVal}  {sprit_utils.x_mark()}'

        _peak[_i]['PassList']['WindowLengthFreq.'] = test1
        _peak[_i]['PassList']['SignificantCycles'] = test2
        _peak[_i]['PassList']['LowCurveStDevOverTime'] = test3
    return _peak


# Check clarity of peaks
def __check_clarity(_x, _y, _peak, do_rank=True):
    """Check clarity of peak amplitude(s)

       Test peaks for satisfying amplitude clarity conditions as outlined by SESAME 2004:
           - there exist one frequency f-, lying between f0/4 and f0, such that A0 / A(f-) > 2
           - there exist one frequency f+, lying between f0 and 4*f0, such that A0 / A(f+) > 2
           - A0 > 2

        Parameters
        ----------
        x : list-like obj 
            List with x-values (frequency or period values)
        y : list-like obj 
            List with hvsr curve values
        _peak : list
            List with dictionaries for each peak, containing info about that peak
        do_rank : bool, default=False
            Include Rank in output

        Returns
        -------
        _peak : list
            List of dictionaries, each containing the clarity test information for the different peaks that were read in
    """
    global max_rank

    # Test each _peak for clarity.
    if do_rank:
        max_rank += 1

    if np.array(_x).shape[0] == 1000:
        jstart = len(_y)-2
    else:
        jstart = len(_y)-1

    
    for _i in range(len(_peak)):
        #Initialize as False
        _peak[_i]['f-'] = sprit_utils.x_mark()
        _peak[_i]['Report']['A(f-)'] = f"H/V curve > {_peak[_i]['A0']/2:0.2f} for all {_peak[_i]['f0']/4:0.2f} Hz-{_peak[_i]['f0']:0.3f} Hz {sprit_utils.x_mark()}"
        _peak[_i]['PassList']['PeakProminenceBelow'] = False #Start with assumption that it is False until we find an instance where it is True
        for _j in range(jstart, -1, -1):
            # There exist one frequency f-, lying between f0/4 and f0, such that A0 / A(f-) > 2.
            if (float(_peak[_i]['f0']) / 4.0 <= _x[_j] < float(_peak[_i]['f0'])) and float(_peak[_i]['A0']) / _y[_j] > 2.0:
                _peak[_i]['Score'] += 1
                _peak[_i]['f-'] = '%10.3f %1s' % (_x[_j], sprit_utils.check_mark())
                _peak[_i]['Report']['A(f-)'] = f"Amp. of H/V Curve @{_x[_j]:0.3f}Hz ({_y[_j]:0.3f}) < {_peak[_i]['A0']/2:0.3f} {sprit_utils.check_mark()}"
                _peak[_i]['PassList']['PeakProminenceBelow'] = True
                break
            else:
                pass
    
    if do_rank:
        max_rank += 1
    for _i in range(len(_peak)):
        #Initialize as False
        _peak[_i]['f+'] = sprit_utils.x_mark()
        _peak[_i]['Report']['A(f+)'] = f"H/V curve > {_peak[_i]['A0']/2:0.2f} for all {_peak[_i]['f0']:0.2f} Hz-{_peak[_i]['f0']*4:0.3f} Hz {sprit_utils.x_mark()}"
        _peak[_i]['PassList']['PeakProminenceAbove'] = False
        for _j in range(len(_x) - 1):

            # There exist one frequency f+, lying between f0 and 4*f0, such that A0 / A(f+) > 2.
            if float(_peak[_i]['f0']) * 4.0 >= _x[_j] > float(_peak[_i]['f0']) and \
                    float(_peak[_i]['A0']) / _y[_j] > 2.0:
                _peak[_i]['Score'] += 1
                _peak[_i]['f+'] = f"{_x[_j]:0.3f} {sprit_utils.check_mark()}"
                _peak[_i]['Report']['A(f+)'] = f"H/V Curve at {_x[_j]:0.2f} Hz: {_y[_j]:0.2f} < {_peak[_i]['A0']/2:0.2f} (f0/2) {sprit_utils.check_mark()}"
                _peak[_i]['PassList']['PeakProminenceAbove'] = True
                break
            else:
                pass

    # Amplitude Clarity test
    # Only peaks with A0 > 2 pass
    if do_rank:
        max_rank += 1
    _a0 = 2.0
    for _i in range(len(_peak)):

        if float(_peak[_i]['A0']) > _a0:
            _peak[_i]['Report']['A0'] = f"Amplitude of peak ({_peak[_i]['A0']:0.2f}) > {int(_a0)} {sprit_utils.check_mark()}"
            _peak[_i]['Score'] += 1
            _peak[_i]['PassList']['PeakAmpClarity'] = True
        else:
            _peak[_i]['Report']['A0'] = '%0.2f > %0.1f %1s' % (_peak[_i]['A0'], _a0, sprit_utils.x_mark())
            _peak[_i]['PassList']['PeakAmpClarity'] = False

    return _peak


# Check the stability of the frequency peak
def __check_freq_stability(_peak, _peakm, _peakp):
    """Test peaks for satisfying stability conditions

    Test as outlined by SESAME 2004:
        - the _peak should appear at the same frequency (within a percentage ± 5%) on the H/V
            curves corresponding to mean + and - one standard deviation.

    Parameters
    ----------
    _peak : list
        List of dictionaries containing input information about peak, without freq stability test
    _peakm : list
        List of dictionaries containing input information about peakm (peak minus one StDev in freq)
    _peakp : list
        List of dictionaries containing input information about peak (peak plus one StDev in freq)

    Returns
    -------
    _peak : list
        List of dictionaries containing output information about peak test
    """
    global max_rank

    # check σf and σA
    max_rank += 1

    # First check below
    # Initialize list
    _found_m = list()
    for _i in range(len(_peak)):
        _dx = 1000000.
        # Initialize test as not passing for this frequency
        _found_m.append(False)
        _peak[_i]['Report']['P-'] = sprit_utils.x_mark()
        # Iterate through all time windows
        for _j in range(len(_peakm)):
            if abs(_peakm[_j]['f0'] - _peak[_i]['f0']) < _dx:
                _index = _j
                _dx = abs(_peakm[_j]['f0'] - _peak[_i]['f0']) #_dx is difference between peak frequencies for each time window and main peak
            if _peak[_i]['f0'] * 0.95 <= _peakm[_j]['f0'] <= _peak[_i]['f0'] * 1.05:
                _peak[_i]['Report']['P-'] = f"{_peakm[_j]['f0']:0.2f} Hz within ±5% of {_peak[_i]['f0']:0.2f} Hz {sprit_utils.check_mark()}"
                _found_m[_i] = True
                break
        if _peak[_i]['Report']['P-'] == sprit_utils.x_mark():
            _peak[_i]['Report']['P-'] = f"{_peakm[_j]['f0']:0.2f} Hz within ±5% of {_peak[_i]['f0']:0.2f} Hz {sprit_utils.x_mark()}"

    # Then Check above
    _found_p = list()
    for _i in range(len(_peak)):
        _dx = 1000000.
        _found_p.append(False)
        _peak[_i]['Report']['P+'] = sprit_utils.x_mark()
        for _j in range(len(_peakp)):
            if abs(_peakp[_j]['f0'] - _peak[_i]['f0']) < _dx:

                _dx = abs(_peakp[_j]['f0'] - _peak[_i]['f0'])
            if _peak[_i]['f0'] * 0.95 <= _peakp[_j]['f0'] <= _peak[_i]['f0'] * 1.05:
                if _found_m[_i]:
                    _peak[_i]['Report']['P+'] = f"{_peakp[_j]['f0']:0.2f} Hz within ±5% of {_peak[_i]['f0']:0.2f} Hz {sprit_utils.check_mark()}"
                    _peak[_i]['Score'] += 1
                    _peak[_i]['PassList']['FreqStability'] = True
                else:
                    _peak[_i]['Report']['P+'] = f"{_peakp[_j]['f0']:0.2f} Hz within ±5% of {_peak[_i]['f0']:0.2f} Hz {sprit_utils.x_mark()}"
                    _peak[_i]['PassList']['FreqStability'] = False
                break
            else:
                _peak[_i]['Report']['P+'] = f"{_peakp[_j]['f0']:0.2f} Hz within ±5% of {_peak[_i]['f0']:0.2f} Hz {sprit_utils.x_mark()}"
                _peak[_i]['PassList']['FreqStability'] = False                
        if _peak[_i]['Report']['P+'] == sprit_utils.x_mark() and len(_peakp) > 0:
            _peak[_i]['Report']['P+'] = f"{_peakp[_j]['f0']:0.2f} Hz within ±5% of {_peak[_i]['f0']:0.2f} Hz {sprit_utils.x_mark()}"

    return _peak


# Check stability
def __check_stability(_stdf, _peak, _hvsr_log_std, rank):
    """Test peaks for satisfying stability conditions as outlined by SESAME 2004
    This includes:
       - σf lower than a frequency dependent threshold ε(f)
       - σA (f0) lower than a frequency dependent threshold θ(f),


    Parameters
    ----------
    _stdf : list
        List with dictionaries containint frequency standard deviation for each peak
    _peak : list
        List of dictionaries containing input information about peak, without freq stability test
    _hvsr_log_std : list
        List of dictionaries containing log standard deviation along curve
    rank : int
        Integer value, higher value is "higher-ranked" peak, helps determine which peak is actual hvsr peak

    Returns
    -------
    _peak : list
        List of dictionaries containing output information about peak test
    """

    global max_rank

    #
    # check σf and σA
    #
    if rank:
        max_rank += 2
    for _i in range(len(_peak)):
        _peak[_i]['Sf'] = _stdf[_i]
        _peak[_i]['Sa'] = _hvsr_log_std[_i]
        _this_peak = _peak[_i]
        if _this_peak['f0'] < 0.2:
            _e = 0.25
            if _stdf[_i] < _e * _this_peak['f0']:
                _peak[_i]['Report']['Sf'] = f"St.Dev. of Peak Freq. ({_stdf[_i]:0.2f}) < {(_e * _this_peak['f0']):0.3f} {sprit_utils.check_mark()}"
                _this_peak['Score'] += 1
                _this_peak['PassList']['PeakStability_FreqStD'] = True
            else:
                _peak[_i]['Report']['Sf'] = f"St.Dev. of Peak Freq. ({_stdf[_i]:0.2f}) < {(_e * _this_peak['f0']):0.3f} {sprit_utils.x_mark()}"
                _this_peak['PassList']['PeakStability_FreqStD'] = False

            _t = 0.48
            if _hvsr_log_std[_i] < _t:
                _peak[_i]['Report']['Sa'] = f"St.Dev. of Peak Amp. ({_hvsr_log_std[_i]:0.3f}) < {_t:0.2f} {sprit_utils.check_mark()}"
                _this_peak['Score'] += 1
                _this_peak['PassList']['PeakStability_AmpStD'] = True
            else:
                _peak[_i]['Report']['Sa'] = f"St.Dev. of Peak Amp. ({_hvsr_log_std[_i]:0.3f}) < {_t:0.2f} {sprit_utils.check_mark()}"
                _this_peak['PassList']['PeakStability_AmpStD'] = False

        elif 0.2 <= _this_peak['f0'] < 0.5:
            _e = 0.2
            if _stdf[_i] < _e * _this_peak['f0']:
                _peak[_i]['Report']['Sf'] = f"St.Dev. of Peak Freq. ({_stdf[_i]:0.2f}) < {(_e * _this_peak['f0']):0.3f} {sprit_utils.check_mark()}"
                _this_peak['Score'] += 1
                _this_peak['PassList']['PeakStability_FreqStD'] = True
            else:
                _peak[_i]['Report']['Sf'] = f"St.Dev. of Peak Freq. ({_stdf[_i]:0.2f}) < {(_e * _this_peak['f0']):0.3f} {sprit_utils.x_mark()}"
                _this_peak['PassList']['PeakStability_FreqStD'] = False

            _t = 0.40
            if _hvsr_log_std[_i] < _t:
                _peak[_i]['Report']['Sa'] = f"St.Dev. of Peak Amp. ({_hvsr_log_std[_i]:0.3f}) < {_t:0.2f} {sprit_utils.check_mark()}"
                _this_peak['Score'] += 1
                _this_peak['PassList']['PeakStability_AmpStD'] = True
            else:
                _peak[_i]['Report']['Sa'] = f"St.Dev. of Peak Amp. ({_hvsr_log_std[_i]:0.3f}) < {_t:0.2f} {sprit_utils.check_mark()}"
                _this_peak['PassList']['PeakStability_AmpStD'] = False

        elif 0.5 <= _this_peak['f0'] < 1.0:
            _e = 0.15
            if _stdf[_i] < _e * _this_peak['f0']:
                _peak[_i]['Report']['Sf'] = f"St.Dev. of Peak Freq. ({_stdf[_i]:0.2f}) < {(_e * _this_peak['f0']):0.3f} {sprit_utils.check_mark()}"
                _this_peak['Score'] += 1
                _this_peak['PassList']['PeakStability_FreqStD'] = True
            else:
                _peak[_i]['Report']['Sf'] = f"St.Dev. of Peak Freq. ({_stdf[_i]:0.2f}) < {(_e * _this_peak['f0']):0.3f} {sprit_utils.x_mark()}"
                _this_peak['PassList']['PeakStability_FreqStD'] = False

            _t = 0.3
            if _hvsr_log_std[_i] < _t:
                _peak[_i]['Report']['Sa'] = f"St.Dev. of Peak Amp. ({_hvsr_log_std[_i]:0.3f}) < {_t:0.2f} {sprit_utils.check_mark()}"
                _this_peak['Score'] += 1
                _this_peak['PassList']['PeakStability_AmpStD'] = True
            else:
                _peak[_i]['Report']['Sa'] = f"St.Dev. of Peak Amp. ({_hvsr_log_std[_i]:0.3f}) < {_t:0.2f} {sprit_utils.check_mark()}"
                _this_peak['PassList']['PeakStability_AmpStD'] = False

        elif 1.0 <= _this_peak['f0'] <= 2.0:
            _e = 0.1
            if _stdf[_i] < _e * _this_peak['f0']:
                _peak[_i]['Report']['Sf'] = f"St.Dev. of Peak Freq. ({_stdf[_i]:0.2f}) < {(_e * _this_peak['f0']):0.3f} {sprit_utils.check_mark()}"
                _this_peak['Score'] += 1
                _this_peak['PassList']['PeakStability_FreqStD'] = True
            else:
                _peak[_i]['Report']['Sf'] = f"St.Dev. of Peak Freq. ({_stdf[_i]:0.2f}) < {(_e * _this_peak['f0']):0.3f} {sprit_utils.x_mark()}"
                _this_peak['PassList']['PeakStability_FreqStD'] = False

            _t = 0.25
            if _hvsr_log_std[_i] < _t:
                _peak[_i]['Report']['Sa'] = f"St.Dev. of Peak Amp. ({_hvsr_log_std[_i]:0.3f}) < {_t:0.2f} {sprit_utils.check_mark()}"
                _this_peak['Score'] += 1
                _this_peak['PassList']['PeakStability_AmpStD'] = True
            else:
                _peak[_i]['Report']['Sa'] = f"St.Dev. of Peak Amp. ({_hvsr_log_std[_i]:0.3f}) < {_t:0.2f} {sprit_utils.check_mark()}"
                _this_peak['PassList']['PeakStability_AmpStD'] = False

        elif _this_peak['f0'] > 0.2:
            _e = 0.05
            if _stdf[_i] < _e * _this_peak['f0']:
                _peak[_i]['Report']['Sf'] = f"St.Dev. of Peak Freq. ({_stdf[_i]:0.2f}) < {(_e * _this_peak['f0']):0.3f} {sprit_utils.check_mark()}"
                _this_peak['Score'] += 1
                _this_peak['PassList']['PeakStability_FreqStD'] = True
            else:
                _peak[_i]['Report']['Sf'] = f"St.Dev. of Peak Freq. ({_stdf[_i]:0.2f}) < {(_e * _this_peak['f0']):0.3f} {sprit_utils.x_mark()}"
                _this_peak['PassList']['PeakStability_FreqStD'] = False

            _t = 0.2
            if _hvsr_log_std[_i] < _t:
                _peak[_i]['Report']['Sa'] = f"St.Dev. of Peak Amp. ({_hvsr_log_std[_i]:0.3f}) < {_t:0.2f} {sprit_utils.check_mark()}"
                _this_peak['Score'] += 1
                _this_peak['PassList']['PeakStability_AmpStD'] = True
            else:
                _peak[_i]['Report']['Sa'] = f"St.Dev. of Peak Amp. ({_hvsr_log_std[_i]:0.3f}) < {_t:0.2f} {sprit_utils.check_mark()}"
                _this_peak['PassList']['PeakStability_FreqStD'] = False

    return _peak


# Get frequency standard deviation
def __get_stdf(x_values, indexList, hvsrPeaks):
    """Private function to get frequency standard deviation of peak(s) of interest, from multiple time-step HVSR curves
    Paramaters
    ----------
        
        x_values : list or np.array
            Array of x_values of dataset (frequency or period, most often frequency)
        indexList : list
            List of index/indices of peak(s) of interest, (index is within the x_values list)
    
    Returns
    -------
        stdf : list
            List of standard deviations of the peak 
    """
    stdf = list()
    # Go through list containing all peak indices (often, just a single index of the main peak)
    for index in indexList:
        point = list()
        # Iterate to get index for all rows of pandas series, 
        #   each row contains a list of peak indices for the H/V curve from that time window
        for j in range(len(hvsrPeaks)):
            p = None
            
            # Iterate through each peak in each time window
            for k in range(len(hvsrPeaks.iloc[j])):
                if p is None:
                    p = hvsrPeaks.iloc[j][k]
                else:
                    # Find frequency peak closest in the current time window to the (current) hvsr peak
                    if abs(index - hvsrPeaks.iloc[j][k]) < abs(index - p):
                        p = hvsrPeaks.iloc[j][k]
                        # p = hvsrPeaks[j][k]
                        # print(p=p1, p, p1)
            if p is not None:
                # It should never be None, this is just a double check
                # Append the index of interest for that time window
                point.append(p)
        # Append the last index
        point.append(index)
        v = list()
        
        # Get all the actual frequencies (go through each index and extract the frequency from x_values)
        for pl in range(len(point)):
            v.append(x_values[point[pl]])
        
        # stdf is a list in case there are multiple peaks to check. 
        # Most of the time this is only a 1-item list
        # Contains std of frequencies of the peaks from each time window H/V curve that are closest to the main H/V peak
        stdf.append(np.std(v))
    return stdf
=======
"""
This module is the main SpRIT module that contains all the functions needed to run HVSR analysis.

The functions defined here are read both by the SpRIT graphical user interface and by the command-line interface to run HVSR analysis on input data.

See documentation for individual functions for more information.
"""
import copy
import datetime
import inspect
import json
import math
import operator
import os
import pathlib
import pickle
import pkg_resources
import struct
import sys
import tempfile
import traceback
import warnings
import xml.etree.ElementTree as ET

import matplotlib
from matplotlib.backend_bases import MouseButton
import matplotlib.dates as mdates
import matplotlib.pyplot as plt
import numpy as np
import obspy
from obspy.signal import PPSD
import pandas as pd
from pyproj import CRS, Transformer
import scipy

try:  # For distribution
    from sprit import sprit_utils
    from sprit import sprit_gui
    from sprit import sprit_jupyter_UI
except Exception:  # For testing
    import sprit_utils
    import sprit_gui
    import sprit_jupyter_UI

NOWTIME = datetime.datetime.now()
global spritApp

# Main variables
greek_chars = {'sigma': u'\u03C3', 'epsilon': u'\u03B5', 'teta': u'\u03B8'}
channel_order = {'Z': 0, '1': 1, 'N': 1, '2': 2, 'E': 2}
separator_character = '='
obspyFormats =  ['AH', 'ALSEP_PSE', 'ALSEP_WTH', 'ALSEP_WTN', 'CSS', 'DMX', 'GCF', 'GSE1', 'GSE2', 'KINEMETRICS_EVT', 'KNET', 'MSEED', 'NNSA_KB_CORE', 'PDAS', 'PICKLE', 'Q', 'REFTEK130', 'RG16', 'SAC', 'SACXY', 'SEG2', 'SEGY', 'SEISAN', 'SH_ASC', 'SLIST', 'SU', 'TSPAIR', 'WAV', 'WIN', 'Y']

t0 = datetime.datetime.now().time()
max_rank = 0
plotRows = 4

# Get the main resources directory path, and the other paths as well
resource_dir = pathlib.Path(pkg_resources.resource_filename(__name__, 'resources/'))
sample_data_dir = resource_dir.joinpath('sample_data')
settings_dir = resource_dir.joinpath('settings')

sampleFileKeyMap = {'1':sample_data_dir.joinpath('SampleHVSRSite1_AM.RAC84.00.2023.046_2023-02-15_1704-1734.MSEED'),
                    '2':sample_data_dir.joinpath('SampleHVSRSite2_AM.RAC84.00.2023-02-15_2132-2200.MSEED'),
                    '3':sample_data_dir.joinpath('SampleHVSRSite3_AM.RAC84.00.2023.199_2023-07-18_1432-1455.MSEED'),
                    '4':sample_data_dir.joinpath('SampleHVSRSite4_AM.RAC84.00.2023.199_2023-07-18_1609-1629.MSEED'),
                    '5':sample_data_dir.joinpath('SampleHVSRSite5_AM.RAC84.00.2023.199_2023-07-18_2039-2100.MSEED'),
                    '6':sample_data_dir.joinpath('SampleHVSRSite6_AM.RAC84.00.2023.192_2023-07-11_1510-1528.MSEED'),
                    '7':sample_data_dir.joinpath('SampleHVSRSite7_BNE_4_AM.RAC84.00.2023.191_2023-07-10_2237-2259.MSEED'),
                    '8':sample_data_dir.joinpath('SampleHVSRSite8_BNE_6_AM.RAC84.00.2023.191_2023-07-10_1806-1825.MSEED'),
                    '9':sample_data_dir.joinpath('SampleHVSRSite9_BNE-2_AM.RAC84.00.2023.192_2023-07-11_0000-0011.MSEED'),
                    '10':sample_data_dir.joinpath('SampleHVSRSite10_BNE_4_AM.RAC84.00.2023.191_2023-07-10_2237-2259.MSEED'),
                    
                    'sample1':sample_data_dir.joinpath('SampleHVSRSite1_AM.RAC84.00.2023.046_2023-02-15_1704-1734.MSEED'),
                    'sample2':sample_data_dir.joinpath('SampleHVSRSite2_AM.RAC84.00.2023-02-15_2132-2200.MSEED'),
                    'sample3':sample_data_dir.joinpath('SampleHVSRSite3_AM.RAC84.00.2023.199_2023-07-18_1432-1455.MSEED'),
                    'sample4':sample_data_dir.joinpath('SampleHVSRSite4_AM.RAC84.00.2023.199_2023-07-18_1609-1629.MSEED'),
                    'sample5':sample_data_dir.joinpath('SampleHVSRSite5_AM.RAC84.00.2023.199_2023-07-18_2039-2100.MSEED'),
                    'sample6':sample_data_dir.joinpath('SampleHVSRSite6_AM.RAC84.00.2023.192_2023-07-11_1510-1528.MSEED'),
                    'sample7':sample_data_dir.joinpath('SampleHVSRSite7_BNE_4_AM.RAC84.00.2023.191_2023-07-10_2237-2259.MSEED'),
                    'sample8':sample_data_dir.joinpath('SampleHVSRSite8_BNE_6_AM.RAC84.00.2023.191_2023-07-10_1806-1825.MSEED'),
                    'sample9':sample_data_dir.joinpath('SampleHVSRSite9_BNE-2_AM.RAC84.00.2023.192_2023-07-11_0000-0011.MSEED'),
                    'sample10':sample_data_dir.joinpath('SampleHVSRSite10_BNE_4_AM.RAC84.00.2023.191_2023-07-10_2237-2259.MSEED'),

                    'sample_1':sample_data_dir.joinpath('SampleHVSRSite1_AM.RAC84.00.2023.046_2023-02-15_1704-1734.MSEED'),
                    'sample_2':sample_data_dir.joinpath('SampleHVSRSite2_AM.RAC84.00.2023-02-15_2132-2200.MSEED'),
                    'sample_3':sample_data_dir.joinpath('SampleHVSRSite3_AM.RAC84.00.2023.199_2023-07-18_1432-1455.MSEED'),
                    'sample_4':sample_data_dir.joinpath('SampleHVSRSite4_AM.RAC84.00.2023.199_2023-07-18_1609-1629.MSEED'),
                    'sample_5':sample_data_dir.joinpath('SampleHVSRSite5_AM.RAC84.00.2023.199_2023-07-18_2039-2100.MSEED'),
                    'sample_6':sample_data_dir.joinpath('SampleHVSRSite6_AM.RAC84.00.2023.192_2023-07-11_1510-1528.MSEED'),
                    'sample_7':sample_data_dir.joinpath('SampleHVSRSite7_BNE_4_AM.RAC84.00.2023.191_2023-07-10_2237-2259.MSEED'),
                    'sample_8':sample_data_dir.joinpath('SampleHVSRSite8_BNE_6_AM.RAC84.00.2023.191_2023-07-10_1806-1825.MSEED'),
                    'sample_9':sample_data_dir.joinpath('SampleHVSRSite9_BNE-2_AM.RAC84.00.2023.192_2023-07-11_0000-0011.MSEED'),
                    'sample_10':sample_data_dir.joinpath('SampleHVSRSite10_BNE_4_AM.RAC84.00.2023.191_2023-07-10_2237-2259.MSEED'),
                    
                    'batch':sample_data_dir.joinpath('Batch_SampleData.csv')}

# plt.rcParams['figure.figsize'] = (8,5.25)
# plt.rcParams['figure.dpi'] = 500

# CLASSES


# Check if the data is already the right class
# Define a decorator that wraps the __init__ method
def check_instance(init):
    def wrapper(self, *args, **kwargs):
        # Check if the first argument is an instance of self.__class__
        if args and isinstance(args[0], self.__class__):
            # Copy its attributes to self
            self.__dict__.update(args[0].__dict__)
        else:
            # Call the original __init__ method
            init(self, *args, **kwargs)
    return wrapper


# Class for batch data
class HVSRBatch:
    """HVSRBatch is the data container used for batch processing. It contains several HVSRData objects (one for each site). These can be accessed using their site name, either square brackets (HVSRBatchVariable["SiteName"]) or the dot (HVSRBatchVariable.SiteName) accessor.
    
    The dot accessor may not work if there is a space in the site name.
    
    All of the  functions in the sprit.pacakge are designed to perform the bulk of their operations iteratively on the individual HVSRData objects contained in the HVSRBatch object, and do little with the HVSRBatch object itself, besides using it determine which sites are contained within it.
    
    """
    @check_instance
    def __init__(self, batch_dict):
        """HVSR Batch initializer

        Parameters
        ----------
        batch_dict : dict
            Dictionary containing Key value pairs with either {sitename:HVSRData object} or {azimuth_angle_degrees:HVSRData object}
        """
        self._batch_dict = batch_dict
        self.batch_dict = self._batch_dict
        self.batch = True
        
        for sitename, hvsrdata in batch_dict.items():
            setattr(self, sitename, hvsrdata)
            self[sitename]['batch']=True  
        self.sites = list(self._batch_dict.keys())


    #METHODS
    def __to_json(self, filepath):
        """Not yet implemented, but may allow import/export to json files in the future, rather than just .hvsr pickles

        Parameters
        ----------
        filepath : filepath object
            Location to save HVSRBatch object as json
        """
        # open the file with the given filepath
        with open(filepath, 'w') as f:
            # dump the JSON string to the file
            json.dump(self, f, default=lambda o: o.__dict__, sort_keys=True, indent=4)

    def export(self, export_path=True, ext='hvsr'):
        """Method to export HVSRData objects in HVSRBatch container to indivdual .hvsr pickle files.

        Parameters
        ----------
        export_path : filepath, default=True
            Filepath to save file. Can be either directory (which will assign a filename based on the HVSRData attributes). By default True. If True, it will first try to save each file to the same directory as datapath, then if that does not work, to the current working directory, then to the user's home directory, by default True
        ext : str, optional
            The extension to use for the output, by default 'hvsr'. This is still a pickle file that can be read with pickle.load(), but will have .hvsr extension.
        """
        export_data(hvsr_data=self, export_path=export_path, ext=ext)

    def keys(self):
        """Method to return the "keys" of the HVSRBatch object. For HVSRBatch objects, these are the site names. Functions similar to dict.keys().

        Returns
        -------
        dict_keys
            A dict_keys object listing the site names of each of the HVSRData objects contained in the HVSRBatch object
        """
        return self.batch_dict.keys()

    def items(self):
        """Method to return both the site names and the HVSRData object as a set of dict_items tuples. Functions similar to dict.items().

        Returns
        -------
        _type_
            _description_
        """
        return self.batch_dict.items()

    def copy(self, type='shallow'):
        """Make a copy of the HVSRBatch object. Uses python copy module.
        
        Parameters
        ----------
        type : str {'shallow', 'deep'}
            Based on input, creates either a shallow or deep copy of the HVSRBatch object. Shallow is equivalent of copy.copy(). Input of 'deep' is equivalent of copy.deepcopy() (still experimental). Defaults to shallow.
    
        """
        if type.lower()=='deep':
            return HVSRBatch(copy.deepcopy(self._batch_dict))
        else:
            return HVSRBatch(copy.copy(self._batch_dict))

    #Method wrapper of sprit.plot_hvsr function
    def plot(self, **kwargs):
        """Method to plot data, based on the sprit.plot_hvsr() function. All the same kwargs and default values apply as plot_hvsr(). For return_fig, returns it to the 'Plot_Report' attribute of each HVSRData object

        Returns
        -------
        _type_
            _description_
        """
        for sitename in self:
            if 'return_fig' in kwargs.keys() and kwargs['return_fig']:
                self[sitename]['Plot_Report'] = plot_hvsr(self[sitename], **kwargs)
            else:
                plot_hvsr(self[sitename], **kwargs)

        return self
    
    def get_report(self, **kwargs):
        """Method to get report from processed data, in print, graphical, or tabular format.

        Returns
        -------
        Variable
            May return nothing, pandas.Dataframe, or pyplot Figure, depending on input.
        """
        if 'report_format' in kwargs.keys():
            if 'csv' == kwargs['report_format']:
                for sitename in self:
                    rowList = []
                    rowList.append(get_report(self[sitename], **kwargs))
                return pd.concat(rowList, ignore_index=True)
            elif 'plot' == kwargs['report_format']:
                plotDict = {}
                for sitename in self:
                    if 'return_fig' in kwargs.keys() and kwargs['return_fig']:
                        plotDict[sitename] = get_report(self[sitename], **kwargs)
                    else:
                        get_report(self[sitename], **kwargs)
                return plotDict
            
        #Only report_format left is print, doesn't return anything, so doesn't matter if defalut or not
        for sitename in self:
            get_report(self[sitename], **kwargs)
        return

    def report(self, **kwargs):
        """Wrapper of get_report()"""
        return self.get_report(**kwargs)

    def export_settings(self, site_name=None, export_settings_path='default', export_settings_type='all', include_location=False, verbose=True):
        """Method to export settings from HVSRData object in HVSRBatch object. Simply calls sprit.export_settings() from specified HVSRData object in the HVSRBatch object. See sprit.export_settings() for more details.

        Parameters
        ----------
        site_name : str, default=None
            The name of the site whose settings should be exported. If None, will default to the first site, by default None.
        export_settings_path : str, optional
            Filepath to output file. If left as 'default', will save as the default value in the resources directory. If that is not possible, will save to home directory, by default 'default'
        export_settings_type : str, {'all', 'instrument', 'processing'}, optional
            They type of settings to save, by default 'all'
        include_location : bool, optional
            Whether to include the location information in the instrument settings, if that settings type is selected, by default False
        verbose : bool, optional
            Whether to print output (filepath and settings) to terminal, by default True
        """
        #If no site name selected, use first site
        if site_name is None:
            site_name = self.sites[0]
            
        export_settings(hvsr_data=self[site_name], 
                        export_settings_path=export_settings_path, export_settings_type=export_settings_type, include_location=include_location, verbose=verbose)

    def __iter__(self):
        return iter(self._batch_dict.keys())

    def __setitem__(self, key, value):
        setattr(self, key, value)

    def __getitem__(self, key):
        return getattr(self, key)


# Class for each HVSR site
class HVSRData:
    """HVSRData is the basic data class of the sprit package. 
    It contains all the processed data, input parameters, and reports.
    
    These attributes and objects can be accessed using square brackets or the dot accessor. For example, to access the site name, HVSRData['site'] and HVSRData.site will both return the site name.
    
    Some of the methods that work on the HVSRData object (e.g., .plot() and .get_report()) are essentially wrappers for some of the main sprit package functions (sprit.plot_hvsr() and sprit.get_report(), respectively)
    """
    @check_instance    
    def __init__(self, params):
        self.params = params
        #self.datastream = None
        self.batch = False
        #self.tsteps_used = []

        for key, value in params.items():
            setattr(self, key, value)
            if key=='input_params':
                for k, v in params[key].items():
                    setattr(self, k, v)

    def __setitem__(self, key, value):
        setattr(self, key, value)

    def __getitem__(self, key):
        return getattr(self, key)

    def __to_json(self, filepath):
        """Not yet supported, will export HVSRData object to json"""
        # open the file with the given filepath
        def unseriable_fun(o):
            if isinstance(o, np.ndarray):
                output = o.tolist()
            try:
                output = o.__dict__
            except:
                output = dir(o)
            return output

        with open(filepath, 'w') as f:
            # dump the JSON string to the file
            json.dump(self, f, default=unseriable_fun, sort_keys=True, indent=4)

    def export(self, export_path=None, ext='hvsr'):
        """Method to export HVSRData objects to .hvsr pickle files.

        Parameters
        ----------
        export_path : filepath, default=True
            Filepath to save file. Can be either directory (which will assign a filename based on the HVSRData attributes). 
            By default True. 
            If True, it will first try to save each file to the same directory as datapath, then if that does not work, to the current working directory, then to the user's home directory, by default True
        ext : str, optional
            The extension to use for the output, by default 'hvsr'. This is still a pickle file that can be read with pickle.load(), but will have .hvsr extension.
        """
        export_data(hvsr_data=self, export_path=export_path, ext=ext)

    # METHODS (many reflect dictionary methods)
    def keys(self):
        """Method to return the "keys" of the HVSRData object. For HVSRData objects, these are the attributes and parameters of the object. Functions similar to dict.keys().

        Returns
        -------
        dict_keys
            A dict_keys object of the HVSRData objects attributes, parameters, etc.
        """        
        keyList = []
        for k in dir(self):
            if not k.startswith('_'):
                keyList.append(k)
        return keyList

    def items(self):
        """Method to return the "items" of the HVSRData object. For HVSRData objects, this is a dict_items object with the keys and values in tuples. Functions similar to dict.items().

        Returns
        -------
        dict_items
            A dict_items object of the HVSRData objects attributes, parameters, etc.
        """                
        return self.params.items()

    def copy(self, type='shallow'):
        """Make a copy of the HVSRData object. Uses python copy module.
        
        Parameters
        ----------
        type : str {'shallow', 'deep'}
            Based on input, creates either a shallow or deep copy of the HVSRData object. Shallow is equivalent of copy.copy(). Input of type='deep' is equivalent of copy.deepcopy() (still experimental). Defaults to shallow.
    
        """
        if type.lower()=='deep':
            return HVSRData(copy.deepcopy(self.params))
        else:
            return HVSRData(copy.copy(self.params))
        
    def plot(self, **kwargs):
        """Method to plot data, wrapper of sprit.plot_hvsr()

        Returns
        -------
        matplotlib.Figure, matplotlib.Axis (if return_fig=True)
        """
        if 'close_figs' not in kwargs.keys():
            kwargs['close_figs']=True
        plot_return = plot_hvsr(self, **kwargs)
        plt.show()
        return plot_return
        
    def get_report(self, **kwargs):
        """Method to get report from processed data, in print, graphical, or tabular format.

        Returns
        -------
        Variable
            May return nothing, pandas.Dataframe, or pyplot Figure, depending on input.
        """
        report_return = get_report(self, **kwargs)
        return report_return

    def report(self, **kwargs):
        """Wrapper of get_report()"""
        report_return = get_report(self, **kwargs)
        return report_return

    def export_settings(self, export_settings_path='default', export_settings_type='all', include_location=False, verbose=True):
        """Method to export settings from HVSRData object. Simply calls sprit.export_settings() from the HVSRData object. See sprit.export_settings() for more details.

        Parameters
        ----------
        export_settings_path : str, optional
            Filepath to output file. If left as 'default', will save as the default value in the resources directory. If that is not possible, will save to home directory, by default 'default'
        export_settings_type : str, {'all', 'instrument', 'processing'}, optional
            They type of settings to save, by default 'all'
        include_location : bool, optional
            Whether to include the location information in the instrument settings, if that settings type is selected, by default False
        verbose : bool, optional
            Whether to print output (filepath and settings) to terminal, by default True
        """
        export_settings(hvsr_data=self, 
                        export_settings_path=export_settings_path, export_settings_type=export_settings_type, include_location=include_location, verbose=verbose)
    
    #ATTRIBUTES
    #params
    @property
    def params(self):
        """Dictionary containing the parameters used to process the data

        Returns
        -------
        dict
            Dictionary containing the process parameters
        """
        return self._params

    @params.setter
    def params(self, value):
        if not (isinstance(value, dict)):
            raise ValueError("params must be a dict type, currently passing {} type.".format(type(value)))
        self._params = value
    
    #datastream
    @property
    def datastream(self):
        """A copy of the original obspy datastream read in. This helps to retain the original data even after processing is carried out.

        Returns
        -------
        obspy.core.Stream.stream
            Obspy stream
        """
        return self._datastream

    @datastream.setter
    def datastream(self, value):
        if value is not None and (not isinstance(value, obspy.core.stream.Stream)):
            raise ValueError("datastream must be an obspy Stream.")
        self._datastream = value
        
    #batch
    @property
    def batch(self):
        """Whether this HVSRData object is part of an HVSRBatch object. This is used throughout the code to help direct the object into the proper processing pipeline.

        Returns
        -------
        bool
            True if HVSRData object is part of HVSRBatch object, otherwise, False
        """
        return self._batch

    @batch.setter
    def batch(self, value):
        if value == 0:
            value = False
        elif value == 1:
            value = True
        else:
            value = None
        if not isinstance(value, bool):
            raise ValueError("batch must be boolean type")
        self._batch = value

    #PPSD object from obspy (static)
    @property
    def ppsds_obspy(self):
        """The original ppsd information from the obspy.signal.spectral_estimation.PPSD(), so as to keep original if copy is manipulated/changed."""        
        return self._ppsds_obspy

    @ppsds_obspy.setter
    def ppsds_obspy(self, value):
        """Checks whether the ppsd_obspy is of the proper type before saving as attribute"""
        if not isinstance(value, obspy.signal.spectral_estimation.PPSD):
            if not isinstance(value, dict):
                raise ValueError("ppsds_obspy must be obspy.PPSD or dict with osbpy.PPSDs")
            else:
                for key in value.keys():
                    if not isinstance(value[key], obspy.signal.spectral_estimation.PPSD):
                        raise ValueError("ppsds_obspy must be obspy.PPSD or dict with osbpy.PPSDs")
        self._ppsds_obspy=value
                        
    #PPSD dict, copied from obspy ppsds (dynamic)
    @property
    def ppsds(self):
        """Dictionary copy of the class object obspy.signal.spectral_estimation.PPSD(). The dictionary copy allows manipulation of the data in PPSD, whereas that data cannot be easily manipulated in the original Obspy object.

        Returns
        -------
        dict
            Dictionary copy of the PPSD information from generate_ppsds()
        """
        return self._ppsds

    @ppsds.setter
    def ppsds(self, value):
        if not isinstance(value, dict):
            raise ValueError("ppsds dict with infomration from osbpy.PPSD (created by sprit.generate_ppsds())")                  
        self._ppsds=value


def gui_test():
    import subprocess
    print(sprit_gui.__file__)
    guiFile = sprit_gui.__file__
    subprocess.call(guiFile, shell=True)


# Launch the tkinter gui
def gui(kind='default'):
    """Function to open a graphical user interface (gui)

    Parameters
    ----------
    kind : str, optional
        What type of gui to open. "default" opens regular windowed interface, 
        "widget" opens jupyter widget'
        "lite" open lite (pending update), by default 'default'

    """
    defaultList = ['windowed', 'window', 'default', 'd']
    widgetList = ['widget', 'jupyter', 'notebook', 'w', 'nb']
    liteList = ['lite', 'light', 'basic', 'l', 'b']

    if kind.lower() in defaultList:
        import pkg_resources
        #guiPath = pathlib.Path(os.path.realpath(__file__))
        try:
            from sprit.sprit_gui import SPRIT_App
        except:
            from sprit_gui import SPRIT_App
        
        try:
            import tkinter as tk
        except:
            if sys.platform == 'linux':
                raise ImportError('The SpRIT graphical interface uses tkinter, which ships with python but is not pre-installed on linux machines. Use "apt-get install python-tk" or "apt-get install python3-tk" to install tkinter. You may need to use the sudo command at the start of those commands.')

        def on_gui_closing():
            plt.close('all')
            gui_root.quit()
            gui_root.destroy()

        if sys.platform == 'linux':
            if not pathlib.Path("/usr/share/doc/python3-tk").exists():
                warnings.warn('The SpRIT graphical interface uses tkinter, which ships with python but is not pre-installed on linux machines. Use "apt-get install python-tk" or "apt-get install python3-tk" to install tkinter. You may need to use the sudo command at the start of those commands.')

        gui_root = tk.Tk()
        try:
            try:
                icon_path =pathlib.Path(pkg_resources.resource_filename(__name__, 'resources/icon/sprit_icon_alpha.ico')) 
                gui_root.iconbitmap(icon_path)
            except:
                icon_path = pathlib.Path(pkg_resources.resource_filename(__name__, 'resources/icon/sprit_icon.png'))
                gui_root.iconphoto(False, tk.PhotoImage(file=icon_path.as_posix()))
        except Exception as e:
            print("ICON NOT LOADED, still opening GUI")

        gui_root.resizable(True, True)
        spritApp = SPRIT_App(master=gui_root) #Open the app with a tk.Tk root

        gui_root.protocol("WM_DELETE_WINDOW", on_gui_closing)    
        gui_root.mainloop() #Run the main loop
    elif kind.lower() in widgetList:
        try:
            sprit_jupyter_UI.create_jupyter_ui()
        except Exception as e:
            print(e)

   
# FUNCTIONS AND METHODS
# The run function to rule them all (runs all needed for simply processing HVSR)
def run(datapath, source='file', azimuth_calculation=False, noise_removal=False, outlier_curves_removal=False, verbose=False, **kwargs):
    """The sprit.run() is the main function that allows you to do all your HVSR processing in one simple step (sprit.run() is how you would call it in your code, but it may also be called using sprit.sprit_hvsr.run())
    
    The datapath parameter of sprit.run() is the only required parameter. This can be either a single file, a list of files (one for each component, for example), a directory (in which case, all obspy-readable files will be added to an HVSRBatch instance), a Rasp. Shake raw data directory, or sample data.
    
        The sprit.run() function calls the following functions. This is the recommended order/set of functions to run to process HVSR using SpRIT. See the API documentation for these functions for more information:
        - input_params(): The datapath parameter of input_params() is the only required variable, though others may also need to be called for your data to process correctly.
        - fetch_data(): the source parameter of fetch_data() is the only explicit variable in the sprit.run() function aside from datapath and verbose. Everything else gets delivered to the correct function via the kwargs dictionary
        - remove_noise(): by default, the kind of noise removal is remove_method='auto'. See the remove_noise() documentation for more information. If remove_method is set to anything other than one of the explicit options in remove_noise, noise removal will not be carried out.
        - generate_ppsds(): generates ppsds for each component, which will be combined/used later. Any parameter of obspy.signal.spectral_estimation.PPSD() may also be read into this function.
        - remove_outlier_curves(): removes any outlier ppsd curves so that the data quality for when curves are combined will be enhanced. See the remove_outlier_curves() documentation for more information.
        - process_hvsr(): this is the main function processing the hvsr curve and statistics. See process_hvsr() documentation for more details. The hvsr_band parameter sets the frequency spectrum over which these calculations occur.
        - check_peaks(): this is the main function that will find and 'score' peaks to get a best peak. The parameter peak_freq_range can be set to limit the frequencies within which peaks are checked and scored.
        - get_report(): this is the main function that will print, plot, and/or save the results of the data. See the get_report() API documentation for more information.
        - export_data(): this function exports the final data output as a pickle file (by default, this pickle object has a .hvsr extension). This can be used to read data back into SpRIT without having to reprocess data.

    Parameters
    ----------
    datapath : str or filepath object that can be read by obspy
        Filepath to data to be processed. This may be a file or directory, depending on what kind of data is being processed (this can be specified with the source parameter). 
        For sample data, The following can be specified as the datapath parameter:
            - Any integer 1-6 (inclusive), or the string (e.g., datapath="1" or datapath=1 will work)
            - The word "sample" before any integer (e.g., datapath="sample1")
            - The word "sample" will default to "sample1" if source='file'. 
            - If source='batch', datapath should be datapath='sample' or datapath='batch'. In this case, it will read and process all the sample files using the HVSRBatch class. Set verbose=True to see all the information in the sample batch csv file.
    source : str, optional
        _description_, by default 'file'
    azimuth : bool, optional
        Whether to perform azimuthal analysis, by default False.
    verbose : bool, optional
        _description_, by default False
    **kwargs
        Keyword arguments for the functions listed above. The keyword arguments are unique, so they will get parsed out and passed into the appropriate function.

    Returns
    -------
    hvsr_results : sprit.HVSRData or sprit.HVSRBatch object
        If a single file/data point is being processed, a HVSRData object will be returned. Otherwise, it will be a HVSRBatch object. See their documention for more information.

    Raises
    ------
    RuntimeError
        If the input parameter may not be read correctly. This is raised if the input_params() function fails. This raises an error since no other data processing or reading steps will be able to carried out correctly.
    RuntimeError
        If the data is not read/fetched correctly using fetch_data(), an error will be raised. This is raised if the fetch_data() function fails. This raises an error since no other data processing steps will be able to carried out correctly.
    RuntimeError
        If the data being processed is a single file, an error will be raised if generate_ppsds() does not work correctly. No errors are raised for remove_noise() errors (since that is an optional step) and the process_hvsr() step (since that is the last processing step) .
    """
   
    if 'hvsr_band' not in kwargs.keys():
        kwargs['hvsr_band'] = inspect.signature(input_params).parameters['hvsr_band'].default
    if 'peak_freq_range' not in kwargs.keys():
        kwargs['peak_freq_range'] = inspect.signature(input_params).parameters['peak_freq_range'].default

    # Get the input parameters
    input_params_kwargs = {k: v for k, v in locals()['kwargs'].items() if k in tuple(inspect.signature(input_params).parameters.keys())}  
    try:
        params = input_params(datapath=datapath, verbose=verbose, **input_params_kwargs)
    except:
        #Even if batch, this is reading in data for all sites so we want to raise error, not just warn
        raise RuntimeError('Input parameters not read correctly, see sprit.input_params() function and parameters')
        #If input_params fails, initialize params as an HVSRDATA
        params = {'ProcessingStatus':{'InputParamsStatus':False, 'OverallStatus':False}}
        params.update(input_params_kwargs)
        params = sprit_utils.make_it_classy(params)

    # Fetch Data
    try:
        fetch_data_kwargs = {k: v for k, v in locals()['kwargs'].items() if k in tuple(inspect.signature(fetch_data).parameters.keys())}
        dataIN = fetch_data(params=params, source=source, verbose=verbose, **fetch_data_kwargs)    
    except:
        #Even if batch, this is reading in data for all sites so we want to raise error, not just warn
        raise RuntimeError('Data not read correctly, see sprit.fetch_data() function and parameters for more details.')
    
    # Calculate azimuths
    azimuth_kwargs = {k: v for k, v in locals()['kwargs'].items() if k in tuple(inspect.signature(calculate_azimuth).parameters.keys())}
    if len(azimuth_kwargs.keys()) > 0 or azimuth_calculation is True:
        try:
            dataIN = calculate_azimuth(dataIN, verbose=verbose, **azimuth_kwargs)
        except Exception as e:
            #Reformat data so HVSRData and HVSRBatch data both work here
            if isinstance(dataIN, HVSRData):
                dataIN = {'place_holder_sitename':dataIN}
                
            for site_name in dataIN.keys():
                dataIN[site_name]['ProcessingStatus']['Azimuth'] = False
                # If it wasn't originally HVSRBatch, make it HVSRData object again
                if not dataIN[site_name]['batch']:
                    dataIN = dataIN[site_name]
                

    # Remove Noise
    if noise_removal:
        remove_noise_kwargs = {k: v for k, v in locals()['kwargs'].items() if k in tuple(inspect.signature(remove_noise).parameters.keys())}
        try:
            data_noiseRemoved = remove_noise(hvsr_data=dataIN, verbose=verbose,**remove_noise_kwargs)   
        except:
            data_noiseRemoved = dataIN
            
            #Reformat data so HVSRData and HVSRBatch data both work here
            if isinstance(data_noiseRemoved, HVSRData):
                data_noiseRemoved = {'place_holder_sitename':data_noiseRemoved}
                dataIN = {'place_holder_sitename':dataIN}
                
            for site_name in data_noiseRemoved.keys():
                data_noiseRemoved[site_name]['ProcessingStatus']['RemoveNoiseStatus']=False
                #Since noise removal is not required for data processing, check others first
                if dataIN[site_name]['ProcessingStatus']['OverallStatus']:
                    data_noiseRemoved[site_name]['ProcessingStatus']['OverallStatus'] = True        
                else:
                    data_noiseRemoved[site_name]['ProcessingStatus']['OverallStatus'] = False

                #If it wasn't originally HVSRBatch, make it HVSRData object again
                if not data_noiseRemoved[site_name]['batch']:
                    data_noiseRemoved = data_noiseRemoved[site_name]
    else:
        data_noiseRemoved = dataIN
        
    # Generate PPSDs
    try:
        generate_ppsds_kwargs = {k: v for k, v in locals()['kwargs'].items() if k in tuple(inspect.signature(generate_ppsds).parameters.keys())}
        PPSDkwargs = {k: v for k, v in locals()['kwargs'].items() if k in tuple(inspect.signature(PPSD).parameters.keys())}
        generate_ppsds_kwargs.update(PPSDkwargs)
        ppsd_data = generate_ppsds(hvsr_data=data_noiseRemoved, verbose=verbose,**generate_ppsds_kwargs)
    except Exception as e:
        if source == 'file' or source=='raw':
            if hasattr(e, 'message'):
                errMsg = e.message
            else:
                errMsg = e
            raise RuntimeError(f"generate_ppsds() error: {errMsg}")

        #Reformat data so HVSRData and HVSRBatch data both work here
        ppsd_data = data_noiseRemoved
        if isinstance(ppsd_data, HVSRData):
            ppsd_data = {'place_holder_sitename':ppsd_data}
            
        for site_name in ppsd_data.keys(): #This should work more or less the same for batch and regular data now
            ppsd_data[site_name]['ProcessingStatus']['PPSDStatus']=False
            ppsd_data[site_name]['ProcessingStatus']['OverallStatus'] = False
    
            #If it wasn't originally HVSRBatch, make it HVSRData object again
            if not ppsd_data[site_name]['batch']:
                ppsd_data = ppsd_data[site_name]
    
    # Remove Outlier Curves
    try:
        remove_outlier_curve_kwargs = {k: v for k, v in locals()['kwargs'].items() if k in tuple(inspect.signature(remove_outlier_curves).parameters.keys())}
        data_curvesRemoved = remove_outlier_curves(hvsr_data=ppsd_data, verbose=verbose,**remove_outlier_curve_kwargs)   
    except Exception as e:
        traceback.print_exception(sys.exc_info()[1])
        exc_type, exc_obj, tb = sys.exc_info()
        f = tb.tb_frame
        lineno = tb.tb_lineno
        filename = f.f_code.co_filename
        errLineNo = str(traceback.extract_tb(sys.exc_info()[2])[-1].lineno)
        error_category = type(e).__name__.title().replace('error', 'Error')
        error_message = f"{e} ({errLineNo})"
        print(f"{error_category} ({errLineNo}): {error_message}")
        print(lineno, filename, f)
        
        #Reformat data so HVSRData and HVSRBatch data both work here
        data_curvesRemoved = ppsd_data
        if isinstance(data_curvesRemoved, HVSRData):
            data_curvesRemoved = {'place_holder_sitename':data_curvesRemoved}
            
        for site_name in data_curvesRemoved.keys(): #This should work more or less the same for batch and regular data now
            data_curvesRemoved[site_name]['ProcessingStatus']['RemoveOutlierCurvesStatus'] = False
            data_curvesRemoved[site_name]['ProcessingStatus']['OverallStatus'] = False
    
            #If it wasn't originally HVSRBatch, make it HVSRData object again
            if not data_curvesRemoved[site_name]['batch']:
                data_curvesRemoved = data_curvesRemoved[site_name]
    
    # Process HVSR Curves
    try:
        process_hvsr_kwargs = {k: v for k, v in locals()['kwargs'].items() if k in tuple(inspect.signature(process_hvsr).parameters.keys())}
        hvsr_results = process_hvsr(hvsr_data=ppsd_data, verbose=verbose,**process_hvsr_kwargs)
    except Exception as e:
        traceback.print_exception(sys.exc_info()[1])
        exc_type, exc_obj, tb = sys.exc_info()
        f = tb.tb_frame
        lineno = tb.tb_lineno
        filename = f.f_code.co_filename
        errLineNo = str(traceback.extract_tb(sys.exc_info()[2])[-1].lineno)
        error_category = type(e).__name__.title().replace('error', 'Error')
        error_message = f"{e} ({errLineNo})"
        print(f"{error_category} ({errLineNo}): {error_message}")
        print(lineno, filename, f)

        hvsr_results = ppsd_data
        if isinstance(hvsr_results, HVSRData):
            hvsr_results = {'place_holder_sitename':hvsr_results}
            
        for site_name in hvsr_results.keys(): #This should work more or less the same for batch and regular data now
        
            hvsr_results[site_name]['ProcessingStatus']['HVStatus']=False
            hvsr_results[site_name]['ProcessingStatus']['OverallStatus'] = False
            
            # If it wasn't originally HVSRBatch, make it HVSRData object again
            if not hvsr_results[site_name]['batch']:
                hvsr_results = hvsr_results[site_name]            
            
    # Final post-processing/reporting

    # Check peaks
    check_peaks_kwargs = {k: v for k, v in locals()['kwargs'].items() if k in tuple(inspect.signature(check_peaks).parameters.keys())}
    hvsr_results = check_peaks(hvsr_data=hvsr_results, verbose=verbose, **check_peaks_kwargs)

    get_report_kwargs = {k: v for k, v in locals()['kwargs'].items() if k in tuple(inspect.signature(get_report).parameters.keys())}
    # Add 'az' as a default plot if the following conditions
    # first check if report_format is specified, if not, add default value
    if 'report_format' not in get_report_kwargs.keys():
        get_report_kwargs['report_format'] = inspect.signature(get_report).parameters['report_format'].default
    
    # Now, check if plot is specified, then if plot_type is specified, then add 'az' if stream has azimuths
    if 'plot' in get_report_kwargs['report_format']:
        usingDefault = True
        if 'plot_type' not in get_report_kwargs.keys():
            get_report_kwargs['plot_type'] = inspect.signature(get_report).parameters['plot_type'].default
        else:
            usingDefault = False

        # Check if az is already specified as plot output
        azList = ['azimuth', 'az', 'a', 'radial', 'r']
        az_requested = False
        
        get_report_kwargs['plot_type'] = [item.lower() for item in get_report_kwargs['plot_type'].split(' ')]
        for azStr in azList:
            if azStr.lower() in get_report_kwargs['plot_type']:
                az_requested = True
                break
        get_report_kwargs['plot_type'] = ' '.join(get_report_kwargs['plot_type'])

        # Check if data has azimuth data
        hasAz = False
        for tr in hvsr_results.stream:
            if tr.stats.component == 'R':
                hasAz = True
                break
        
        if not az_requested and hasAz:
            get_report_kwargs['plot_type'] = get_report_kwargs['plot_type'] + ' az'
    get_report(hvsr_results=hvsr_results, verbose=verbose, **get_report_kwargs)

    if verbose:
        if 'report_format' in get_report_kwargs.keys():
            if type(get_report_kwargs['report_format']) is str:
                report_format = get_report_kwargs['report_format'].lower()
            elif isinstance(get_report_kwargs['report_format'], (tuple, list)):
                for i, rf in enumerate(get_report_kwargs['report_format']):
                    get_report_kwargs['report_format'][i] = rf.lower()
                    
            # if report_format is 'print', we would have already printed it in previous step
            if get_report_kwargs['report_format'] == 'print' or 'print' in get_report_kwargs['report_format'] or isinstance(hvsr_results, HVSRBatch):
                # We do not need to print another report if already printed to terminal
                pass
            else:
                # We will just change the report_format kwarg to print, since we already got the originally intended report format above, 
                #   now need to print for verbose output
                get_report_kwargs['report_format'] = 'print'
                get_report(hvsr_results=hvsr_results, **get_report_kwargs)
                
            if get_report_kwargs['report_format'] == 'plot' or 'plot' in get_report_kwargs['report_format']:
                # We do not need to plot another report if already plotted
                pass
            else:
                # hvplot_kwargs = {k: v for k, v in locals()['kwargs'].items() if k in plot_hvsr.__code__.co_varnames}
                # hvsr_results['HV_Plot'] = plot_hvsr(hvsr_results, return_fig=True, show=False, close_figs=True)
                pass
        else:
            pass
    
    #Export processed data if export_path(as pickle currently, default .hvsr extension)
    if 'export_path' in kwargs.keys():
        if kwargs['export_path'] is None:
            pass
        else:
            if 'ext' in kwargs.keys():
                ext = kwargs['ext']
            else:
                ext = 'hvsr'
            export_data(hvsr_data=hvsr_results, export_path=kwargs['export_path'], ext=ext, verbose=verbose)        

    return hvsr_results


# Function to generate azimuthal readings from the horizontal components
def calculate_azimuth(hvsr_data, azimuth_angle=30, azimuth_type='multiple', azimuth_unit='degrees', show_az_plot=False, verbose=False, **plot_azimuth_kwargs):
    """Function to calculate azimuthal horizontal component at specified angle(s). Adds each new horizontal component as a radial component to obspy.Stream object at hvsr_data['stream']

    Parameters
    ----------
    hvsr_data : HVSRData
        Input HVSR data
    azimuth_angle : int, default=10
        If `azimuth_type='multiple'`, this is the angular step (in unit `azimuth_unit`) of each of the azimuthal measurements.
        If `azimuth_type='single'` this is the angle (in unit `azimuth_unit`) of the single calculated azimuthal measruement. By default 10.
    azimuth_type : str, default='multiple'
        What type of azimuthal measurement to make, by default 'multiple'.
        If 'multiple' (or {'multi', 'mult', 'm'}), will take a measurement at each angular step of azimuth_angle of unit azimuth_unit.
        If 'single' (or {'sing', 's'}), will take a single azimuthal measurement at angle specified in azimuth_angle.
    azimuth_unit : str, default='degrees'
        Angular unit used to specify `azimuth_angle` parameter. By default 'degrees'.
        If 'degrees' (or {'deg', 'd'}), will use degrees.
        If 'radians' (or {'rad', 'r'}), will use radians.
    show_az_plot : bool, default=False
        Whether to show azimuthal plot, by default False.
    verbose : bool, default=False
        Whether to print terminal output, by default False

    Returns
    -------
    HVSRData
        Updated HVSRData object specified in hvsr_data with hvsr_data['stream'] attribute containing additional components (EHR-***),
        with *** being zero-padded (3 digits) azimuth angle in degrees.
    """
    # Get intput paramaters
    orig_args = locals().copy()
    start_time = datetime.datetime.now()
    
    # Update with processing parameters specified previously in input_params, if applicable
    if 'processing_parameters' in hvsr_data.keys():
        if 'calculate_azimuth' in hvsr_data['processing_parameters'].keys():
            for k, v in hvsr_data['processing_parameters']['calculate_azimuth'].items():
                defaultVDict = dict(zip(inspect.getfullargspec(calculate_azimuth).args[1:], 
                                        inspect.getfullargspec(calculate_azimuth).defaults))
                # Manual input to function overrides the imported parameter values
                if (not isinstance(v, (HVSRData, HVSRBatch))) and (k in orig_args.keys()) and (orig_args[k]==defaultVDict[k]):
                    orig_args[k] = v

    azimuth_angle = orig_args['azimuth_angle']
    azimuth_unit = orig_args['azimuth_unit']
    show_az_plot = orig_args['show_az_plot']
    verbose = orig_args['verbose']

    if (verbose and isinstance(hvsr_data, HVSRBatch)) or (verbose and not hvsr_data['batch']):
        if isinstance(hvsr_data, HVSRData) and hvsr_data['batch']:
            pass
        else:
            print('\nGenerating azimuthal data (calculate_azimuth())')
            print('\tUsing the following parameters:')
            for key, value in orig_args.items():
                if key=='hvsr_data':
                    pass
                else:
                    print('\t  {}={}'.format(key, value))

    if isinstance(hvsr_data, HVSRBatch):
        #If running batch, we'll loop through each site
        hvsr_out = {}
        for site_name in hvsr_data.keys():
            args = orig_args.copy() #Make a copy so we don't accidentally overwrite
            args['hvsr_data'] = hvsr_data[site_name] #Get what would normally be the "hvsr_data" variable for each site
            if hvsr_data[site_name]['ProcessingStatus']['OverallStatus']:
                try:
                   hvsr_out[site_name] = __azimuth_batch(**args) #Call another function, that lets us run this function again
                except Exception as e:
                    hvsr_out[site_name]['ProcessingStatus']['Azimuth'] = False
                    hvsr_out[site_name]['ProcessingStatus']['OverallStatus'] = False
                    if verbose:
                        print(e)
            else:
                hvsr_data[site_name]['ProcessingStatus']['Azimuth'] = False
                hvsr_data[site_name]['ProcessingStatus']['OverallStatus'] = False
                hvsr_out = hvsr_data

        output = HVSRBatch(hvsr_out)
        return output
    elif isinstance(hvsr_data, (HVSRData, dict, obspy.Stream)):

        degList = ['degrees', 'deg', 'd']
        radList = ['radians', 'rad', 'r']
        if azimuth_unit.lower() in degList:
            az_angle_rad = np.deg2rad(azimuth_angle)
            az_angle_deg = azimuth_angle
        elif azimuth_unit.lower() in radList:
            az_angle_rad = azimuth_angle
            az_angle_deg = np.rad2deg(azimuth_angle)
        else:
            warnings.warn(f"azimuth_unit={azimuth_unit} not supported. Try 'degrees' or 'radians'. No azimuthal analysis run.")
            return hvsr_data
        
        #Limit to 1-180 and "right" half of compass (will be reflected on other half)
        if az_angle_deg <= 1:
            if verbose:
                warnings.warn(f"Minimum azimuth rotation is 1 degree (max. is 180). You have selected {az_angle_deg} degrees ({az_angle_rad} radians). Converting to azimuth_angle=1 degree ({np.round(np.pi/180,3)} radians) ")
            az_angle_deg = 1
            az_angle_rad = np.pi/180
        elif az_angle_deg >= 180:
            if verbose:
                warnings.warn(f"Maximum azimuth value is azimuth_angle=180 degrees (min. is 1). You have selected {az_angle_deg} degrees ({az_angle_rad} radians). Converting to azimuth_angle=180 degrees ({np.round(np.pi,3)} radians) ")
            az_angle_deg = 180
            az_angle_rad = np.pi

        multAzList = ['multiple', 'multi', 'mult', 'm']
        singleAzList = ['single', 'sing', 's']
        if azimuth_type.lower() in multAzList:
            azimuth_list = list(np.arange(0, np.pi, az_angle_rad))
            azimuth_list_deg = list(np.arange(0, 180, az_angle_deg))
        elif azimuth_type.lower() in singleAzList:
            azimuth_list = [az_angle_rad]
            azimuth_list_deg = [az_angle_deg]
        else:
            warnings.warn(f"azimuth_type={azimuth_type} not supported. Try 'multiple' or 'single'. No azimuthal analysis run.")
            return hvsr_data

        if isinstance(hvsr_data, (HVSRData, dict)):
            zComp = hvsr_data['stream'].select(component='Z').merge()
            eComp = hvsr_data['stream'].select(component='E').merge()
            nComp = hvsr_data['stream'].select(component='N').merge()
        elif isinstance(hvsr_data, obspy.Stream):
            zComp = hvsr_data.select(component='Z').merge()
            eComp = hvsr_data.select(component='E').merge()
            nComp = hvsr_data.select(component='N').merge()          

        # Reset stats for original data too
        zComp[0].stats['azimuth_deg'] = 0
        eComp[0].stats['azimuth_deg'] = 90
        nComp[0].stats['azimuth_deg'] = 0

        zComp[0].stats['azimuth_rad'] = 0
        eComp[0].stats['azimuth_rad'] = np.pi/2
        nComp[0].stats['azimuth_rad'] = 0

        zComp[0].stats['location'] = '000'
        eComp[0].stats['location'] = '090'
        nComp[0].stats['location'] = '000'

        statsDict = {}
        for key, value in eComp[0].stats.items():
            statsDict[key] = value
        
        for i, az_rad in enumerate(azimuth_list):
            az_deg = azimuth_list_deg[i]
            statsDict['location'] = f"{str(round(az_deg,0)).zfill(3)}" #Change location name
            statsDict['channel'] = f"EHR"#-{str(round(az_deg,0)).zfill(3)}" #Change channel name
            statsDict['azimuth_deg'] = az_deg
            statsDict['azimuth_rad'] = az_rad
            
            hasMask = [False, False]
            if np.ma.is_masked(nComp[0].data):
                nData = nComp[0].data.data
                nMask = nComp[0].data.mask
                hasMask[0] = True
            else:
                nData = nComp[0].data
                nMask = [True] * len(nData)
            
            if np.ma.is_masked(eComp[0].data):
                eData = eComp[0].data.data
                eMask = eComp[0].data.mask
                hasMask[1] = True
            else:
                eData = eComp[0].data
                eMask = [True] * len(eData)

            # From hvsrpy: horizontal = self.ns._amp * math.cos(az_rad) + self.ew._amp*math.sin(az_rad)
            if True in hasMask:
                radial_comp_data = np.ma.array(np.add(nData * np.cos(az_rad), eData * np.sin(az_angle_rad)), mask=list(map(operator.and_, nMask, eMask)))
            else:
                radial_comp_data = np.add(nData * np.cos(az_rad), eData * np.sin(az_rad))

            radial_trace = obspy.Trace(data=radial_comp_data, header=statsDict)
            hvsr_data['stream'].append(radial_trace)
    
    # Verbose printing
    if verbose and not isinstance(hvsr_data, HVSRBatch):
        dataINStr = hvsr_data.stream.__str__().split('\n')
        for line in dataINStr:
            print('\t\t', line)
    
    if show_az_plot:
        hvsr_data['Azimuth_Fig'] = plot_azimuth(hvsr_data=hvsr_data, **plot_azimuth_kwargs)

    hvsr_data['ProcessingStatus']['CalculateAzimuth'] = True
    hvsr_data = _check_processing_status(hvsr_data, start_time=start_time, func_name=inspect.stack()[0][3], verbose=verbose)

    return hvsr_data


# Quality checks, stability tests, clarity tests
# def check_peaks(hvsr, x, y, index_list, peak, peakm, peakp, hvsr_peaks, stdf, hvsr_log_std, rank, hvsr_band=[0.4, 40], do_rank=False):
def check_peaks(hvsr_data, hvsr_band=[0.4, 40], peak_selection='max', peak_freq_range=[0.4, 40], azimuth='HV', verbose=False):
    """Function to run tests on HVSR peaks to find best one and see if it passes quality checks

        Parameters
        ----------
        hvsr_data : dict
            Dictionary containing all the calculated information about the HVSR data (i.e., hvsr_out returned from process_hvsr)
        hvsr_band : tuple or list, default=[0.4, 40]
            2-item tuple or list with lower and upper limit of frequencies to analyze
        peak_selection : str or numeric, default='max'
            How to select the "best" peak used in the analysis. For peak_selection="max" (default value), the highest peak within peak_freq_range is used.
            For peak_selection='scored', an algorithm is used to select the peak based in part on which peak passes the most SESAME criteria.
            If a numeric value is used (e.g., int or float), this should be a frequency value to manually select as the peak of interest.
        peak_freq_range : tuple or list, default=[0.4, 40];
            The frequency range within which to check for peaks. If there is an HVSR curve with multiple peaks, this allows the full range of data to be processed while limiting peak picks to likely range.
        verbose : bool, default=False
            Whether to print results and inputs to terminal.
        
        Returns
        -------
        hvsr_data   : HVSRData or HVSRBatch object
            Object containing previous input data, plus information about peak tests
    """
    orig_args = locals().copy() #Get the initial arguments

    # Update with processing parameters specified previously in input_params, if applicable
    if 'processing_parameters' in hvsr_data.keys():
        if 'check_peaks' in hvsr_data['processing_parameters'].keys():
            for k, v in hvsr_data['processing_parameters']['check_peaks'].items():
                defaultVDict = dict(zip(inspect.getfullargspec(check_peaks).args[1:], 
                                        inspect.getfullargspec(check_peaks).defaults))
                # Manual input to function overrides the imported parameter values
                if (not isinstance(v, (HVSRData, HVSRBatch))) and (k in orig_args.keys()) and (orig_args[k]==defaultVDict[k]):
                    orig_args[k] = v

    hvsr_band = orig_args['hvsr_band']
    peak_selection = orig_args['peak_selection']
    peak_freq_range = orig_args['peak_freq_range']
    verbose = orig_args['verbose']

    if (verbose and 'input_params' not in hvsr_data.keys()) or (verbose and not hvsr_data['batch']):
        if isinstance(hvsr_data, HVSRData) and hvsr_data['batch']:
            pass
        else:
            print('\nChecking peaks in the H/V Curve (check_peaks())')
            print('\tUsing the following parameters:')
            for key, value in orig_args.items():
                if key=='hvsr_data':
                    pass
                else:
                    print('\t  {}={}'.format(key, value))
            print()
  
    #First, divide up for batch or not
    if isinstance(hvsr_data, HVSRBatch):
        if verbose:
            print('\t  Running in batch mode')
        #If running batch, we'll loop through each site
        for site_name in hvsr_data.keys():
            args = orig_args.copy() #Make a copy so we don't accidentally overwrite
            args['hvsr_data'] =  hvsr_data[site_name] #Get what would normally be the "params" variable for each site
            if hvsr_data[site_name]['ProcessingStatus']['OverallStatus']:
                try:
                    hvsr_data[site_name] = _check_peaks_batch(**args) #Call another function, that lets us run this function again
                except:
                    if verbose:
                        print(f"\t{site_name}: check_peaks() unsuccessful. Peaks not checked.")
                    else:
                        warnings.warn(f"\t{site_name}: check_peaks() unsuccessful. Peaks not checked.", RuntimeWarning)
                
        hvsr_data = HVSRBatch(hvsr_data)
    else:
        HVColIDList = ['_'.join(col_name.split('_')[2:]) for col_name in hvsr_data['hvsr_windows_df'].columns if col_name.startswith('HV_Curves') and 'Log' not in col_name]
        HVColIDList[0] = 'HV'
        if hvsr_data['ProcessingStatus']['OverallStatus']:
            if not hvsr_band:
                hvsr_band = [0.4,40]
            
            hvsr_data['hvsr_band'] = hvsr_band

            anyK = list(hvsr_data['x_freqs'].keys())[0]

            hvsr_data['PeakReport'] = {}
            hvsr_data['BestPeak'] = {}
            for i, col_id in enumerate(HVColIDList):
                x = hvsr_data['x_freqs'][anyK]  # Consistent for all curves
                if col_id == 'HV':
                    y = hvsr_data['hvsr_curve']  # Calculated based on "Use" column            
                else:
                    y = hvsr_data['hvsr_az'][col_id]
                
                scorelist = ['score', 'scored', 'best', 's']
                maxlist = ['max', 'highest', 'm']
                # Convert peak_selection to numeric, get index of nearest value as list item for __init_peaks()
                try:
                    peak_val = float(peak_selection)
                    index_list = [np.argmin(np.abs(x - peak_val))]
                except Exception as e:
                    # If score method is being used, get index list for __init_peaks()
                    if peak_selection in scorelist:
                        index_list = hvsr_data['hvsr_peak_indices'][col_id] #Calculated based on hvsr_curve
                    elif peak_selection in maxlist:
                        #Get max index as item in list for __init_peaks()
                        startInd = np.argmin(np.abs(x - peak_freq_range[0]))
                        endInd = np.argmin(np.abs(x - peak_freq_range[1]))
                        if startInd > endInd:
                            holder = startInd
                            startInd = endInd
                            endInd = holder
                        subArrayMax = np.argmax(y[startInd:endInd])

                        # If max val is in subarray, this will be the same as the max of curve
                        # Otherwise, it will be the index of the value that is max within peak_freq_range
                        index_list = [subArrayMax+startInd]
                
                hvsrp = hvsr_data['hvsrp'][col_id]  # Calculated based on "Use" column
                hvsrm = hvsr_data['hvsrm'][col_id]  # Calculated based on "Use" column
                
                hvsrPeaks = hvsr_data['hvsr_windows_df'][hvsr_data['hvsr_windows_df']['Use']]['CurvesPeakIndices_'+col_id]

                hvsr_log_std = hvsr_data['hvsr_log_std'][col_id]
                peak_freq_range = hvsr_data['peak_freq_range']

                # Do for hvsr
                peak = __init_peaks(x, y, index_list, hvsr_band, peak_freq_range)

                peak = __check_curve_reliability(hvsr_data, peak, col_id)
                peak = __check_clarity(x, y, peak, do_rank=True)

                # Do for hvsrp
                # Find  the relative extrema of hvsrp (hvsr + 1 standard deviation)
                if not np.isnan(np.sum(hvsrp)):
                    index_p = __find_peaks(hvsrp)
                else:
                    index_p = list()

                peakp = __init_peaks(x, hvsrp, index_p, hvsr_band, peak_freq_range)
                peakp = __check_clarity(x, hvsrp, peakp, do_rank=True)

                # Do for hvsrm
                # Find  the relative extrema of hvsrm (hvsr - 1 standard deviation)
                if not np.isnan(np.sum(hvsrm)):
                    index_m = __find_peaks(hvsrm)
                else:
                    index_m = list()

                peakm = __init_peaks(x, hvsrm, index_m, hvsr_band, peak_freq_range)
                peakm = __check_clarity(x, hvsrm, peakm, do_rank=True)

                # Get standard deviation of time peaks
                stdf = __get_stdf(x, index_list, hvsrPeaks)

                peak = __check_freq_stability(peak, peakm, peakp)
                peak = __check_stability(stdf, peak, hvsr_log_std, rank=True)

                hvsr_data['PeakReport'][col_id] = peak

                #Iterate through peaks and 
                #   Get the BestPeak based on the peak score
                #   Calculate whether each peak passes enough tests
                curveTests = ['WindowLengthFreq.','SignificantCycles', 'LowCurveStDevOverTime']
                peakTests = ['PeakProminenceBelow', 'PeakProminenceAbove', 'PeakAmpClarity', 'FreqStability', 'PeakStability_FreqStD', 'PeakStability_AmpStD']
                bestPeakScore = 0

                for p in hvsr_data['PeakReport'][col_id]:
                    #Get BestPeak
                    if p['Score'] > bestPeakScore:
                        bestPeakScore = p['Score']
                        bestPeak = p

                    # Calculate if peak passes criteria
                    cTestsPass = 0
                    pTestsPass = 0
                    for testName in p['PassList'].keys():
                        if testName in curveTests:
                            if p['PassList'][testName]:
                                cTestsPass += 1
                        elif testName in peakTests:
                            if p['PassList'][testName]:
                                pTestsPass += 1

                    if cTestsPass == 3 and pTestsPass >= 5:
                        p['PeakPasses'] = True
                    else:
                        p['PeakPasses'] = False
                        
                #Designate BestPeak in output dict
                if len(hvsr_data['PeakReport'][col_id]) == 0:
                    bestPeak = {}
                    print(f"No Best Peak identified for {hvsr_data['site']}")

                hvsr_data['BestPeak'][col_id] = bestPeak
        else:
            for i, col_id in enumerate(HVColIDList):
                hvsr_data['BestPeak'][col_id] = {}
            print(f"Processing Errors: No Best Peak identified for {hvsr_data['site']}")
            try:
                hvsr_data.plot()
            except:
                pass

        hvsr_data['processing_parameters']['check_peaks'] = {}
        for key, value in orig_args.items():
            hvsr_data['processing_parameters']['check_peaks'][key] = value
    return hvsr_data


# Function to export data to file
def export_data(hvsr_data, export_path=None, ext='hvsr', verbose=False):
    """Export data into pickle format that can be read back in using import_data() so data does not need to be processed each time. 
    Default extension is .hvsr but it is still a pickled file that can be read in using pickle.load().

    Parameters
    ----------
    hvsr_data : HVSRData or HVSRBatch
        Data to be exported
    export_path : str or filepath object, default = None
        String or filepath object to be read by pathlib.Path() and/or a with open(export_path, 'wb') statement. If None, defaults to input datapath directory, by default None
    ext : str, default = 'hvsr'
        Filepath extension to use for data file, by default 'hvsr'
    """
    def _do_export(_hvsr_data=hvsr_data, _export_path=export_path, _ext=ext):
        
        fname = f"{_hvsr_data.site}_{_hvsr_data.acq_date}_pickled.{ext}"
        if _export_path is None or _export_path is True:
            _export_path = _hvsr_data['datapath']
            _export_path = pathlib.Path(_export_path).with_name(fname)
        else:
            _export_path = pathlib.Path(_export_path)
            if _export_path.is_dir():
                _export_path = _export_path.joinpath(fname)    

        _export_path = str(_export_path)
        with open(_export_path, 'wb') as f:
            pickle.dump(_hvsr_data, f) 
            
        if verbose:
            print(f"Processed data exported as pickled data to: {_export_path} [~{round(float(pathlib.Path(_export_path).stat().st_size)/2**20,1)} Mb]")    
            
    if isinstance(hvsr_data, HVSRBatch):
        for sitename in hvsr_data.keys():
            _do_export(hvsr_data[sitename], export_path, ext)
    elif isinstance(hvsr_data, HVSRData):
        _do_export(hvsr_data, export_path, ext)
    else:
        print("Error in data export. Data must be either of type sprit.HVSRData or sprit.HVSRBatch")         
    return


# **WORKING ON THIS**
# Save default instrument and processing settings to json file(s)
def export_settings(hvsr_data, export_settings_path='default', export_settings_type='all', include_location=False, verbose=True):
    """Save settings to json file

    Parameters
    ----------
    export_settings_path : str, default="default"
        Where to save the json file(s) containing the settings, by default 'default'. 
        If "default," will save to sprit package resources. Otherwise, set a filepath location you would like for it to be saved to.
        If 'all' is selected, a directory should be supplied. 
        Otherwise, it will save in the directory of the provided file, if it exists. Otherwise, defaults to the home directory.
    export_settings_type : str, {'all', 'instrument', 'processing'}
        What kind of settings to save. 
        If 'all', saves all possible types in their respective json files.
        If 'instrument', save the instrument settings to their respective file.
        If 'processing', saves the processing settings to their respective file. By default 'all'
    include_location : bool, default=False, input CRS
        Whether to include the location parametersin the exported settings document.This includes xcoord, ycoord, elevation, elev_unit, and input_crs
    verbose : bool, default=True
        Whether to print outputs and information to the terminal

    """
    fnameDict = {}
    fnameDict['instrument'] = "instrument_settings.json"
    fnameDict['processing'] = "processing_settings.json"

    if export_settings_path == 'default' or export_settings_path is True:
        settingsPath = resource_dir.joinpath('settings')
    else:
        export_settings_path = pathlib.Path(export_settings_path)
        if not export_settings_path.exists():
            if not export_settings_path.parent.exists():
                print(f'The provided value for export_settings_path ({export_settings_path}) does not exist. Saving settings to the home directory: {pathlib.Path.home()}')
                settingsPath = pathlib.Path.home()
            else:
                settingsPath = export_settings_path.parent
        
        if export_settings_path.is_dir():
            settingsPath = export_settings_path
        elif export_settings_path.is_file():
            settingsPath = export_settings_path.parent
            fnameDict['instrument'] = export_settings_path.name+"_instrumentSettings.json"
            fnameDict['processing'] = export_settings_path.name+"_processingSettings.json"

    #Get final filepaths        
    instSetFPath = settingsPath.joinpath(fnameDict['instrument'])
    procSetFPath = settingsPath.joinpath(fnameDict['processing'])

    #Get settings values
    instKeys = ["instrument", "net", "sta", "loc", "cha", "depth", "metapath", "hvsr_band"]
    inst_location_keys = ['xcoord', 'ycoord', 'elevation', 'elev_unit', 'input_crs']
    procFuncs = [fetch_data, remove_noise, generate_ppsds, process_hvsr, check_peaks, get_report]

    instrument_settings_dict = {}
    processing_settings_dict = {}

    for k in instKeys:
        if isinstance(hvsr_data[k], pathlib.PurePath):
            #For those that are paths and cannot be serialized
            instrument_settings_dict[k] = hvsr_data[k].as_posix()
        else:
            instrument_settings_dict[k] = hvsr_data[k]

    if include_location:
        for k in inst_location_keys:
            if isinstance(hvsr_data[k], pathlib.PurePath):
                #For those that are paths and cannot be serialized
                instrument_settings_dict[k] = hvsr_data[k].as_posix()
            else:
                instrument_settings_dict[k] = hvsr_data[k]

    
    for func in procFuncs:
        funcName = func.__name__
        processing_settings_dict[funcName] = {}
        for arg in hvsr_data['processing_parameters'][funcName]:
            if isinstance(hvsr_data['processing_parameters'][funcName][arg], (HVSRBatch, HVSRData)):
                pass
            else:
                processing_settings_dict[funcName][arg] = hvsr_data['processing_parameters'][funcName][arg]
    
    if verbose:
        print("Exporting Settings")
    #Save settings files
    if export_settings_type.lower()=='instrument' or export_settings_type.lower()=='all':
        try:
            with open(instSetFPath.with_suffix('.inst').as_posix(), 'w') as instSetF:
                jsonString = json.dumps(instrument_settings_dict, indent=2)
                #Format output for readability
                jsonString = jsonString.replace('\n    ', ' ')
                jsonString = jsonString.replace('[ ', '[')
                jsonString = jsonString.replace('\n  ]', ']')
                #Export
                instSetF.write(jsonString)
        except:
            instSetFPath = pathlib.Path.home().joinpath(instSetFPath.name)
            with open(instSetFPath.with_suffix('.inst').as_posix(), 'w') as instSetF:
                jsonString = json.dumps(instrument_settings_dict, indent=2)
                #Format output for readability
                jsonString = jsonString.replace('\n    ', ' ')
                jsonString = jsonString.replace('[ ', '[')
                jsonString = jsonString.replace('\n  ]', ']')
                #Export
                instSetF.write(jsonString)
                            
        if verbose:
            print(f"Instrument settings exported to {instSetFPath}")
            print(f"{jsonString}")
            print()
    if export_settings_type.lower()=='processing' or export_settings_type.lower()=='all':
        try:
            with open(procSetFPath.with_suffix('.proc').as_posix(), 'w') as procSetF:
                jsonString = json.dumps(processing_settings_dict, indent=2)
                #Format output for readability
                jsonString = jsonString.replace('\n    ', ' ')
                jsonString = jsonString.replace('[ ', '[')
                jsonString = jsonString.replace('\n  ]', ']')
                jsonString = jsonString.replace('\n  },','\n\t\t},\n')
                jsonString = jsonString.replace('{ "', '\n\t\t{\n\t\t"')
                jsonString = jsonString.replace(', "', ',\n\t\t"')
                jsonString = jsonString.replace('\n  }', '\n\t\t}')
                jsonString = jsonString.replace(': {', ':\n\t\t\t{')
                
                #Export
                procSetF.write(jsonString)
        except:
            procSetFPath = pathlib.Path.home().joinpath(procSetFPath.name)
            with open(procSetFPath.with_suffix('.proc').as_posix(), 'w') as procSetF:
                jsonString = json.dumps(processing_settings_dict, indent=2)
                #Format output for readability
                jsonString = jsonString.replace('\n    ', ' ')
                jsonString = jsonString.replace('[ ', '[')
                jsonString = jsonString.replace('\n  ]', ']')
                jsonString = jsonString.replace('\n  },','\n\t\t},\n')
                jsonString = jsonString.replace('{ "', '\n\t\t{\n\t\t"')
                jsonString = jsonString.replace(', "', ',\n\t\t"')
                jsonString = jsonString.replace('\n  }', '\n\t\t}')
                jsonString = jsonString.replace(': {', ':\n\t\t\t{')
                
                #Export
                procSetF.write(jsonString)            
        if verbose:
            print(f"Processing settings exported to {procSetFPath}")
            print(f"{jsonString}")
            print()


# Reads in traces to obspy stream
def fetch_data(params, source='file', trim_dir=None, export_format='mseed', detrend='spline', detrend_order=2, update_metadata=True, plot_input_stream=False, verbose=False, **kwargs):
    """Fetch ambient seismic data from a source to read into obspy stream
    
    Parameters
    ----------
    params  : dict
        Dictionary containing all the necessary params to get data.
            Parameters defined using input_params() function.
    source  : str, {'raw', 'dir', 'file', 'batch'}
        String indicating where/how data file was created. For example, if raw data, will need to find correct channels.
            'raw' finds raspberry shake data, from raw output copied using scp directly from Raspberry Shake, either in folder or subfolders; 
            'dir' is used if the day's 3 component files (currently Raspberry Shake supported only) are all 3 contained in a directory by themselves.
            'file' is used if the params['datapath'] specified in input_params() is the direct filepath to a single file to be read directly into an obspy stream.
            'batch' is used to read a list or specified set of seismic files. 
                Most commonly, a csv file can be read in with all the parameters. Each row in the csv is a separate file. Columns can be arranged by parameter.
    trim_dir : None or str or pathlib obj, default=None
        If None (or False), data is not trimmed in this function.
        Otherwise, this is the directory to save trimmed and exported data.
    export_format: str='mseed'
        If trim_dir is not None, this is the format in which to save the data
    detrend : str or bool, default='spline'
        If False, data is not detrended.
        Otherwise, this should be a string accepted by the type parameter of the obspy.core.trace.Trace.detrend method: https://docs.obspy.org/packages/autogen/obspy.core.trace.Trace.detrend.html
    detrend_order : int, default=2
        If detrend parameter is 'spline' or 'polynomial', this is passed directly to the order parameter of obspy.core.trace.Trace.detrend method.
    update_metadata : bool, default=True
        Whether to update the metadata file, used primarily with Raspberry Shake data which uses a generic inventory file.
    plot_input_stream : bool, default=False
        Whether to plot the raw input stream. This plot includes a spectrogram (Z component) and the raw (with decimation for speed) plots of each component signal.
    verbose : bool, default=False
        Whether to print outputs and inputs to the terminal
    **kwargs
        Keywords arguments, primarily for 'batch' and 'dir' sources
        
    Returns
    -------
    params : HVSRData or HVSRBatch object
        Same as params parameter, but with an additional "stream" attribute with an obspy data stream with 3 traces: Z (vertical), N (North-south), and E (East-west)
    """
    # Get intput paramaters
    orig_args = locals().copy()
    start_time = datetime.datetime.now()
    
    # Update with processing parameters specified previously in input_params, if applicable
    if 'processing_parameters' in params.keys():
        if 'fetch_data' in params['processing_parameters'].keys():
            defaultVDict = dict(zip(inspect.getfullargspec(fetch_data).args[1:], 
                        inspect.getfullargspec(fetch_data).defaults))
            defaultVDict['kwargs'] = kwargs
            for k, v in params['processing_parameters']['fetch_data'].items():
                # Manual input to function overrides the imported parameter values
                if k!='params' and k in orig_args.keys() and orig_args[k]==defaultVDict[k]:
                    orig_args[k] = v

    #Update local variables, in case of previously-specified parameters
    source=orig_args['source']
    trim_dir=orig_args['trim_dir']
    export_format=orig_args['export_format']
    detrend=orig_args['detrend']
    detrend_order=orig_args['detrend_order']
    update_metadata=orig_args['update_metadata']
    plot_input_stream=orig_args['plot_input_stream']
    verbose=orig_args['verbose']
    kwargs=orig_args['kwargs']

    if source != 'batch' and verbose:
        print('\nFetching data (fetch_data())')
        for key, value in orig_args.items():
            print('\t  {}={}'.format(key, value))
        print()

    params = get_metadata(params, update_metadata=update_metadata, source=source)
    inv = params['inv']
    date = params['acq_date']

    #Cleanup for gui input
    if isinstance(params['datapath'], (obspy.Stream, obspy.Trace)):
        pass
    elif '}' in str(params['datapath']):
        params['datapath'] = params['datapath'].as_posix().replace('{','')
        params['datapath'] = params['datapath'].split('}')
    
    sampleListNos = ['1', '2', '3', '4', '5', '6', '7', '8', '9', '10']
    sampleList = ['1', '2', '3', '4', '5', '6', '7', '8', '9', '10', 'batch', 'sample', 'sample_batch']
    for s in sampleListNos:
        sampleList.append(f'sample{s}')
        sampleList.append(f'sample_{s}')

    #Make sure datapath is pointing to an actual file
    if isinstance(params['datapath'],list):
        for i, d in enumerate(params['datapath']):
            params['datapath'][i] = sprit_utils.checkifpath(str(d).strip(), sample_list=sampleList)
        dPath = params['datapath']
    elif isinstance(params['datapath'], (obspy.Stream, obspy.Trace)):
        pass
    else:
        dPath = sprit_utils.checkifpath(params['datapath'], sample_list=sampleList)

    inst = params['instrument']

    #Need to put dates and times in right formats first
    if type(date) is datetime.datetime:
        doy = date.timetuple().tm_yday
        year = date.year
    elif type(date) is datetime.date:
        date = datetime.datetime.combine(date, datetime.time(hour=0, minute=0, second=0))
        doy = date.timetuple().tm_yday
        year = date.year
    elif type(date) is tuple:
        if date[0]>366:
            raise ValueError('First item in date tuple must be day of year (0-366)', 0)
        elif date[1] > datetime.datetime.now().year:
            raise ValueError('Second item in date tuple should be year, but given item is in the future', 0)
        else:
            doy = date[0]
            year = date[1]
    elif type(date) is str:
        if '/' in date:
            dateSplit = date.split('/')
        elif '-' in date:
            dateSplit = date.split('-')
        else:
            dateSplit = date

        if int(dateSplit[0]) > 31:
            date = datetime.datetime(int(dateSplit[0]), int(dateSplit[1]), int(dateSplit[2]))
            doy = date.timetuple().tm_yday
            year = date.year
        elif int(dateSplit[0])<=12 and int(dateSplit[2]) > 31:
            warnings.warn("Preferred date format is 'yyyy-mm-dd' or 'yyyy/mm/dd'. Will attempt to parse date.")
            date = datetime.datetime(int(dateSplit[2]), int(dateSplit[0]), int(dateSplit[1]))
            doy = date.timetuple().tm_yday
            year = date.year
        else:
            warnings.warn("Preferred date format is 'yyyy-mm-dd' or 'yyyy/mm/dd'. Cannot parse date.")
    elif type(date) is int:
        doy = date
        year = datetime.datetime.today().year
    else: #FOR NOW, need to update
        date = datetime.datetime.now()
        doy = date.timetuple().tm_yday
        year = date.year
        warnings.warn("Did not recognize date, using year {} and day {}".format(year, doy))

    #Select which instrument we are reading from (requires different processes for each instrument)
    raspShakeInstNameList = ['raspberry shake', 'shake', 'raspberry', 'rs', 'rs3d', 'rasp. shake', 'raspshake']
    trominoNameList = ['tromino', 'trom', 'tromino 3g', 'tromino 3g+', 'tr', 't']

    #Get any kwargs that are included in obspy.read
    obspyReadKwargs = {}
    for argName in inspect.getfullargspec(obspy.read)[0]:
        if argName in kwargs.keys():
            obspyReadKwargs[argName] = kwargs[argName]

    #Select how reading will be done
    if source=='raw':
        try:
            if inst.lower() in raspShakeInstNameList:
                rawDataIN = __read_RS_file_struct(dPath, source, year, doy, inv, params, verbose=verbose)

            elif inst.lower() in trominoNameList:
                rawDataIN = read_tromino_files(dPath, params, verbose=verbose, **kwargs)
        except:
            raise RuntimeError(f"Data not fetched for {params['site']}. Check input parameters or the data file.")
    elif source=='stream' or isinstance(params, (obspy.Stream, obspy.Trace)):
        rawDataIN = params['datapath'].copy()
    elif source=='dir':
        if inst.lower() in raspShakeInstNameList:
            rawDataIN = __read_RS_file_struct(dPath, source, year, doy, inv, params, verbose=verbose)
        else:
            obspyFiles = {}
            for obForm in obspyFormats:
                temp_file_glob = pathlib.Path(dPath.as_posix().lower()).glob('.'+obForm.lower())
                for f in temp_file_glob:
                    currParams = params
                    currParams['datapath'] = f

                    curr_data = fetch_data(params, source='file', #all the same as input, except just reading the one file using the source='file'
                                trim_dir=trim_dir, export_format=export_format, detrend=detrend, detrend_order=detrend_order, update_metadata=update_metadata, verbose=verbose, **kwargs)
                    curr_data.merge()
                    obspyFiles[f.stem] = curr_data  #Add path object to dict, with filepath's stem as the site name
            return HVSRBatch(obspyFiles)
    elif source=='file' and str(params['datapath']).lower() not in sampleList:
        # Read the file specified by datapath
        if isinstance(dPath, list) or isinstance(dPath, tuple):
            rawStreams = []
            for datafile in dPath:
                rawStream = obspy.read(datafile, **obspyReadKwargs)
                rawStreams.append(rawStream) #These are actually streams, not traces
            for i, stream in enumerate(rawStreams):
                if i == 0:
                    rawDataIN = obspy.Stream(stream) #Just in case
                else:
                    rawDataIN = rawDataIN + stream #This adds a stream/trace to the current stream object
        elif str(dPath)[:6].lower()=='sample':
            pass
        else:
            rawDataIN = obspy.read(dPath, **obspyReadKwargs)#, starttime=obspy.core.UTCDateTime(params['starttime']), endttime=obspy.core.UTCDateTime(params['endtime']), nearest_sample =True)
        import warnings # For some reason not being imported at the start
        with warnings.catch_warnings():
            warnings.simplefilter(action='ignore', category=UserWarning)
            rawDataIN.attach_response(inv)
    elif source=='batch' and str(params['datapath']).lower() not in sampleList:
        if verbose:
            print('\nFetching data (fetch_data())')
        batch_data_read_kwargs = {k: v for k, v in locals()['kwargs'].items() if k in batch_data_read.__code__.co_varnames}
        params = batch_data_read(input_data=params['datapath'], verbose=verbose, **batch_data_read_kwargs)
        params = HVSRBatch(params)
        return params
    elif str(params['datapath']).lower() in sampleList or f"sample{params['datapath'].lower()}" in sampleList:
        sample_data_dir = pathlib.Path(pkg_resources.resource_filename(__name__, 'resources/sample_data/'))
        if source=='batch':
            params['datapath'] = sample_data_dir.joinpath('Batch_SampleData.csv')
            params = batch_data_read(input_data=params['datapath'], batch_type='sample', verbose=verbose)
            params = HVSRBatch(params)
            return params
        elif source=='dir':
            params['datapath'] = sample_data_dir.joinpath('Batch_SampleData.csv')
            params = batch_data_read(input_data=params['datapath'], batch_type='sample', verbose=verbose)
            params = HVSRBatch(params)
            return params
        elif source=='file':
            params['datapath'] = str(params['datapath']).lower()
            
            if params['datapath'].lower() in sampleFileKeyMap.keys():
                params['datapath'] = sampleFileKeyMap[params['datapath'].lower()]
            else:
                params['datapath'] = sample_data_dir.joinpath('SampleHVSRSite1_AM.RAC84.00.2023.046_2023-02-15_1704-1734.MSEED')

            dPath = params['datapath']
            rawDataIN = obspy.read(dPath)#, starttime=obspy.core.UTCDateTime(params['starttime']), endttime=obspy.core.UTCDateTime(params['endtime']), nearest_sample =True)
            import warnings
            with warnings.catch_warnings():
                warnings.simplefilter(action='ignore', category=UserWarning)
                rawDataIN.attach_response(inv)
    else:
        try:
            rawDataIN = obspy.read(dPath)
            rawDataIN.attach_response(inv)
        except:
            RuntimeError(f'source={source} not recognized, and datapath cannot be read using obspy.read()')

    #Get metadata from the data itself, if not reading raw data
    try:
        # If the data already exists (not reading in raw from RS, for example), get the parameters from the data
        dataIN = rawDataIN.copy()
        if source!='raw':
            #Use metadata from file for;
            # site
            site_default = inspect.signature(input_params).parameters['site'].default
            if params['site'] == site_default and params['site'] != dPath.stem:
                if isinstance(dPath, (list, tuple)):
                    dPath = dPath[0]
                params['site'] = dPath.stem
                params['params']['site'] = dPath.stem
                if verbose:
                    print(f"\t\tSite name updated to {params['site']}")
            
            # network
            net_default = inspect.signature(input_params).parameters['network'].default
            if params['net'] == net_default and net_default != dataIN[0].stats.network:
                params['net'] = dataIN[0].stats.network
                params['params']['net'] = dataIN[0].stats.network
                if verbose:
                    print(f"\t\tNetwork name updated to {params['net']}")

            # station
            sta_default = inspect.signature(input_params).parameters['station'].default
            if str(params['sta']) == sta_default and str(params['sta']) != dataIN[0].stats.station:
                params['sta'] = dataIN[0].stats.station
                params['params']['sta'] = dataIN[0].stats.station
                if verbose:
                    print(f"\t\tStation name updated to {params['sta']}")

            # loc
            loc_default = inspect.signature(input_params).parameters['loc'].default
            if params['loc'] == loc_default and params['loc'] != dataIN[0].stats.location:
                params['loc'] = dataIN[0].stats.location
                params['params']['loc'] = dataIN[0].stats.location
                if verbose:
                    print(f"\t\tLocation updated to {params['loc']}")

            # channels
            channelList = []
            cha_default = inspect.signature(input_params).parameters['channels'].default
            if str(params['cha']) == cha_default:
                for tr in dataIN:
                    if tr.stats.channel not in channelList:
                        channelList.append(tr.stats.channel)
                        channelList.sort(reverse=True) #Just so z is first, just in case
                if set(params['cha']) != set(channelList):
                    params['cha'] = channelList
                    params['params']['cha'] = channelList
                    if verbose:
                        print(f"\t\tChannels updated to {params['cha']}")

            # Acquisition date
            acqdate_default = inspect.signature(input_params).parameters['acq_date'].default
            if str(params['acq_date']) == acqdate_default and params['acq_date'] != dataIN[0].stats.starttime.date:
                params['acq_date'] = dataIN[0].stats.starttime.date
                if verbose:
                    print(f"\t\tAcquisition Date updated to {params['acq_date']}")

            # starttime
            today_Starttime = obspy.UTCDateTime(datetime.datetime(year=datetime.date.today().year, month=datetime.date.today().month,
                                                                 day = datetime.date.today().day,
                                                                hour=0, minute=0, second=0, microsecond=0))
            maxStarttime = datetime.datetime(year=params['acq_date'].year, month=params['acq_date'].month, day=params['acq_date'].day, 
                                             hour=0, minute=0, second=0, microsecond=0, tzinfo=datetime.timezone.utc)
            stime_default = inspect.signature(input_params).parameters['starttime'].default
            str(params['starttime']) == str(stime_default)
            if str(params['starttime']) == str(stime_default):
                for tr in dataIN.merge():
                    currTime = datetime.datetime(year=tr.stats.starttime.year, month=tr.stats.starttime.month, day=tr.stats.starttime.day,
                                        hour=tr.stats.starttime.hour, minute=tr.stats.starttime.minute, 
                                       second=tr.stats.starttime.second, microsecond=tr.stats.starttime.microsecond, tzinfo=datetime.timezone.utc)
                    if currTime > maxStarttime:
                        maxStarttime = currTime

                newStarttime = obspy.UTCDateTime(datetime.datetime(year=params['acq_date'].year, month=params['acq_date'].month,
                                                                 day = params['acq_date'].day,
                                                                hour=maxStarttime.hour, minute=maxStarttime.minute, 
                                                                second=maxStarttime.second, microsecond=maxStarttime.microsecond))
                if params['starttime'] != newStarttime:
                    params['starttime'] = newStarttime
                    params['params']['starttime'] = newStarttime
                    if verbose:
                        print(f"\t\tStarttime updated to {params['starttime']}")

            # endttime
            today_Endtime = obspy.UTCDateTime(datetime.datetime(year=datetime.date.today().year, month=datetime.date.today().month,
                                                                 day = datetime.date.today().day,
                                                                hour=23, minute=59, second=59, microsecond=999999))
            tomorrow_Endtime = today_Endtime + (60*60*24)
            minEndtime = datetime.datetime.now(tz=datetime.timezone.utc)#.replace(tzinfo=datetime.timezone.utc)#(hour=23, minute=59, second=59, microsecond=999999)
            etime_default = inspect.signature(input_params).parameters['endtime'].default
            if str(params['endtime']) == etime_default or str(params['endtime']) == tomorrow_Endtime:
                for tr in dataIN.merge():
                    currTime = datetime.datetime(year=tr.stats.endtime.year, month=tr.stats.endtime.month, day=tr.stats.endtime.day,
                                        hour=tr.stats.endtime.hour, minute=tr.stats.endtime.minute, 
                                       second=tr.stats.endtime.second, microsecond=tr.stats.endtime.microsecond, tzinfo=datetime.timezone.utc)
                    if currTime < minEndtime:
                        minEndtime = currTime
                newEndtime = obspy.UTCDateTime(datetime.datetime(year=minEndtime.year, month=minEndtime.month,
                                                                 day = minEndtime.day,
                                                                hour=minEndtime.hour, minute=minEndtime.minute, 
                                                                second=minEndtime.second, microsecond=minEndtime.microsecond, tzinfo=datetime.timezone.utc))
                
                if params['endtime'] != newEndtime:
                    params['endtime'] = newEndtime
                    params['params']['endtime'] = newEndtime
                    if verbose:
                        print(f"\t\tEndtime updated to {params['endtime']}")

            dataIN = dataIN.split()
            dataIN = dataIN.trim(starttime=params['starttime'], endtime=params['endtime'])
            dataIN.merge()
    except Exception as e:
        raise RuntimeError(f'Data not fetched. \n{e}.\n\ntCheck your input parameters or the data file.')

    #Trim and save data as specified
    if trim_dir=='None':
        trim_dir=None
    if not trim_dir:
        pass
    else:
        if isinstance(params, HVSRBatch):
            pass
        else:
            dataIN = _trim_data(input=params, stream=dataIN, export_dir=trim_dir, source=source, export_format=export_format)

    #Split data if masked array (if there are gaps)...detrending cannot be done without
    for tr in dataIN:
        if isinstance(tr.data, np.ma.masked_array):
            dataIN = dataIN.split()
            #Splits entire stream if any trace is masked_array
            break

    #Detrend data
    if isinstance(params, HVSRBatch):
        pass
    else:
        dataIN =  __detrend_data(input=dataIN, detrend=detrend, detrend_order=detrend_order, verbose=verbose, source=source)

    #Remerge data
    dataIN = dataIN.merge(method=1)

    #Plot the input stream?
    if plot_input_stream:
        try:
            params['InputPlot'] = _plot_specgram_stream(stream=dataIN, params=params, component='Z', stack_type='linear', detrend='mean', dbscale=True, fill_gaps=None, ylimstd=3, return_fig=True, fig=None, ax=None, show_plot=False)
            #_get_removed_windows(input=dataIN, fig=params['InputPlot'][0], ax=params['InputPlot'][1], lineArtist =[], winArtist = [], existing_lineArtists=[], existing_xWindows=[], exist_win_format='matplotlib', keep_line_artists=True, time_type='matplotlib', show_plot=True)
            plt.show()
        except Exception as e:
            print(f'Error with default plotting method: {e}.\n Falling back to internal obspy plotting method')
            dataIN.plot(method='full', linewidth=0.25)

    #Sort channels (make sure Z is first, makes things easier later)
    if isinstance(params, HVSRBatch):
        pass
    else:
        dataIN = _sort_channels(input=dataIN, source=source, verbose=verbose)

    #Clean up the ends of the data unless explicitly specified to do otherwise (this is a kwarg, not a parameter)
    if 'clean_ends' not in kwargs.keys():
        clean_ends=True 
    else:
        clean_ends = kwargs['clean_ends']

    if clean_ends:
        maxStarttime = datetime.datetime.utcnow().replace(tzinfo=datetime.timezone.utc) - datetime.timedelta(days=36500) #100 years ago
        minEndtime = datetime.datetime.utcnow().replace(tzinfo=datetime.timezone.utc) 

        for tr in dataIN:
            currStarttime = datetime.datetime(year=tr.stats.starttime.year, month=tr.stats.starttime.month, day=tr.stats.starttime.day, 
                                         hour=tr.stats.starttime.hour, minute=tr.stats.starttime.minute, 
                                         second=tr.stats.starttime.second, microsecond=tr.stats.starttime.microsecond, tzinfo=datetime.timezone.utc)
            if currStarttime > maxStarttime:
                maxStarttime = currStarttime

            currEndtime = datetime.datetime(year=tr.stats.endtime.year, month=tr.stats.endtime.month, day=tr.stats.endtime.day, 
                                         hour=tr.stats.endtime.hour, minute=tr.stats.endtime.minute, 
                                         second=tr.stats.endtime.second, microsecond=tr.stats.endtime.microsecond, tzinfo=datetime.timezone.utc)

            if currEndtime < minEndtime:
                minEndtime = currEndtime


        maxStarttime = obspy.UTCDateTime(maxStarttime)
        minEndtime = obspy.UTCDateTime(minEndtime)
        dataIN = dataIN.split()
        for tr in dataIN:
            tr.trim(starttime=maxStarttime, endtime=minEndtime)
            pass
        dataIN.merge()
    
    params['batch'] = False #Set False by default, will get corrected later in batch mode        
    params['input_stream'] = dataIN.copy()
    params['stream'] = dataIN.copy()
    
    if 'processing_parameters' not in params.keys():
        params['processing_parameters'] = {}
    params['processing_parameters']['fetch_data'] = {}
    for key, value in orig_args.items():
        params['processing_parameters']['fetch_data'][key] = value

    params['ProcessingStatus']['FetchDataStatus'] = True
    if verbose and not isinstance(params, HVSRBatch):
        dataINStr = dataIN.__str__().split('\n')
        for line in dataINStr:
            print('\t\t', line)
    
    params = _check_processing_status(params, start_time=start_time, func_name=inspect.stack()[0][3], verbose=verbose)

    return params


# Generate PPSDs for each channel
def generate_ppsds(hvsr_data, azimuthal_ppsds=False, verbose=False, **ppsd_kwargs):
    """Generates PPSDs for each channel

        Channels need to be in Z, N, E order
        Info on PPSD creation here: https://docs.obspy.org/packages/autogen/obspy.signal.spectral_estimation.PPSD.html
        
        Parameters
        ----------
        hvsr_data : dict, HVSRData object, or HVSRBatch object
            Data object containing all the parameters and other data of interest (stream and paz, for example)
        azimuthal_ppsds : bool, default=False
            Whether to generate PPSDs for azimuthal data
        verbose : bool, default=True
            Whether to print inputs and results to terminal
        **ppsd_kwargs : dict
            Dictionary with keyword arguments that are passed directly to obspy.signal.PPSD.
            If the following keywords are not specified, their defaults are amended in this function from the obspy defaults for its PPSD function. Specifically:
                - ppsd_length defaults to 60 (seconds) here instead of 3600
                - skip_on_gaps defaults to True instead of False
                - period_step_octaves defaults to 0.03125 instead of 0.125

        Returns
        -------
            ppsds : HVSRData object
                Dictionary containing entries with ppsds for each channel
    """
    #First, divide up for batch or not
    orig_args = locals().copy() #Get the initial arguments
    start_time = datetime.datetime.now()

    ppsd_kwargs_sprit_defaults = ppsd_kwargs.copy()
    #Set defaults here that are different than obspy defaults
    if 'ppsd_length' not in ppsd_kwargs.keys():
        ppsd_kwargs_sprit_defaults['ppsd_length'] = 30.0
    if 'skip_on_gaps' not in ppsd_kwargs.keys():
        ppsd_kwargs_sprit_defaults['skip_on_gaps'] = True
    if 'period_step_octaves' not in ppsd_kwargs.keys():
        ppsd_kwargs_sprit_defaults['period_step_octaves'] = 0.03125
    if 'period_limits' not in ppsd_kwargs.keys():
        if 'hvsr_band' in hvsr_data.keys():
            ppsd_kwargs_sprit_defaults['period_limits'] = [1/hvsr_data['hvsr_band'][1], 1/hvsr_data['hvsr_band'][0]]
        elif 'input_params' in hvsr_data.keys() and 'hvsr_band' in hvsr_data['input_params'].keys():
                ppsd_kwargs_sprit_defaults['period_limits'] = [1/hvsr_data['input_params']['hvsr_band'][1], 1/hvsr_data['input_params']['hvsr_band'][0]]
        else:
            ppsd_kwargs_sprit_defaults['period_limits'] =  [1/40, 1/0.4]

    #Get Probablistic power spectral densities (PPSDs)
    #Get default args for function
    def get_default_args(func):
        signature = inspect.signature(func)
        return {
            k: v.default
            for k, v in signature.parameters.items()
            if v.default is not inspect.Parameter.empty
            }
    
    ppsd_kwargs = get_default_args(PPSD)
    ppsd_kwargs.update(ppsd_kwargs_sprit_defaults)#Update with sprit defaults, or user input
    orig_args['ppsd_kwargs'] = ppsd_kwargs

    # Update with processing parameters specified previously in input_params, if applicable
    if 'processing_parameters' in hvsr_data.keys():
        if 'generate_ppsds' in hvsr_data['processing_parameters'].keys():
            defaultVDict = dict(zip(inspect.getfullargspec(generate_ppsds).args[1:], 
                                    inspect.getfullargspec(generate_ppsds).defaults))
            defaultVDict['ppsd_kwargs'] = ppsd_kwargs
            for k, v in hvsr_data['processing_parameters']['generate_ppsds'].items():
                # Manual input to function overrides the imported parameter values
                if not isinstance(v, (HVSRData, HVSRBatch)) and (k in orig_args.keys()) and (orig_args[k]==defaultVDict[k]):
                    orig_args[k] = v

    azimuthal_ppsds = orig_args['azimuthal_ppsds']
    verbose = orig_args['verbose']
    ppsd_kwargs = orig_args['ppsd_kwargs']

    if (verbose and isinstance(hvsr_data, HVSRBatch)) or (verbose and not hvsr_data['batch']):
        if isinstance(hvsr_data, HVSRData) and hvsr_data['batch']:
            pass
        else:
            print('\nGenerating Probabilistic Power Spectral Densities (generate_ppsds())')
            print('\tUsing the following parameters:')
            for key, value in orig_args.items():
                if key=='hvsr_data':
                    pass
                else:
                    print('\t  {}={}'.format(key, value))

    #Site is in the keys anytime it's not batch
    if isinstance(hvsr_data, HVSRBatch):
        #If running batch, we'll loop through each one
        for site_name in hvsr_data.keys():
            args = orig_args.copy() #Make a copy so we don't accidentally overwrite
            individual_params = hvsr_data[site_name] #Get what would normally be the "hvsr_data" variable for each site
            args['hvsr_data'] = individual_params #reset the hvsr_data parameter we originally read in to an individual site hvsr_data
            #args['hvsr_data']['batch'] = False #Set to false, since only running this time
            if hvsr_data[site_name]['ProcessingStatus']['OverallStatus']:
                try:
                    hvsr_data[site_name] = _generate_ppsds_batch(**args) #Call another function, that lets us run this function again
                except:
                    hvsr_data[site_name]['ProcessingStatus']['PPSDStatus']=False
                    hvsr_data[site_name]['ProcessingStatus']['OverallStatus'] = False                     
            else:
                hvsr_data[site_name]['ProcessingStatus']['PPSDStatus']=False
                hvsr_data[site_name]['ProcessingStatus']['OverallStatus'] = False                
            
            try:
                sprit_gui.update_progress_bars(prog_percent=5)
            except Exception as e:
                pass
                #print(e)
        return hvsr_data
    else:
        paz = hvsr_data['paz']
        stream = hvsr_data['stream']

        # Get ppsds of e component
        eStream = stream.select(component='E')
        estats = eStream.traces[0].stats
        ppsdE = PPSD(estats, paz['E'],  **ppsd_kwargs)
        ppsdE.add(eStream)

        # Get ppsds of n component
        nStream = stream.select(component='N')
        nstats = nStream.traces[0].stats
        ppsdN = PPSD(nstats, paz['N'], **ppsd_kwargs)
        ppsdN.add(nStream)

        # Get ppsds of z component
        zStream = stream.select(component='Z')
        zstats = zStream.traces[0].stats
        ppsdZ = PPSD(zstats, paz['Z'], **ppsd_kwargs)
        ppsdZ.add(zStream)

        # Get ppsds of R components (azimuthal data)
        has_az = False
        ppsds = {'Z':ppsdZ, 'E':ppsdE, 'N':ppsdN}
        rStream = stream.select(component='R')
        for curr_trace in stream:
            if 'R' in curr_trace.stats.channel:
                curr_stats = curr_trace.stats
                ppsd_curr = PPSD(curr_stats, paz['E'], **ppsd_kwargs)        
                has_az = True
                ppsdName = curr_trace.stats.location
                ppsd_curr.add(rStream)
                ppsds[ppsdName] = ppsd_curr
        
        # Add to the input dictionary, so that some items can be manipulated later on, and original can be saved
        hvsr_data['ppsds_obspy'] = ppsds
        hvsr_data['ppsds'] = {}
        anyKey = list(hvsr_data['ppsds_obspy'].keys())[0]
        
        # Get ppsd class members
        members = [mems for mems in dir(hvsr_data['ppsds_obspy'][anyKey]) if not callable(mems) and not mems.startswith("_")]
        for k in ppsds.keys():
            hvsr_data['ppsds'][k] = {}
        
        #Get lists/arrays so we can manipulate data later and copy everything over to main 'ppsds' subdictionary (convert lists to np.arrays for consistency)
        listList = ['times_data', 'times_gaps', 'times_processed','current_times_used', 'psd_values'] #Things that need to be converted to np.array first, for consistency
        timeKeys= ['times_processed','current_times_used','psd_values']
        timeDiffWarn = True
        dfList = []
        time_data = {}
        time_dict = {}
        for m in members:
            for k in hvsr_data['ppsds'].keys():
                hvsr_data['ppsds'][k][m] = getattr(hvsr_data['ppsds_obspy'][k], m)
                if m in listList:
                    hvsr_data['ppsds'][k][m] = np.array(hvsr_data['ppsds'][k][m])
            
            if str(m)=='times_processed':
                unique_times = np.unique(np.array([hvsr_data['ppsds']['Z'][m],
                                                    hvsr_data['ppsds']['E'][m],
                                                    hvsr_data['ppsds']['N'][m]]))

                common_times = []
                for currTime in unique_times:
                    if currTime in hvsr_data['ppsds']['Z'][m]:
                        if currTime in hvsr_data['ppsds']['E'][m]:
                            if currTime in hvsr_data['ppsds']['N'][m]:
                                common_times.append(currTime)

                cTimeIndList = []
                for cTime in common_times:
                    ZArr = hvsr_data['ppsds']['Z'][m]
                    EArr = hvsr_data['ppsds']['E'][m]
                    NArr = hvsr_data['ppsds']['N'][m]

                    cTimeIndList.append([int(np.where(ZArr == cTime)[0][0]),
                                        int(np.where(EArr == cTime)[0][0]),
                                        int(np.where(NArr == cTime)[0][0])])
                    
            # Make sure number of time windows is the same between PPSDs (this can happen with just a few slightly different number of samples)
            if m in timeKeys:
                if str(m) != 'times_processed':
                    time_data[str(m)] = (hvsr_data['ppsds']['Z'][m], hvsr_data['ppsds']['E'][m], hvsr_data['ppsds']['N'][m])

                tSteps_same = hvsr_data['ppsds']['Z'][m].shape[0] == hvsr_data['ppsds']['E'][m].shape[0] == hvsr_data['ppsds']['N'][m].shape[0]

                if not tSteps_same:
                    shortestTimeLength = min(hvsr_data['ppsds']['Z'][m].shape[0], hvsr_data['ppsds']['E'][m].shape[0], hvsr_data['ppsds']['N'][m].shape[0])

                    maxPctDiff = 0
                    for comp in hvsr_data['ppsds'].keys():
                        currCompTimeLength = hvsr_data['ppsds'][comp][m].shape[0]
                        timeLengthDiff = currCompTimeLength - shortestTimeLength
                        percentageDiff = timeLengthDiff / currCompTimeLength
                        if percentageDiff > maxPctDiff:
                            maxPctDiff = percentageDiff

                    for comp in hvsr_data['ppsds'].keys():
                        while hvsr_data['ppsds'][comp][m].shape[0] > shortestTimeLength:
                            hvsr_data['ppsds'][comp][m] = hvsr_data['ppsds'][comp][m][:-1]
                    
                    
                    if maxPctDiff > 0.05 and timeDiffWarn:
                        warnings.warn(f"\t  Number of ppsd time windows between different components is significantly different: {round(maxPctDiff*100,2)}% > 5%. Last windows will be trimmed.")
                    elif verbose  and timeDiffWarn:
                        print(f"\t  Number of ppsd time windows between different components is different by {round(maxPctDiff*100,2)}%. Last window(s) of components with larger number of ppsd windows will be trimmed.")
                    timeDiffWarn = False #So we only do this warning once, even though there may be multiple arrays that need to be trimmed

        for i, currTStep in enumerate(cTimeIndList):
            colList = []
            currTStepList = []
            colList.append('Use')
            currTStepList.append(np.ones_like(common_times[i]).astype(bool))
            for tk in time_data.keys():
                if 'current_times_used' not in tk:
                    for i, k in enumerate(hvsr_data['ppsds'].keys()):
                        if k.lower() in ['z', 'e', 'n']:
                            colList.append(str(tk)+'_'+k)
                            currTStepList.append(time_data[tk][i][currTStep[i]])

            dfList.append(currTStepList)
        hvsrDF = pd.DataFrame(dfList, columns=colList)
        hvsrDF['Use'].astype(bool)
        # Add azimuthal ppsds values
        for k in hvsr_data['ppsds'].keys():
            if k.upper() not in ['Z', 'E', 'N']:
                hvsrDF['psd_values_'+k] = hvsr_data['ppsds'][k]['psd_values'].tolist()

        hvsrDF['TimesProcessed_Obspy'] = common_times
        hvsrDF['TimesProcessed_ObspyEnd'] = hvsrDF['TimesProcessed_Obspy'] + ppsd_kwargs['ppsd_length']
        #    colList.append('TimesProcessed_Obspy')
        #    currTStepList.append(common_times[i])            
        # Add other times (for start times)
        def convert_to_datetime(obspyUTCDateTime):
            return obspyUTCDateTime.datetime.replace(tzinfo=datetime.timezone.utc)

        def convert_to_mpl_dates(obspyUTCDateTime):
            return obspyUTCDateTime.matplotlib_date

        hvsrDF['TimesProcessed'] = hvsrDF['TimesProcessed_Obspy'].apply(convert_to_datetime)
        hvsrDF['TimesProcessed_End'] = hvsrDF['TimesProcessed'] + datetime.timedelta(days=0, seconds=ppsd_kwargs['ppsd_length'])
        hvsrDF['TimesProcessed_MPL'] = hvsrDF['TimesProcessed_Obspy'].apply(convert_to_mpl_dates)
        hvsrDF['TimesProcessed_MPLEnd'] = hvsrDF['TimesProcessed_MPL'] + (ppsd_kwargs['ppsd_length']/86400)
        
        # Take care of existing time gaps, in case not taken care of previously
        for gap in hvsr_data['ppsds']['Z']['times_gaps']:
            hvsrDF['Use'] = (hvsrDF['TimesProcessed_MPL'].gt(gap[1].matplotlib_date))| \
                            (hvsrDF['TimesProcessed_MPLEnd'].lt(gap[0].matplotlib_date)).astype(bool)# | \
        
        if 'xwindows_out' in hvsr_data.keys():
            for window in hvsr_data['xwindows_out']:
                hvsrDF['Use'] = (hvsrDF['TimesProcessed_MPL'][hvsrDF['Use']].lt(window[0]) & hvsrDF['TimesProcessed_MPLEnd'][hvsrDF['Use']].lt(window[0]) )| \
                        (hvsrDF['TimesProcessed_MPL'][hvsrDF['Use']].gt(window[1]) & hvsrDF['TimesProcessed_MPLEnd'][hvsrDF['Use']].gt(window[1])).astype(bool)
            hvsrDF['Use'] = hvsrDF['Use'].astype(bool)
            
        hvsrDF.set_index('TimesProcessed', inplace=True)
        hvsr_data['hvsr_windows_df'] = hvsrDF

        # Create dict entry to keep track of how many outlier hvsr curves are removed (2-item list with [0]=current number, [1]=original number of curves)
        hvsr_data['tsteps_used'] = [hvsrDF['Use'].sum(), hvsrDF['Use'].shape[0]]
        #hvsr_data['tsteps_used'] = [hvsr_data['ppsds']['Z']['times_processed'].shape[0], hvsr_data['ppsds']['Z']['times_processed'].shape[0]]
        
        hvsr_data['tsteps_used'][0] = hvsr_data['ppsds']['Z']['current_times_used'].shape[0]
        
        hvsr_data = sprit_utils.make_it_classy(hvsr_data)
    
        if 'processing_parameters' not in hvsr_data.keys():
            hvsr_data['processing_parameters'] = {}
        hvsr_data['processing_parameters']['generate_ppsds'] = {}
        for key, value in orig_args.items():
            hvsr_data['processing_parameters']['generate_ppsds'][key] = value
    hvsr_data['ProcessingStatus']['PPSDStatus'] = True
    hvsr_data = _check_processing_status(hvsr_data, start_time=start_time, func_name=inspect.stack()[0][3], verbose=verbose)
    return hvsr_data


# Gets the metadata for Raspberry Shake, specifically for 3D v.7
def get_metadata(params, write_path='', update_metadata=True, source=None, **read_inventory_kwargs):
    """Get metadata and calculate or get paz parameter needed for PPSD

    Parameters
    ----------
    params : dict
        Dictionary containing all the input and other parameters needed for processing
            Ouput from input_params() function
    write_path : str
        String with output filepath of where to write updated inventory or metadata file
            If not specified, does not write file 
    update_metadata : bool
        Whether to update the metadata file itself, or just read as-is. If using provided raspberry shake metadata file, select True.
    source : str, default=None
        This passes the source variable value to _read_RS_metadata. It is expected that this is passed directly from the source parameter of sprit.fetch_data()

    Returns
    -------
    params : dict
        Modified input dictionary with additional key:value pair containing paz dictionary (key = "paz")
    """
    invPath = params['metapath']
    raspShakeInstNameList = ['raspberry shake', 'shake', 'raspberry', 'rs', 'rs3d', 'rasp. shake', 'raspshake']
    trominoNameList = ['tromino', 'trom', 'trm', 't']
    if params['instrument'].lower() in raspShakeInstNameList:
        if update_metadata:
            params = _update_shake_metadata(filepath=invPath, params=params, write_path=write_path)
        params = _read_RS_Metadata(params, source=source)
    elif params['instrument'].lower() in trominoNameList:
        params['paz'] = {'Z':{}, 'E':{}, 'N':{}}
        #ALL THESE VALUES ARE PLACEHOLDERS, taken from RASPBERRY SHAKE! (Needed for PPSDs)
        params['paz']['Z'] = {'sensitivity': 360000000.0,
                              'gain': 360000000.0,
                              'poles': [(-1+0j), (-3.03+0j), (-3.03+0j), (-666.67+0j)],  
                              'zeros': [0j, 0j, 0j]}
        params['paz']['E'] =  params['paz']['Z']
        params['paz']['N'] =  params['paz']['Z']

        channelObj_Z = obspy.core.inventory.channel.Channel(code='BHZ', location_code='00', latitude=params['params']['latitude'], 
                                                longitude=params['params']['longitude'], elevation=params['params']['elevation'], depth=params['params']['depth'], 
                                                azimuth=0, dip=90, types=None, external_references=None, 
                                                sample_rate=None, sample_rate_ratio_number_samples=None, sample_rate_ratio_number_seconds=None,
                                                storage_format=None, clock_drift_in_seconds_per_sample=None, calibration_units=None, 
                                                calibration_units_description=None, sensor=None, pre_amplifier=None, data_logger=None,
                                                equipments=None, response=None, description=None, comments=None, start_date=None, end_date=None, 
                                                restricted_status=None, alternate_code=None, historical_code=None, data_availability=None, 
                                                identifiers=None, water_level=None, source_id=None)
        channelObj_E = obspy.core.inventory.channel.Channel(code='BHE', location_code='00', latitude=params['params']['latitude'], 
                                                longitude=params['params']['longitude'], elevation=params['params']['elevation'], depth=params['params']['depth'], 
                                                azimuth=90, dip=0) 
        
        channelObj_N = obspy.core.inventory.channel.Channel(code='BHN', location_code='00', latitude=params['params']['latitude'], 
                                                longitude=params['params']['longitude'], elevation=params['params']['elevation'], depth=params['params']['depth'], 
                                                azimuth=0, dip=0) 
        
        siteObj = obspy.core.inventory.util.Site(name=params['params']['site'], description=None, town=None, county=None, region=None, country=None)
        stationObj = obspy.core.inventory.station.Station(code='TZ', latitude=params['params']['latitude'], longitude=params['params']['longitude'], 
                                            elevation=params['params']['elevation'], channels=[channelObj_Z, channelObj_E, channelObj_N], site=siteObj, 
                                            vault=None, geology=None, equipments=None, operators=None, creation_date=datetime.datetime.today(),
                                            termination_date=None, total_number_of_channels=None, 
                                            selected_number_of_channels=None, description='Estimated data for Tromino, this is NOT from the manufacturer',
                                            comments=None, start_date=None, 
                                            end_date=None, restricted_status=None, alternate_code=None, historical_code=None, 
                                            data_availability=None, identifiers=None, water_level=None, source_id=None)

        network = [obspy.core.inventory.network.Network(code='TROM', stations=[stationObj], total_number_of_stations=None, 
                                            selected_number_of_stations=None, description=None, comments=None, start_date=None, 
                                            end_date=None, restricted_status=None, alternate_code=None, historical_code=None, 
                                            data_availability=None, identifiers=None, operators=None, source_id=None)]
        
        params['inv'] = obspy.Inventory(networks=network)
    else:
        if not invPath:
            pass #if invPath is None
        elif not pathlib.Path(invPath).exists() or invPath=='':
            warnings.warn(f"The metapath parameter was not specified correctly. Returning original params value {params['metapath']}")
        readInvKwargs = {}
        argspecs = inspect.getfullargspec(obspy.read_inventory)
        for argName in argspecs[0]:
            if argName in read_inventory_kwargs.keys():
                readInvKwargs[argName] = read_inventory_kwargs[argName]

        readInvKwargs['path_or_file_object'] = invPath
        params['inv'] = obspy.read_inventory(invPath)
        if 'params' in params.keys():
            params['params']['inv'] = params['inv']

    return params


# Get or print report
def get_report(hvsr_results, report_format=['print', 'csv', 'plot'], plot_type='HVSR p ann C+ p ann Spec', azimuth='HV', export_path=None, csv_overwrite_opt='append', no_output=False, verbose=False):    
    """Get a report of the HVSR analysis in a variety of formats.
        
    Parameters
    ----------
    hvsr_results : dict
        Dictionary containing all the information about the processed hvsr data
    report_format : {'csv', 'print', plot}
        Format in which to print or export the report.
        The following report_formats return the following items in the following attributes:
            - 'plot': hvsr_results['Print_Report'] as a str str
            - 'print': hvsr_results['HV_Plot'] - matplotlib.Figure object
            - 'csv':  hvsr_results['CSV_Report']- pandas.DataFrame object
                - list/tuple - a list or tuple of the above objects, in the same order they are in the report_format list
    plot_type : str, default = 'HVSR p ann C+ p ann Spec
        What type of plot to plot, if 'plot' part of report_format input
    azimuth : str, default = 'HV'
        Which azimuth to plot, by default "HV" which is the main "azimuth" combining the E and N components
    export_path : None, bool, or filepath, default = None
        If None or False, does not export; if True, will export to same directory as the datapath parameter in the input_params() function.
        Otherwise, it should be a string or path object indicating where to export results. May be a file or directory.
        If a directory is specified, the filename will be  "<site_name>_<acq_date>_<UTC start time>-<UTC end time>". The suffix defaults to png for report_format="plot", csv for 'csv', and does not export if 'print.'
    csv_overwrite_opts : str, {'append', 'overwrite', 'keep/rename'}
        How to handle csv report outputs if the designated csv output file already exists. By default, appends the new information to the end of the existing file.
    no_output : bool, default=False
        If True, only reads output to appropriate attribute of data class (ie, print does not print, only reads text into variable). If False, performs as normal.
    verbose : bool, default=True
        Whether to print the results to terminal. This is the same output as report_format='print', and will not repeat if that is already selected

    Returns
    -------
    sprit.HVSRData
    """
    orig_args = locals().copy() #Get the initial arguments

    # Update with processing parameters specified previously in input_params, if applicable
    if 'processing_parameters' in hvsr_results.keys():
        if 'get_report' in hvsr_results['processing_parameters'].keys():
            for k, v in hvsr_results['processing_parameters']['get_report'].items():
                defaultVDict = dict(zip(inspect.getfullargspec(get_report).args[1:], 
                                        inspect.getfullargspec(get_report).defaults))
                # Manual input to function overrides the imported parameter values
                if (not isinstance(v, (HVSRData, HVSRBatch))) and (k in orig_args.keys()) and (orig_args[k]==defaultVDict[k]):
                    orig_args[k] = v

    report_format = orig_args['report_format']
    plot_type = orig_args['plot_type']
    export_path = orig_args['export_path']
    csv_overwrite_opt = orig_args['csv_overwrite_opt']
    no_output = orig_args['no_output']
    verbose = orig_args['verbose']
    
    if (verbose and isinstance(hvsr_results, HVSRBatch)) or (verbose and not hvsr_results['batch']):
        if isinstance(hvsr_results, HVSRData) and hvsr_results['batch']:
            pass
        else:
            print('\nGetting HVSR Report: get_report()')
            print('\tUsing the following parameters:')
            for key, value in orig_args.items():
                if key=='params':
                    pass
                else:
                    print('\t  {}={}'.format(key, value))
            print()

    if isinstance(hvsr_results, HVSRBatch):
        if verbose:
            print('\nGetting Reports: Running in batch mode')

            print('\tUsing parameters:')
            for key, value in orig_args.items():
                print(f'\t  {key}={value}')    
            print()
        #If running batch, we'll loop through each site
        for site_name in hvsr_results.keys():
            args = orig_args.copy() #Make a copy so we don't accidentally overwrite
            individual_params = hvsr_results[site_name] #Get what would normally be the "params" variable for each site
            args['hvsr_results'] = individual_params #reset the params parameter we originally read in to an individual site params
            if hvsr_results[site_name]['ProcessingStatus']['OverallStatus']:
                try:
                    hvsr_results[site_name] = _get_report_batch(**args) #Call another function, that lets us run this function again
                except:
                    hvsr_results[site_name] = hvsr_results[site_name]
            else:
                hvsr_results[site_name] = hvsr_results[site_name]
        
        combined_csvReport = pd.DataFrame()
        for site_name in hvsr_results.keys():
            if 'CSV_Report' in hvsr_results[site_name].keys():
                combined_csvReport = pd.concat([combined_csvReport, hvsr_results[site_name]['CSV_Report']], ignore_index=True, join='inner')
        
        if export_path is not None:
            if export_path is True:
                if pathlib.Path(hvsr_results['input_params']['datapath']) in sampleFileKeyMap.values():
                    csvExportPath = pathlib.Path(os.getcwd())
                else:
                    csvExportPath = pathlib.Path(hvsr_results['input_params']['datapath'])
            elif pathlib.Path(export_path).is_dir():
                csvExportPath = export_path
            elif pathlib.Path(export_path).is_file():
                csvExportPath = export_path.parent
            else:
                csvExportPath = pathlib.Path(hvsr_results[site_name].datapath)
                if csvExportPath.is_dir():
                    pass
                else:
                    csvExportPath = csvExportPath.parent
                
            combined_csvReport.to_csv(csvExportPath, index=False)       
    else:       
        #if 'BestPeak' in hvsr_results.keys() and 'PassList' in hvsr_results['BestPeak'].keys():
        try:
            curvTestsPassed = (hvsr_results['BestPeak'][azimuth]['PassList']['WindowLengthFreq.'] +
                                hvsr_results['BestPeak'][azimuth]['PassList']['SignificantCycles']+
                                hvsr_results['BestPeak'][azimuth]['PassList']['LowCurveStDevOverTime'])
            curvePass = curvTestsPassed > 2
            
            #Peak Pass?
            peakTestsPassed = ( hvsr_results['BestPeak'][azimuth]['PassList']['PeakProminenceBelow'] +
                        hvsr_results['BestPeak'][azimuth]['PassList']['PeakProminenceAbove']+
                        hvsr_results['BestPeak'][azimuth]['PassList']['PeakAmpClarity']+
                        hvsr_results['BestPeak'][azimuth]['PassList']['FreqStability']+
                        hvsr_results['BestPeak'][azimuth]['PassList']['PeakStability_FreqStD']+
                        hvsr_results['BestPeak'][azimuth]['PassList']['PeakStability_AmpStD'])
            peakPass = peakTestsPassed >= 5
        except Exception as e:
            errMsg= 'No BestPeak identified. Check peak_freq_range or hvsr_band or try to remove bad noise windows using remove_noise() or change processing parameters in process_hvsr() or generate_ppsds(). Otherwise, data may not be usable for HVSR.'
            print(errMsg)
            print(e)
            return hvsr_results
            #raise RuntimeError('No BestPeak identified. Check peak_freq_range or hvsr_band or try to remove bad noise windows using remove_noise() or change processing parameters in process_hvsr() or generate_ppsds(). Otherwise, data may not be usable for HVSR.')
    
        if isinstance(report_format, (list, tuple)):
            pass
        else:
            #We will use a loop later even if it's just one report type, so reformat to prepare for for loop
            allList = [':', 'all']
            if report_format.lower() in allList:
                report_format = ['print', 'csv', 'plot']
            else:
                report_format = [report_format]   

        def export_report(export_obj, _export_path, _rep_form):
            if _export_path is None:
                return
            else:
                if _rep_form == 'csv':
                    ext = '.csv'
                elif _rep_form =='plot':
                    ext='.png'
                else:
                    ext=''
                    
                sitename=hvsr_results['input_params']['site']#.replace('.', '-')
                fname = f"{sitename}_{hvsr_results['input_params']['acq_date']}_{str(hvsr_results['input_params']['starttime'].time)[:5]}-{str(hvsr_results['input_params']['endtime'].time)[:5]}{ext}"
                fname = fname.replace(':', '')

                if _export_path==True:
                    #Check so we don't write in sample directory
                    if pathlib.Path(hvsr_results['input_params']['datapath']) in sampleFileKeyMap.values():
                        if pathlib.Path(os.getcwd()) in sampleFileKeyMap.values(): #Just in case current working directory is also sample directory
                            inFile = pathlib.Path.home() #Use the path to user's home if all else fails
                        else:
                            inFile = pathlib.Path(os.getcwd())
                    else:
                        inFile = pathlib.Path(hvsr_results['input_params']['datapath'])
                                 
                    if inFile.is_dir():
                        outFile = inFile.joinpath(fname)
                    else:
                        outFile = inFile.with_name(fname)
                else:
                    if pathlib.Path(_export_path).is_dir():
                        outFile = pathlib.Path(_export_path).joinpath(fname)
                    else:
                        outFile=pathlib.Path(_export_path)

            if _rep_form == 'csv':
                if outFile.exists():
                    existFile = pd.read_csv(outFile)
                    if csv_overwrite_opt.lower() == 'append':
                        export_obj = pd.concat([existFile, export_obj], ignore_index=True, join='inner')
                    elif csv_overwrite_opt.lower() == 'overwrite':
                        pass
                    else:# csv_overwrite_opt.lower() in ['keep', 'rename']:
                        fileNameExists = True
                        i=1
                        while fileNameExists:
                            outFile = outFile.with_stem(f"{outFile.stem}_{i}")
                            i+=1
                            if not outFile.exists():
                                fileNameExists = False
                try:
                    print(f'\nSaving csv data to: {outFile}')
                    export_obj.to_csv(outFile, index_label='ID')
                except:
                    warnings.warn("Report not exported. \n\tDataframe to be exported as csv has been saved in hvsr_results['BestPeak']['Report']['CSV_Report]", category=RuntimeWarning)
            elif _rep_form =='plot':
                if verbose:
                    print(f'\nSaving plot to: {outFile}')
                plt.scf = export_obj
                plt.savefig(outFile)
            return 

        def report_output(_report_format, _plot_type='HVSR p ann C+ p ann Spec', _export_path=None, _no_output=False, verbose=False):
            if _report_format=='print':
                #Print results

                #Make separators for nicely formatted print output
                sepLen = 99
                siteSepSymbol = '='
                intSepSymbol = u"\u2013"
                extSepSymbol = u"\u2014"
                
                if sepLen % 2 == 0:
                    remainVal = 1
                else:
                    remainVal = 0

                siteWhitespace = 2
                #Format the separator lines internal to each site
                internalSeparator = intSepSymbol.center(sepLen-4, intSepSymbol).center(sepLen, ' ')

                extSiteSeparator = "".center(sepLen, extSepSymbol)
                siteSeparator = f"{hvsr_results['input_params']['site']}".center(sepLen - siteWhitespace, ' ').center(sepLen, siteSepSymbol)
                endSiteSeparator = "".center(sepLen, siteSepSymbol)

                #Start building list to print
                report_string_list = []
                report_string_list.append("") #Blank line to start
                report_string_list.append(extSiteSeparator)
                report_string_list.append(siteSeparator)
                report_string_list.append(extSiteSeparator)
                #report_string_list.append(internalSeparator)
                report_string_list.append('')
                report_string_list.append(f"\tSite Name: {hvsr_results['input_params']['site']}")
                report_string_list.append(f"\tAcq. Date: {hvsr_results['input_params']['acq_date']}")
                report_string_list.append(f"\tLocation : {hvsr_results['input_params']['longitude']}, {hvsr_results['input_params']['latitude']}")
                report_string_list.append(f"\tElevation: {hvsr_results['input_params']['elevation']}")
                report_string_list.append('')
                report_string_list.append(internalSeparator)
                report_string_list.append('')
                if 'BestPeak' not in hvsr_results.keys():
                    report_string_list.append('\tNo identifiable BestPeak was present between {} for {}'.format(hvsr_results['input_params']['hvsr_band'], hvsr_results['input_params']['site']))
                else:
                    report_string_list.append('\t{0:.3f} Hz Peak Frequency'.format(hvsr_results['BestPeak'][azimuth]['f0']))        
                    if curvePass and peakPass:
                        report_string_list.append('\t  {} Curve at {} Hz passed quality checks! ☺ :D'.format(sprit_utils.check_mark(), round(hvsr_results['BestPeak'][azimuth]['f0'],3)))
                    else:
                        report_string_list.append('\t  {} Peak at {} Hz did NOT pass quality checks ☹:('.format(sprit_utils.x_mark(), round(hvsr_results['BestPeak'][azimuth]['f0'],3)))            
                    report_string_list.append('')
                    report_string_list.append(internalSeparator)
                    report_string_list.append('')

                    justSize=34
                    #Print individual results
                    report_string_list.append('\tCurve Tests: {}/3 passed (3/3 needed)'.format(curvTestsPassed))
                    report_string_list.append(f"\t\t {hvsr_results['BestPeak'][azimuth]['Report']['Lw'][-1]}"+" Length of processing windows".ljust(justSize)+f"{hvsr_results['BestPeak'][azimuth]['Report']['Lw']}")
                    report_string_list.append(f"\t\t {hvsr_results['BestPeak'][azimuth]['Report']['Nc'][-1]}"+" Number of significant cycles".ljust(justSize)+f"{hvsr_results['BestPeak'][azimuth]['Report']['Nc']}")
                    report_string_list.append(f"\t\t {hvsr_results['BestPeak'][azimuth]['Report']['σ_A(f)'][-1]}"+" Small H/V StDev over time".ljust(justSize)+f"{hvsr_results['BestPeak'][azimuth]['Report']['σ_A(f)']}")

                    report_string_list.append('')
                    report_string_list.append("\tPeak Tests: {}/6 passed (5/6 needed)".format(peakTestsPassed))
                    report_string_list.append(f"\t\t {hvsr_results['BestPeak'][azimuth]['Report']['A(f-)'][-1]}"+" Peak is prominent below".ljust(justSize)+f"{hvsr_results['BestPeak'][azimuth]['Report']['A(f-)']}")
                    report_string_list.append(f"\t\t {hvsr_results['BestPeak'][azimuth]['Report']['A(f+)'][-1]}"+" Peak is prominent above".ljust(justSize)+f"{hvsr_results['BestPeak'][azimuth]['Report']['A(f+)']}")
                    report_string_list.append(f"\t\t {hvsr_results['BestPeak'][azimuth]['Report']['A0'][-1]}"+" Peak is large".ljust(justSize)+f"{hvsr_results['BestPeak'][azimuth]['Report']['A0']}")
                    if hvsr_results['BestPeak'][azimuth]['PassList']['FreqStability']:
                        res = sprit_utils.check_mark()
                    else:
                        res = sprit_utils.x_mark()
                    report_string_list.append(f"\t\t {res}"+ " Peak freq. is stable over time".ljust(justSize)+ f"{hvsr_results['BestPeak'][azimuth]['Report']['P-'][:5]} and {hvsr_results['BestPeak'][azimuth]['Report']['P+'][:-1]} {res}")
                    report_string_list.append(f"\t\t {hvsr_results['BestPeak'][azimuth]['Report']['Sf'][-1]}"+" Stability of peak (Freq. StDev)".ljust(justSize)+f"{hvsr_results['BestPeak'][azimuth]['Report']['Sf']}")
                    report_string_list.append(f"\t\t {hvsr_results['BestPeak'][azimuth]['Report']['Sa'][-1]}"+" Stability of peak (Amp. StDev)".ljust(justSize)+f"{hvsr_results['BestPeak'][azimuth]['Report']['Sa']}")
                report_string_list.append('')
                report_string_list.append(f"Calculated using {hvsr_results['hvsr_windows_df']['Use'].sum()}/{hvsr_results['hvsr_windows_df']['Use'].count()} time windows".rjust(sepLen-1))
                report_string_list.append(extSiteSeparator)
                #report_string_list.append(endSiteSeparator)
                #report_string_list.append(extSiteSeparator)
                report_string_list.append('')
                
                reportStr=''
                #Now print it
                for line in report_string_list:
                    reportStr = reportStr+'\n'+line

                if not _no_output:
                    print(reportStr)

                export_report(export_obj=reportStr, _export_path=_export_path, _rep_form=_report_format)
                hvsr_results['BestPeak'][azimuth]['Report']['Print_Report'] = reportStr
                hvsr_results['Print_Report'] = reportStr

            elif _report_format=='csv':
                import pandas as pd
                pdCols = ['Site Name', 'Acq_Date', 'Longitude', 'Latitide', 'Elevation', 'PeakFrequency', 
                        'WindowLengthFreq.','SignificantCycles','LowCurveStDevOverTime',
                        'PeakProminenceBelow','PeakProminenceAbove','PeakAmpClarity','FreqStability', 'PeakStability_FreqStD','PeakStability_AmpStD', 'PeakPasses']
                d = hvsr_results
                criteriaList = []
                for p in hvsr_results['BestPeak'][azimuth]["PassList"]:
                    criteriaList.append(hvsr_results['BestPeak'][azimuth]["PassList"][p])
                criteriaList.append(hvsr_results['BestPeak'][azimuth]["PeakPasses"])
                dfList = [[d['input_params']['site'], d['input_params']['acq_date'], d['input_params']['longitude'], d['input_params']['latitude'], d['input_params']['elevation'], round(d['BestPeak'][azimuth]['f0'], 3)]]
                dfList[0].extend(criteriaList)
                outDF = pd.DataFrame(dfList, columns=pdCols)

                if verbose:
                    print('\nCSV Report:\n')
                    maxColWidth = 13
                    print('  ', end='')
                    for col in outDF.columns:
                        if len(str(col)) > maxColWidth:
                            colStr = str(col)[:maxColWidth-3]+'...'
                        else:
                            colStr = str(col)
                        print(colStr.ljust(maxColWidth), end='  ')
                    print() #new line
                    for c in range(len(outDF.columns) * (maxColWidth+2)):
                        if c % (maxColWidth+2) == 0:
                            print('|', end='')
                        else:
                            print('-', end='')
                    print('|') #new line
                    print('  ', end='') #Small indent at start                    
                    for row in outDF.iterrows():
                        for col in row[1]:
                            if len(str(col)) > maxColWidth:
                                colStr = str(col)[:maxColWidth-3]+'...'
                            else:
                                colStr = str(col)
                            print(colStr.ljust(maxColWidth), end='  ')
                        print()

                try:
                    export_report(export_obj=outDF, _export_path=_export_path, _rep_form=_report_format)
                except:
                    print("Error in exporting csv report. CSV not exported")
                hvsr_results['BestPeak'][azimuth]['Report']['CSV_Report'] = outDF
                hvsr_results['CSV_Report'] = outDF
                        
            elif _report_format=='plot':
                fig_ax = plot_hvsr(hvsr_results, plot_type=_plot_type, show=False, return_fig=True)

                export_report(export_obj=fig_ax[0], _export_path=_export_path, _rep_form=_report_format)
                hvsr_results['BestPeak'][azimuth]['Report']['HV_Plot'] = hvsr_results['HV_Plot']=fig_ax

                print('\nPlot of data report:')
                plt.show()
                
            return hvsr_results

        for i, rep_form in enumerate(report_format):
            if isinstance(export_path, (list, tuple)):
                if not isinstance(report_format, (list, tuple)):
                    warnings.warn('export_path is a list/tuple and report_format is not. This may result in unexpected behavior.')
                if isinstance(report_format, (list, tuple)) and isinstance(export_path, (list, tuple)) and len(report_format) != len(export_path):
                    warnings.warn('export_path and report_format are both lists or tuples, but they are not the same length. This may result in unexpected behavior.')
            
                exp_path = export_path[i]
            else:
                exp_path = export_path
            hvsr_results = report_output(_report_format=rep_form, _plot_type=plot_type, _export_path=exp_path, _no_output=no_output, verbose=verbose)

        hvsr_results['processing_parameters']['get_report'] = {}
        for key, value in orig_args.items():
            hvsr_results['processing_parameters']['get_report'][key] = value
    return hvsr_results


# Import data
def import_data(import_filepath, data_format='pickle'):
    """Function to import .hvsr (or other extension) data exported using export_data() function

    Parameters
    ----------
    import_filepath : str or path object
        Filepath of file created using export_data() function. This is usually a pickle file with a .hvsr extension
    data_format : str, default='pickle'
        Type of format data is in. Currently, only 'pickle' supported. Eventually, json or other type may be supported, by default 'pickle'.

    Returns
    -------
    HVSRData or HVSRBatch object
    """
    if data_format=='pickle':
        with open(import_filepath, 'rb') as f:
            dataIN = pickle.load(f)
    else:
        dataIN = import_filepath
    return dataIN


# Import settings
def import_settings(settings_import_path, settings_import_type='instrument', verbose=False):

    allList = ['all', ':', 'both', 'any']
    if settings_import_type.lower() not in allList:
        # if just a single settings dict is desired
        with open(settings_import_path, 'r') as f:
            settingsDict = json.load(f)
    else:
        # Either a directory or list
        if isinstance(settings_import_path, (list, tuple)):
            for setPath in settings_import_path:
                pass
        else:
            settings_import_path = sprit_utils.checkifpath(settings_import_path)
            if not settings_import_path.is_dir():
                raise RuntimeError(f'settings_import_type={settings_import_type}, but settings_import_path is not list/tuple or filepath to directory')
            else:
                instFile = settings_import_path.glob('*.inst')
                procFile = settings_import_path.glob('*.proc')
    return settingsDict


# Define input parameters
def input_params(datapath,
                site='HVSR Site',
                network='AM', 
                station='RAC84', 
                loc='00', 
                channels=['EHZ', 'EHN', 'EHE'],
                acq_date=str(datetime.datetime.now().date()),
                starttime = obspy.UTCDateTime(NOWTIME.year, NOWTIME.month, NOWTIME.day, 0, 0, 0, 0),
                endtime = obspy.UTCDateTime(NOWTIME.year, NOWTIME.month, NOWTIME.day, 23, 59, 59, 999999),
                tzone = 'UTC',
                xcoord = -88.2290526,
                ycoord =  40.1012122,
                elevation = 755,
                input_crs='EPSG:4326',#4269 is NAD83, defautling to WGS
                output_crs='EPSG:4326',
                elev_unit = 'feet',
                depth = 0,
                instrument = 'Raspberry Shake',
                metapath = None,
                hvsr_band = [0.4, 40],
                peak_freq_range=[0.4, 40],
                processing_parameters={},
                verbose=False
                ):
    """Function for designating input parameters for reading in and processing data
    
    Parameters
    ----------
    datapath : str or pathlib.Path object
        Filepath of data. This can be a directory or file, but will need to match with what is chosen later as the source parameter in fetch_data()
    site : str, default="HVSR Site"
        Site name as designated by user for ease of reference. Used for plotting titles, filenames, etc.
    network : str, default='AM'
        The network designation of the seismometer. This is necessary for data from Raspberry Shakes. 'AM' is for Amateur network, which fits Raspberry Shakes.
    station : str, default='RAC84'
        The station name of the seismometer. This is necessary for data from Raspberry Shakes.
    loc : str, default='00'
        Location information of the seismometer.
    channels : list, default=['EHZ', 'EHN', 'EHE']
        The three channels used in this analysis, as a list of strings. Preferred that Z component is first, but not necessary
    acq_date : str, int, date object, or datetime object
        If string, preferred format is 'YYYY-MM-DD'. 
        If int, this will be interpreted as the time_int of year of current year (e.g., 33 would be Feb 2 of current year)
        If date or datetime object, this will be the date. Make sure to account for time change when converting to UTC (if UTC is the following time_int, use the UTC time_int).
    starttime : str, time object, or datetime object, default='00:00:00.00'
        Start time of data stream. This is necessary for Raspberry Shake data in 'raw' form, or for trimming data. Format can be either 'HH:MM:SS.micros' or 'HH:MM' at minimum.
    endtime : str, time obejct, or datetime object, default='23:59:99.99'
        End time of data stream. This is necessary for Raspberry Shake data in 'raw' form, or for trimming data. Same format as starttime.
    tzone : str or int, default = 'UTC'
        Timezone of input data. If string, 'UTC' will use the time as input directly. Any other string value needs to be a TZ identifier in the IANA database, a wikipedia page of these is available here: https://en.wikipedia.org/wiki/List_of_tz_database_time_zones.
        If int, should be the int value of the UTC offset (e.g., for American Eastern Standard Time: -5). 
        This is necessary for Raspberry Shake data in 'raw' format.
    xcoord : float, default=-88.2290526
        Longitude (or easting, or, generally, X coordinate) of data point, in Coordinate Reference System (CRS) designated by input_crs. Currently only used in csv output, but will likely be used in future for mapping/profile purposes.
    ycoord : float, default=40.1012122
        Latitute (or northing, or, generally, X coordinate) of data point, in Coordinate Reference System (CRS) designated by input_crs. Currently only used in csv output, but will likely be used in future for mapping/profile purposes.
    input_crs : str or other format read by pyproj, default='EPSG:4326'
        Coordinate reference system of input data, as used by pyproj.CRS.from_user_input()
    output_crs : str or other format read by pyproj, default='EPSG:4326'
        Coordinate reference system to which input data will be transformed, as used by pyproj.CRS.from_user_input()
    elevation : float, default=755
        Surface elevation of data point. Not currently used (except in csv output), but will likely be used in the future.
    depth : float, default=0
        Depth of seismometer. Not currently used, but will likely be used in the future.
    instrument : str or list {'Raspberry Shake')
        Instrument from which the data was acquired. 
    metapath : str or pathlib.Path object, default=None
        Filepath of metadata, in format supported by obspy.read_inventory. If default value of None, will read from resources folder of repository (only supported for Raspberry Shake).
    hvsr_band : list, default=[0.4, 40]
        Two-element list containing low and high "corner" frequencies (in Hz) for processing. This can specified again later.
    peak_freq_range : list or tuple, default=[0.4, 40]
        Two-element list or tuple containing low and high frequencies (in Hz) that are used to check for HVSR Peaks. This can be a tigher range than hvsr_band, but if larger, it will still only use the hvsr_band range.
    processing_parameters={} : dict or filepath, default={}
        If filepath, should point to a .proc json file with processing parameters (i.e, an output from sprit.export_settings()). 
        Note that this only applies to parameters for the functions: 'fetch_data', 'remove_noise', 'generate_ppsds', 'process_hvsr', 'check_peaks', and 'get_report.'
        If dictionary, dictionary containing nested dictionaries of function names as they key, and the parameter names/values as key/value pairs for each key. 
        If a function name is not present, or if a parameter name is not present, default values will be used.
        For example: 
            `{ 'fetch_data' : {'source':'batch', 'trim_dir':"/path/to/trimmed/data", 'export_format':'mseed', 'detrend':'spline', 'plot_input_stream':True, 'verbose':False, kwargs:{'kwargskey':'kwargsvalue'}} }`
    verbose : bool, default=False
        Whether to print output and results to terminal

    Returns
    -------
    params : sprit.HVSRData
        sprit.HVSRData class containing input parameters, including data file path and metadata path. This will be used as an input to other functions. If batch processing, params will be converted to batch type in fetch_data() step.

    """
    orig_args = locals().copy() #Get the initial arguments
    start_time = datetime.datetime.now()

    #Reformat times
    if type(acq_date) is datetime.datetime:
        date = str(acq_date.date())
    elif type(acq_date) is datetime.date:
        date=str(acq_date)
    elif type(acq_date) is str:
        monthStrs = {'jan':1, 'january':1,
                    'feb':2, 'february':2,
                    'mar':3, 'march':3,
                    'apr':4, 'april':4,
                    'may':5,
                    'jun':6, 'june':6,
                    'jul':7, 'july':7,
                    'aug':8, 'august':8,
                    'sep':9, 'sept':9, 'september':9,
                    'oct':10,'october':10, 
                    'nov':11,'november':11,
                    'dec':12,'december':12}

        spelledMonth = False
        for m in monthStrs.keys():
            acq_date = acq_date.lower()
            if m in acq_date:
                spelledMonth = True
                break

        if spelledMonth is not False:
            month = monthStrs[m]

        if '/' in acq_date:
            sep = '/'
        elif '.' in acq_date:
            sep='.'
        elif ' ' in acq_date:
            sep = ' '
            acq_date = acq_date.replace(',', '')
        else:
            sep = '-'

        acq_date = acq_date.split(sep)
        if len(acq_date[2]) > 2: #American format
            date = '{}-{}-{}'.format(acq_date[2], acq_date[0], acq_date[1])
        else: #international format, one we're going to use
            date = '{}-{}-{}'.format(acq_date[0], acq_date[1], acq_date[2])     
    elif type(acq_date) is int:
        year=datetime.datetime.today().year
        date = str((datetime.datetime(year, 1, 1) + datetime.timedelta(acq_date - 1)).date())

    if type(starttime) is str:
        if 'T' in starttime:
            #date=starttime.split('T')[0]
            starttime = starttime.split('T')[1]
        else:
            pass
            #starttime = date+'T'+starttime
    elif type(starttime) is datetime.datetime:
        #date = str(starttime.date())
        starttime = str(starttime.time())
        ###HERE IS NEXT
    elif type(starttime) is datetime.time():
        starttime = str(starttime)
    
    if not isinstance(starttime, obspy.UTCDateTime):
        starttime = str(date)+"T"+str(starttime)
    starttime = obspy.UTCDateTime(sprit_utils.format_time(starttime, tzone=tzone))
    
    if type(endtime) is str:
        if 'T' in endtime:
            date=endtime.split('T')[0]
            endtime = endtime.split('T')[1]
    elif type(endtime) is datetime.datetime:
        date = str(endtime.date())
        endtime = str(endtime.time())
    elif type(endtime) is datetime.time():
        endtime = str(endtime)

    if not isinstance(endtime, obspy.UTCDateTime):
        endtime = str(date)+"T"+str(endtime)
    endtime = obspy.UTCDateTime(sprit_utils.format_time(endtime, tzone=tzone))

    acq_date = datetime.date(year=int(date.split('-')[0]), month=int(date.split('-')[1]), day=int(date.split('-')[2]))
    raspShakeInstNameList = ['raspberry shake', 'shake', 'raspberry', 'rs', 'rs3d', 'rasp. shake', 'raspshake']
    
    if output_crs is None:
        output_crs='EPSG:4326'

    if input_crs is None:
        input_crs = 'EPSG:4326'#Default to WGS84
    else:        
        input_crs = CRS.from_user_input(input_crs)
        output_crs = CRS.from_user_input(output_crs)

        coord_transformer = Transformer.from_crs(input_crs, output_crs, always_xy=True)
        xcoord, ycoord = coord_transformer.transform(xcoord, ycoord)

    #Add key/values to input parameter dictionary
    inputParamDict = {'site':site, 'net':network,'sta':station, 'loc':loc, 'cha':channels, 'instrument':instrument,
                    'acq_date':acq_date,'starttime':starttime,'endtime':endtime, 'timezone':'UTC', #Will be in UTC by this point
                    'longitude':xcoord,'latitude':ycoord,'elevation':elevation,'input_crs':input_crs, 'output_crs':output_crs,
                    'depth':depth, 'datapath': datapath, 'metapath':metapath, 'hvsr_band':hvsr_band, 'peak_freq_range':peak_freq_range,
                    'ProcessingStatus':{'InputParamsStatus':True, 'OverallStatus':True}
                    }
    
    #Replace any default parameter settings with those from json file of interest, potentially
    instrument_settings_dict = {}
    if pathlib.Path(instrument).exists():
        instrument_settings = import_settings(settings_import_path=instrument, settings_import_type='instrument', verbose=verbose)
        input_params_args = inspect.getfullargspec(input_params).args
        input_params_args.append('net')
        input_params_args.append('sta')
        for k, settings_value in instrument_settings.items():
            if k in input_params_args:
                instrument_settings_dict[k] = settings_value
        inputParamDict['instrument_settings'] = inputParamDict['instrument']
        inputParamDict.update(instrument_settings_dict)
    
    if instrument.lower() in raspShakeInstNameList:
        if metapath is None or metapath=='':
            metapath = pathlib.Path(pkg_resources.resource_filename(__name__, 'resources/rs3dv5plus_metadata.inv')).as_posix()
            inputParamDict['metapath'] = metapath
            #metapath = pathlib.Path(os.path.realpath(__file__)).parent.joinpath('/resources/rs3dv7_metadata.inv')

    for settingName in instrument_settings_dict.keys():
        if settingName in inputParamDict.keys():
            inputParamDict[settingName] = instrument_settings_dict[settingName]

    #Declare obspy here instead of at top of file for (for example) colab, where obspy first needs to be installed on environment
    if verbose:
        print('Gathering input parameters (input_params())')
        for key, value in inputParamDict.items():
            print('\t  {}={}'.format(key, value))
        print()

    if isinstance(processing_parameters, dict):
        inputParamDict['processing_parameters'] = processing_parameters
    else:
        processing_parameters = sprit_utils.checkifpath(processing_parameters)
        inputParamDict['processing_parameters'] = import_settings(processing_parameters, settings_import_type='processing', verbose=verbose)

    #Format everything nicely
    params = sprit_utils.make_it_classy(inputParamDict)
    params['ProcessingStatus']['InputParamsStatus'] = True
    params = _check_processing_status(params, start_time=start_time, func_name=inspect.stack()[0][3], verbose=verbose)
    return params


# Plot Azimuth data
def plot_azimuth(hvsr_data, fig=None, ax=None, show_azimuth_peaks=False, interpolate_azimuths=True, show_azimuth_grid=False, **plot_azimuth_kwargs):
    """Function to plot azimuths when azimuths are calculated

    Parameters
    ----------
    hvsr_data : HVSRData or HVSRBatch
        HVSRData that has gone through at least the sprit.fetch_data() step, and before sprit.generate_ppsds()
    show_azimuth_peaks : bool, optional
        Whether to display the peak value at each azimuth calculated on the chart, by default False
    interpolate_azimuths : bool, optional
        Whether to interpolate the azimuth data to get a smoother plot. 
        This is just for visualization, does not change underlying data.
        It takes a lot of time to process the data, but interpolation for vizualization can happen fairly fast. By default True.
    show_azimuth_grid : bool, optional
        Whether to display the grid on the chart, by default False

    Returns
    -------
    matplotlib.Figure, matplotlib.Axis
        Figure and axis of resulting azimuth plot
    """
    orig_args = locals().copy() #Get the initial arguments

    if isinstance(hvsr_data, HVSRBatch):
        #If running batch, we'll loop through each site
        for site_name in hvsr_data.keys():
            args = orig_args.copy() #Make a copy so we don't accidentally overwrite
            individual_params = hvsr_data[site_name] #Get what would normally be the "params" variable for each site
            args['hvsr_data'] = individual_params #reset the params parameter we originally read in to an individual site params
            if hvsr_data[site_name]['ProcessingStatus']['OverallStatus']:
                try:
                    hvsr_data['Azimuth_Fig'] = _plot_azimuth_batch(**args) #Call another function, that lets us run this function again
                except:
                    print(f"ERROR: {site_name} will not have azimuths plotted.")
    elif isinstance(hvsr_data, HVSRData):
        if fig is None:
            fig = plt.figure()

        hvsr_band = hvsr_data.hvsr_band

        azDataList = []
        azExtraDataList = []

        for k in sorted(hvsr_data.hvsr_az.keys()):
            currData = hvsr_data.hvsr_az[k]
            azDataList.append(currData)
            azExtraDataList.append(currData)
        
            
        freq = hvsr_data.x_freqs['Z'].tolist()[1:]
        a = np.deg2rad(np.array(sorted(hvsr_data.hvsr_az.keys())).astype(float))
        b = a + np.pi

        z = np.array(azDataList)
        z2 =np.array(azExtraDataList)

        def interp_along_theta(orig_array, orig_ind):
            newArrayList = []
            for a1 in orig_array.T:
                # Resample the array along the first dimension using numpy.interp
                newZ = np.interp(
                    np.linspace(np.pi/180, np.pi, 180),  # New indices
                    orig_ind,  # Original indices
                    a1)
                newArrayList.append(newZ)
            return np.array(newArrayList).T

        if interpolate_azimuths:
            z = interp_along_theta(z, a)
            z2 = interp_along_theta(z2, a)

            a =  np.linspace(np.deg2rad(1), np.pi, 180)
            b = (a + np.pi).tolist()
            a = a.tolist()

        r, th = np.meshgrid(freq, a)
        r2, th2 = np.meshgrid(freq, b)

        # Set up plot
        if ax is None:
            ax = plt.subplot(polar=True)
            plt.title(hvsr_data['site'])

        else:
            plt.sca(ax)

        plt.semilogy()
        ax.set_theta_zero_location("N")
        ax.set_theta_direction(-1)
        plt.xlim([0, np.pi*2])
        plt.ylim([hvsr_band[1], hvsr_band[0]])

        # Plot data
        pmesh1 = plt.pcolormesh(th, r, z, cmap = 'jet')
        pmesh2 = plt.pcolormesh(th2, r2, z2, cmap = 'jet')

        azList = ['azimuth', 'az', 'a', 'radial', 'r']
        azOpts = []
        if 'plot_type' in plot_azimuth_kwargs.keys():
            if type(plot_azimuth_kwargs['plot_type']) is str:
                ptList = plot_azimuth_kwargs['plot_type'].split(' ')
            elif isinstance(plot_azimuth_kwargs['plot_type'], (list, tuple)):
                ptList = list(plot_azimuth_kwargs['plot_type'])

            for az in azList:
                if az in ptList:
                    azOpts = [item.lower() for item in ptList[ptList.index(az)+1:]]

        if 'p' in azOpts:
            show_azimuth_peaks = True

        if 'g' in azOpts:
            show_azimuth_grid = True

        if show_azimuth_peaks:
            peakVals = []
            peakThetas = []
            for k in sorted(hvsr_data.hvsr_az.keys()):
                peakVals.append(hvsr_data.BestPeak[k]['f0'])
                peakThetas.append(int(k))
            peakThetas = peakThetas + (180 + np.array(peakThetas)).tolist()
            peakThetas = np.deg2rad(peakThetas).tolist()
            peakVals = peakVals + peakVals
            peakVals.append(peakVals[0])
            peakThetas.append(peakThetas[0]+(np.pi*2))
            peakThetas.append(peakThetas[1]+(np.pi*2))

            peakThetas = (np.convolve(peakThetas, np.ones(2), 'full')/2).tolist()[1:-1]
            newThetas = []
            newVals = []
            for i, p in enumerate(peakThetas):
                newThetas.append(p)
                newThetas.append(p)
                if i == 0:
                    newVals.append(peakVals[-1])
                    newVals.append(peakVals[-1])
                else:
                    newVals.append(peakVals[i])
                    newVals.append(peakVals[i])

            newThetas.insert(0, newThetas[-1])
            newThetas.pop()

            newVals.append(newVals[0])
            newThetas.append(newThetas[0])

            #peakThetas = newThetas
            #peakVals = newVals
            if len(peakThetas) >= 20:
                alphaVal = 0.2
            else:
                alphaVal = 0.9 - (19/28) 
            plt.scatter(peakThetas, peakVals, marker='h', facecolors='none', edgecolors='k', alpha=alphaVal)
        #plt.plot(a, r, ls='none', color = 'k') 

        if show_azimuth_grid:
            plt.grid(visible=show_azimuth_grid, which='both', alpha=0.5)
            plt.grid(visible=show_azimuth_grid, which='major', c='k', linewidth=1, alpha=1)
        #plt.colorbar(pmesh1)
        plt.show()

        hvsr_data['AzimuthFig'] = fig
    else:
        warnings.warn(f'hvsr_data must be of type HVSRData or HVSRBatch, not {type(hvsr_data)}')
    return fig, ax


# Main function for plotting results
def plot_hvsr(hvsr_data, plot_type='HVSR ann p C+ ann p SPEC', azimuth='HV', use_subplots=True, fig=None, ax=None, return_fig=False,  save_dir=None, save_suffix='', show_legend=False, show=True, close_figs=False, clear_fig=True,**kwargs):
    """Function to plot HVSR data

    Parameters
    ----------
    hvsr_data : dict                  
        Dictionary containing output from process_hvsr function
    plot_type : str or list, default = 'HVSR ann p C+ ann p SPEC'
        The plot_type of plot(s) to plot. If list, will plot all plots listed
        - 'HVSR' - Standard HVSR plot, including standard deviation. Options are included below:
            - 'p' shows a vertical dotted line at frequency of the "best" peak
            - 'ann' annotates the frequency value of of the "best" peak
            - 'all' shows all the peaks identified in check_peaks() (by default, only the max is identified)
            - 't' shows the H/V curve for all time windows
                -'tp' shows all the peaks from the H/V curves of all the time windows
        - 'COMP' - plot of the PPSD curves for each individual component ("C" also works)
            - '+' (as a suffix in 'C+' or 'COMP+') plots C on a plot separate from HVSR (C+ is default, but without + will plot on the same plot as HVSR)
            - 'p' shows a vertical dotted line at frequency of the "best" peak
            - 'ann' annotates the frequency value of of the "best" peak
            - 'all' shows all the peaks identified in check_peaks() (by default, only the max is identified)
            - 't' shows the H/V curve for all time windows
        - 'SPEC' - spectrogram style plot of the H/V curve over time
            - 'p' shows a horizontal dotted line at the frequency of the "best" peak
            - 'ann' annotates the frequency value of the "best" peak
    azimuth : str, default = 'HV'
        What 'azimuth' to plot, default being standard N E components combined
    use_subplots : bool, default = True
        Whether to output the plots as subplots (True) or as separate plots (False)
    fig : matplotlib.Figure, default = None
        If not None, matplotlib figure on which plot is plotted
    ax : matplotlib.Axis, default = None
        If not None, matplotlib axis on which plot is plotted
    return_fig : bool
        Whether to return figure and axis objects
    save_dir : str or None
        Directory in which to save figures
    save_suffix : str
        Suffix to add to end of figure filename(s), if save_dir is used
    show_legend : bool, default=False
        Whether to show legend in plot
    show : bool
        Whether to show plot
    close_figs : bool, default=False
        Whether to close figures before plotting
    clear_fig : bool, default=True
        Whether to clear figures before plotting
    **kwargs : keyword arguments
        Keyword arguments for matplotlib.pyplot

    Returns
    -------
    fig, ax : matplotlib figure and axis objects
        Returns figure and axis matplotlib.pyplot objects if return_fig=True, otherwise, simply plots the figures
    """
    orig_args = locals().copy() #Get the initial arguments
    if isinstance(hvsr_data, HVSRBatch):
        #If running batch, we'll loop through each site
        for site_name in hvsr_data.keys():
            args = orig_args.copy() #Make a copy so we don't accidentally overwrite
            individual_params = hvsr_data[site_name] #Get what would normally be the "params" variable for each site
            args['hvsr_results'] = individual_params #reset the params parameter we originally read in to an individual site params
            if hvsr_data[site_name]['ProcessingStatus']['OverallStatus']:
                try:
                    _hvsr_plot_batch(**args) #Call another function, that lets us run this function again
                except:
                    print(f"{site_name} not able to be plotted.")
    else:
        if clear_fig and fig is not None and ax is not None: #Intended use for tkinter
            #Clear everything
            for key in ax:
                ax[key].clear()
            for t in fig.texts:
                del t
            fig.clear()
        if close_figs:
            plt.close('all')

        # The possible identifiers in plot_type for the different kind of plots
        hvsrList = ['hvsr', 'hv', 'h']
        compList = ['c', 'comp', 'component', 'components']
        specgramList = ['spec', 'specgram', 'spectrogram']
        azList = ['azimuth', 'az', 'a', 'radial', 'r']

        hvsrInd = np.nan
        compInd = np.nan
        specInd = np.nan
        azInd = np.nan

        plot_type = plot_type.replace(',', '')
        kList = plot_type.split(' ')
        for i, k in enumerate(kList):
            kList[i] = k.lower()

        # Get the plots in the right order, no matter how they were input (and ensure the right options go with the right plot)
        # HVSR index
        if len(set(hvsrList).intersection(kList)):
            for i, hv in enumerate(hvsrList):
                if hv in kList:
                    hvsrInd = kList.index(hv)
                    break
        # Component index
        #if len(set(compList).intersection(kList)):
        for i, c in enumerate(kList):
            if '+' in c and c[:-1] in compList:
                compInd = kList.index(c)
                break
            
        # Specgram index
        if len(set(specgramList).intersection(kList)):
            for i, sp in enumerate(specgramList):
                if sp in kList:
                    specInd = kList.index(sp)
                    break        

        # Azimuth index
        if len(set(azList).intersection(kList)):
            for i, sp in enumerate(azList):
                if sp in kList:
                    azInd = kList.index(sp)
                    break        

        
        # Get indices for all plot type indicators
        indList = [hvsrInd, compInd, specInd, azInd]
        indListCopy = indList.copy()
        plotTypeList = ['hvsr', 'comp', 'spec', 'az']

        plotTypeOrder = []
        plotIndOrder = []

        # Get lists with first and last indices of the specifiers for each plot
        lastVal = 0
        while lastVal != 99:
            firstInd = np.nanargmin(indListCopy)
            plotTypeOrder.append(plotTypeList[firstInd])
            plotIndOrder.append(indList[firstInd])
            lastVal = indListCopy[firstInd]
            indListCopy[firstInd] = 99  #just a high number

        plotTypeOrder.pop()
        plotIndOrder[-1] = len(kList)
        
        # Get 
        for i, p in enumerate(plotTypeOrder):
            pStartInd = plotIndOrder[i]
            pEndInd = plotIndOrder[i+1]
            plotComponents = kList[pStartInd:pEndInd]

            if use_subplots and i == 0 and fig is None and ax is None:
                mosaicPlots = []
                for pto in plotTypeOrder:
                    if pto == 'az':
                        for i, subp in enumerate(mosaicPlots):
                            if (subp[0].lower() == 'hvsr' or subp[0].lower() == 'comp') and len([item for item in plotTypeOrder if item != "hvsr"]) > 0:
                                mosaicPlots[i].append(subp[0])
                                mosaicPlots[i].append(subp[0])
                            else:
                                mosaicPlots[i].append(subp[0])
                                mosaicPlots[i].append(pto)
                    else:
                        mosaicPlots.append([pto])
                perSubPDict = {}
                if 'az' in plotTypeOrder:
                    perSubPDict['az'] = {'projection':'polar'}
                fig, ax = plt.subplot_mosaic(mosaicPlots, per_subplot_kw=perSubPDict, layout='constrained')
                axis = ax[p]
            elif use_subplots:
                with warnings.catch_warnings():
                    warnings.simplefilter("ignore") #Often warns about xlim when it is not an issue
                    ax[p].clear()
                axis = ax[p]
            else:
                fig, axis = plt.subplots()

            if p == 'hvsr':
                kwargs['subplot'] = 'hvsr'
                _plot_hvsr(hvsr_data, fig=fig, ax=axis, plot_type=plotComponents, azimuth=azimuth, xtype='x_freqs', show_legend=show_legend, axes=ax, **kwargs)
            elif p == 'comp':
                plotComponents[0] = plotComponents[0][:-1]
                kwargs['subplot'] == 'comp'
                _plot_hvsr(hvsr_data, fig=fig, ax=axis, plot_type=plotComponents, azimuth=azimuth, xtype='x_freqs', show_legend=show_legend, axes=ax, **kwargs)
            elif p == 'spec':
                plottypeKwargs = {}
                for c in plotComponents:
                    plottypeKwargs[c] = True
                kwargs.update(plottypeKwargs)
                _plot_specgram_hvsr(hvsr_data, fig=fig, ax=axis, azimuth=azimuth, colorbar=False, **kwargs)
            elif p == 'az':
                kwargs['plot_type'] = plotComponents
                hvsr_data['Azimuth_fig'] = plot_azimuth(hvsr_data, fig=fig, ax=axis, **kwargs)
            else:
                warnings.warn('Plot type {p} not recognized', UserWarning)   

        windowsUsedStr = f"{hvsr_data['hvsr_windows_df']['Use'].sum()}/{hvsr_data['hvsr_windows_df'].shape[0]} windows used"
        fig.text(x=0.98, y=0.02, s=windowsUsedStr, ha='right', va='bottom', fontsize='x-small',
                 bbox=dict(facecolor='w', edgecolor=None, linewidth=0, alpha=1, pad=9))

        if show:
            fig.canvas.draw()
            
        if return_fig:
            return fig, ax
    return


# Plot Obspy Trace in axis using matplotlib
def plot_stream(stream, params, fig=None, axes=None, show_plot=False, ylim_std=0.75, return_fig=True):
    """Function to plot a stream of data with Z, E, N components using matplotlib. Similar to obspy.Stream.Plot(), but will be formatted differently and eventually more customizable.
    This is also used in various functions throughout the package.

    Parameters
    ----------
    stream : obspy.core.Stream.stream
        Obpsy stream of data with Z, E, N componenents
    params : HVSRData or HVSRBatch
        Data object with parameters relevant for creating plot
    fig : matplotlib.Figure, default=None
        Optional: if not None, matplotlib.Figure in which to plot the resulting figure (i.e., can be plotted in existing figure)
    axes : matplotlib.Axis, default=None
        Optional: if not None, matplotlib.Axis in which to plot the resulting figure (i.e., can be plotted in existing axis)
    show_plot : bool, default=False
        Whether to do matplotlib.pylot.show(), by default False
    ylim_std : float, default = 0.75
        Optional: the standard deviation of the data at which to clip the chart, by default 0.75
    return_fig : bool, default=True
        Optional: whether to return the figure, by default True

    Returns
    -------
    (matplotlib.Figure, matplotlib.Axes)
        Tuple containing the figure and axes of the resulting plot, only returned if return_fig = True
    """
    if fig is None and axes is None:
        fig, axes = plt.subplot_mosaic([['Z'],['N'],['E']], sharex=True, sharey=False)

    new_stream = stream.copy()
    #axis.plot(trace.times, trace.data)
    
    sTime = stream[0].stats.starttime
    timeList = {}
    mplTimes = {}

    #In case data is masked, need to split, decimate, then merge back together
    if isinstance(new_stream[0].data, np.ma.masked_array):
        new_stream = new_stream.split()
    new_stream.decimate(10)
    new_stream.merge()

    zStream = new_stream.select(component='Z')#[0]
    eStream = new_stream.select(component='E')#[0]
    nStream = new_stream.select(component='N')#[0]
    streams = [zStream, nStream, eStream]

    for st in streams:
        key = st[0].stats.component
        timeList[key] = []
        mplTimes[key] = []
        for tr in st:
            for t in np.ma.getdata(tr.times()):
                newt = sTime + t
                timeList[key].append(newt)
                mplTimes[key].append(newt.matplotlib_date)

    #Ensure that the min and max times for each component are the same
    for i, k in enumerate(mplTimes.keys()):
        currMin = np.min(list(map(np.min, mplTimes[k])))
        currMax = np.max(list(map(np.max, mplTimes[k])))

        if i == 0:
            xmin = currMin
            xmax = currMax
        else:
            if xmin > currMin:
                xmin = currMin
            if xmax < currMax:
                xmax = currMax

    axes['Z'].xaxis_date()
    axes['N'].xaxis_date()
    axes['E'].xaxis_date()

    #tTicks = mdates.MinuteLocator(interval=5)
    #axis.xaxis.set_major_locator(tTicks)
    axes['E'].xaxis.set_major_locator(mdates.MinuteLocator(byminute=range(0,60,5)))
    axes['E'].xaxis.set_major_formatter(mdates.DateFormatter('%H:%M'))
    axes["E"].xaxis.set_minor_locator(mdates.MinuteLocator(interval=1))
    axes["E"].tick_params(axis='x', labelsize=8)
    

    streams = [zStream.merge(method=1), 
               nStream.merge(method=1), 
               eStream.merge(method=1)]

    for st in streams:
        for i, tr in enumerate(st):
            key = tr.stats.component
            if key == 'Z':
                C='k'
            elif key=='N':
                C='r'
            else:
                C='b'
            axes[key].plot(mplTimes[key], tr.data, color=C, linewidth=0.15)


    axes['Z'].set_ylabel('Z')
    axes['N'].set_ylabel('N')
    axes['E'].set_ylabel('E')
    
    #stDz = np.abs(np.nanstd(stream.select(component='Z')[0].data))
    #stDn = np.abs(np.nanstd(stream.select(component='N')[0].data))
    #stDe = np.abs(np.nanstd(stream.select(component='E')[0].data))
    #stD = max([stDz, stDn, stDe])
    
    for i, comp in enumerate(list(mplTimes.keys())):
        stD = np.abs(np.nanstd(np.ma.getdata(stream.select(component=comp)[0].data)))
        dmed = np.nanmedian(np.ma.getdata(stream.select(component=comp)[0].data))

        axes[comp].set_ylim([dmed-ylim_std*stD, dmed+ylim_std*stD])
        if xmin < 0:
            xmin=params['hvsr_band'][0]
        axes[comp].set_xlim([xmin, xmax])

    fig.suptitle(params['site'])
    
    day = "{}-{}-{}".format(stream[0].stats.starttime.year, stream[0].stats.starttime.month, stream[0].stats.starttime.day)
    axes['E'].set_xlabel('UTC Time \n'+ day)

    #plt.rcParams['figure.dpi'] = 100
    #plt.rcParams['figure.figsize'] = (5,4)
    
    #fig.tight_layout()
    fig.canvas.draw()

    if show_plot:
        plt.show()

    if return_fig:
        return fig, axes
    return                 


# Main function for processing HVSR Curve
def process_hvsr(hvsr_data, method=3, smooth=True, freq_smooth='konno ohmachi', f_smooth_width=40, resample=True, outlier_curve_rmse_percentile=False, verbose=False):
    """Process the input data and get HVSR data
    
    This is the main function that uses other (private) functions to do 
    the bulk of processing of the HVSR data and the data quality checks.

    Parameters
    ----------
    hvsr_data  : HVSRData or HVSRBatch
        Data object containing all the parameters input and generated by the user (usually, during sprit.input_params(), sprit.fetch_data(), sprit.generate_ppsds() and/or sprit.remove_noise()).
    method  : int or str, default=3
        Method to use for combining the horizontal components
            0) (not used)
            1) Diffuse field assumption, or 'DFA' (not currently implemented)
            2) 'Arithmetic Mean': H ≡ (HN + HE)/2
            3) 'Geometric Mean': H ≡ √HN · HE, recommended by the SESAME project (2004)
            4) 'Vector Summation': H ≡ √H2 N + H2 E
            5) 'Quadratic Mean': H ≡ √(H2 N + H2 E )/2
            6) 'Maximum Horizontal Value': H ≡ max {HN, HE}
    smooth  : bool, default=True
        bool or int may be used. 
            If True, default to smooth H/V curve to using savgoy filter with window length of 51 (works well with default resample of 1000 pts)
            If int, the length of the window in the savgoy filter.
    freq_smooth : str {'konno ohmachi', 'constant', 'proportional'}
        Which frequency smoothing method to use. By default, uses the 'konno ohmachi' method.
            - The Konno & Ohmachi method uses the obspy.signal.konnoohmachismoothing.konno_ohmachi_smoothing() function: https://docs.obspy.org/packages/autogen/obspy.signal.konnoohmachismoothing.konno_ohmachi_smoothing.html
            - The constant method uses a window of constant length f_smooth_width
            - The proportional method uses a window the percentage length of the frequncy steps/range (f_smooth_width now refers to percentage)
        See here for more information: https://www.geopsy.org/documentation/geopsy/hv-processing.html
    f_smooth_width : int, default = 40
        - For 'konno ohmachi': passed directly to the bandwidth parameter of the konno_ohmachi_smoothing() function, determines the width of the smoothing peak, with lower values resulting in broader peak. Must be > 0.
        - For 'constant': the size of a triangular smoothing window in the number of frequency steps
        - For 'proportional': the size of a triangular smoothing window in percentage of the number of frequency steps (e.g., if 1000 frequency steps/bins and f_smooth_width=40, window would be 400 steps wide)
    resample  : bool, default = True
        bool or int. 
            If True, default to resample H/V data to include 1000 frequency values for the rest of the analysis
            If int, the number of data points to interpolate/resample/smooth the component psd/HV curve data to.
    outlier_curve_rmse_percentile : bool, float, default = False
        If False, outlier curve removal is not carried out here. 
        If True, defaults to 98 (98th percentile). 
        Otherwise, float of percentile used as rmse_thresh of remove_outlier_curve().
    verbose : bool, defualt=False
        Whether to print output to terminal

    Returns
    -------
        hvsr_out    : dict
            Dictionary containing all the information about the data, including input parameters

    """
    orig_args = locals().copy() #Get the initial arguments
    start_time = datetime.datetime.now()

    # Update with processing parameters specified previously in input_params, if applicable
    if 'processing_parameters' in hvsr_data.keys():
        if 'process_hvsr' in hvsr_data['processing_parameters'].keys():
            for k, v in hvsr_data['processing_parameters']['process_hvsr'].items():
                defaultVDict = dict(zip(inspect.getfullargspec(process_hvsr).args[1:], 
                                        inspect.getfullargspec(process_hvsr).defaults))
                # Manual input to function overrides the imported parameter values
                if (not isinstance(v, (HVSRData, HVSRBatch))) and (k in orig_args.keys()) and (orig_args[k]==defaultVDict[k]):
                    orig_args[k] = v
                    
    method = orig_args['method']
    smooth = orig_args['smooth']
    freq_smooth = orig_args['freq_smooth']
    f_smooth_width = orig_args['f_smooth_width']
    resample = orig_args['resample']
    outlier_curve_rmse_percentile = orig_args['outlier_curve_rmse_percentile']
    verbose = orig_args['verbose']

    if (verbose and isinstance(hvsr_data, HVSRBatch)) or (verbose and not hvsr_data['batch']):
        if isinstance(hvsr_data, HVSRData) and hvsr_data['batch']:
            pass
        else:
            print('\nCalculating Horizontal/Vertical Ratios at all frequencies/time steps (process_hvsr())')
            print('\tUsing the following parameters:')
            for key, value in orig_args.items():
                if key=='hvsr_data':
                    pass
                else:
                    print('\t  {}={}'.format(key, value))
            print()

    #First, divide up for batch or not
    #Site is in the keys anytime it's not batch
    if isinstance(hvsr_data, HVSRBatch):
        #If running batch, we'll loop through each site
        hvsr_out = {}
        for site_name in hvsr_data.keys():
            args = orig_args.copy() #Make a copy so we don't accidentally overwrite
            args['hvsr_data'] = hvsr_data[site_name] #Get what would normally be the "hvsr_data" variable for each site
            if hvsr_data[site_name]['ProcessingStatus']['OverallStatus']:
                try:
                    hvsr_out[site_name] = _process_hvsr_batch(**args) #Call another function, that lets us run this function again
                except:
                    hvsr_out = hvsr_data
                    hvsr_out[site_name]['ProcessingStatus']['HVStatus']=False
                    hvsr_out[site_name]['ProcessingStatus']['OverallStatus'] = False                    
            else:
                hvsr_out = hvsr_data
                hvsr_out[site_name]['ProcessingStatus']['HVStatus']=False
                hvsr_out[site_name]['ProcessingStatus']['OverallStatus'] = False
        hvsr_out = HVSRBatch(hvsr_out)
    else:
        ppsds = hvsr_data['ppsds'].copy()#[k]['psd_values']
        ppsds = sprit_utils.check_xvalues(ppsds)

        methodList = ['<placeholder_0>', 'Diffuse Field Assumption', 'Arithmetic Mean', 'Geometric Mean', 'Vector Summation', 'Quadratic Mean', 'Maximum Horizontal Value']
        x_freqs = {}
        x_periods = {}

        psdValsTAvg = {}
        stDev = {}
        stDevValsP = {}
        stDevValsM = {}
        psdRaw={}
        currTimesUsed={}
        hvsrDF = hvsr_data['hvsr_windows_df']
        def move_avg(y, box_pts):
            #box = np.ones(box_pts)/box_pts
            box = np.hanning(box_pts)
            y_smooth = np.convolve(y, box, mode='same') / sum(box)
            return y_smooth

        for k in ppsds.keys():
            #input_ppsds = ppsds[k]['psd_values'] #original, not used anymore
            input_ppsds = np.stack(hvsrDF['psd_values_'+k].values)

            #currPPSDs = hvsrDF['psd_values_'+k][hvsrDF['Use']].values
            #used_ppsds = np.stack(currPPSDs)
            
            #if reasmpling has been selected
            if resample is True or isinstance(resample, (int, float)):
                if resample is True:
                    resample = 1000 #Default smooth value

                #xValMin = min(ppsds[k]['period_bin_centers'])
                #xValMax = max(ppsds[k]['period_bin_centers'])
                xValMin = 1/hvsr_data['hvsr_band'][1]
                xValMax = 1/hvsr_data['hvsr_band'][0]
                #Resample period bin values
                x_periods[k] = np.logspace(np.log10(xValMin), np.log10(xValMax), num=resample)
                if smooth or isinstance(smooth, (int, float)):
                    if smooth:
                        smooth = 51 #Default smoothing window
                        padVal = 25
                    elif smooth % 2==0:
                        smooth +1 #Otherwise, needs to be odd
                        padVal = smooth//2
                        if padVal %2==0:
                            padVal += 1

                #Resample raw ppsd values
                for i, ppsd_t in enumerate(input_ppsds):
                    if i==0:
                        psdRaw[k] = np.interp(x_periods[k], ppsds[k]['period_bin_centers'], ppsd_t)
                        if smooth is not False:
                            padRawKPad = np.pad(psdRaw[k], [padVal, padVal], mode='reflect')
                            #padRawKPadSmooth = scipy.signal.savgol_filter(padRawKPad, smooth, 3)
                            padRawKPadSmooth = move_avg(padRawKPad, smooth)
                            psdRaw[k] = padRawKPadSmooth[padVal:-padVal]

                    else:
                        psdRaw[k] = np.vstack((psdRaw[k], np.interp(x_periods[k], ppsds[k]['period_bin_centers'], ppsd_t)))
                        if smooth is not False:
                            padRawKiPad = np.pad(psdRaw[k][i], [padVal, padVal], mode='reflect')
                            #padRawKiPadSmooth = scipy.signal.savgol_filter(padRawKiPad, smooth, 3)
                            padRawKiPadSmooth = move_avg(padRawKiPad, smooth)
                            psdRaw[k][i] = padRawKiPadSmooth[padVal:-padVal]

            else:
                #If no resampling desired
                #x_periods[k] = np.array(ppsds[k]['period_bin_centers'])
                x_periods[k] = np.round([1/p for p in hvsr_data['ppsds'][k]['period_xedges'][:-1]],3)
                x_periods[k][0] = hvsr_data['hvsr_band'][1]
                x_periods[k][-1] = hvsr_data['hvsr_band'][0]
                psdRaw[k] = np.array(input_ppsds)

            hvsrDF['psd_values_'+k] = list(psdRaw[k])
            use = hvsrDF['Use'].astype(bool)

            #Get average psd value across time for each channel (used to calc main H/V curve)
            psdValsTAvg[k] = np.nanmedian(np.stack(hvsrDF[use]['psd_values_'+k]), axis=0)
            x_freqs[k] = np.array([1/p for p in x_periods[k]]) #np.divide(np.ones_like(x_periods[k]), x_periods[k]) 
            stDev[k] = np.nanstd(np.stack(hvsrDF[use]['psd_values_'+k]), axis=0)

            stDevValsM[k] = np.array(psdValsTAvg[k] - stDev[k])
            stDevValsP[k] = np.array(psdValsTAvg[k] + stDev[k])

            currTimesUsed[k] = np.stack(hvsrDF[use]['TimesProcessed_Obspy'])
            #currTimesUsed[k] = ppsds[k]['current_times_used'] #original one
        
        #Get string of method type
        if type(method) is int:
            methodInt = method
            method = methodList[method]
        hvsr_data['method'] = method

        #This gets the main hvsr curve averaged from all time steps
        anyK = list(x_freqs.keys())[0]
        hvsr_curve, hvsr_az, _ = __get_hvsr_curve(x=x_freqs[anyK], psd=psdValsTAvg, method=methodInt, hvsr_data=hvsr_data, verbose=verbose)
        origPPSD = hvsr_data['ppsds_obspy'].copy()

        #print('hvcurv', np.array(hvsr_curve).shape)
        #print('hvaz', np.array(hvsr_az).shape)

        #Add some other variables to our output dictionary
        hvsr_dataUpdate = {'input_params':hvsr_data,
                    'x_freqs':x_freqs,
                    'hvsr_curve':hvsr_curve,
                    'hvsr_az':hvsr_az,
                    'x_period':x_periods,
                    'psd_raw':psdRaw,
                    'current_times_used': currTimesUsed,
                    'psd_values_tavg':psdValsTAvg,
                    'ppsd_std':stDev,
                    'ppsd_std_vals_m':stDevValsM,
                    'ppsd_std_vals_p':stDevValsP,
                    'method':method,
                    'ppsds':ppsds,
                    'ppsds_obspy':origPPSD,
                    'tsteps_used': hvsr_data['tsteps_used'].copy(),
                    'hvsr_windows_df':hvsr_data['hvsr_windows_df']
                    }
        
        hvsr_out = HVSRData(hvsr_dataUpdate)

        #This is if manual editing was used (should probably be updated at some point to just use masks)
        if 'xwindows_out' in hvsr_data.keys():
            hvsr_out['xwindows_out'] = hvsr_data['xwindows_out']
        else:
            hvsr_out['xwindows_out'] = []


        freq_smooth_ko = ['konno ohmachi', 'konno-ohmachi', 'konnoohmachi', 'konnohmachi', 'ko', 'k']
        freq_smooth_constant = ['constant', 'const', 'c']
        freq_smooth_proport = ['proportional', 'proportion', 'prop', 'p']

        #Frequency Smoothing
        if not freq_smooth:
            if verbose:
                warnings.warn('No frequency smoothing is being applied. This is not recommended for noisy datasets.')
        elif freq_smooth is True or freq_smooth.lower() in freq_smooth_ko:
            from obspy.signal import konnoohmachismoothing
            for k in hvsr_out['psd_raw']:
                colName = f'psd_values_{k}'

                ppsd_data = np.stack(hvsr_out['hvsr_windows_df'][colName])
                ppsd_data = hvsr_out['psd_raw'][k]


                freqs = hvsr_out['x_freqs'][k]
                padding_length = int(f_smooth_width)

                padding_value_R = np.nanmean(ppsd_data[:,-1*padding_length:])
                padding_value_L = np.nanmean(ppsd_data[:,:padding_length])

                # Pad the data to prevent boundary anamolies
                padded_ppsd_data = np.pad(ppsd_data, ((0, 0), (padding_length, padding_length)), 
                                          'constant', constant_values=(padding_value_L, padding_value_R))

                # Pad the frequencies
                ratio = freqs[1] / freqs[0]
                # Generate new elements on either side and combine
                left_padding = [freqs[0] / (ratio ** i) for i in range(padding_length, 0, -1)]
                right_padding = [freqs[-1] * (ratio ** i) for i in range(1, padding_length + 1)]
                padded_freqs = np.concatenate([left_padding, freqs, right_padding])
                
                #Filter out UserWarning for just this method, since it throws up a UserWarning that doesn't really matter about dtypes often
                with warnings.catch_warnings():
                    warnings.simplefilter('ignore', category=UserWarning)
                    smoothed_ppsd_data = konnoohmachismoothing.konno_ohmachi_smoothing(padded_ppsd_data, 
                                                    padded_freqs, bandwidth=f_smooth_width, normalize=True)
                
                #Just use the original data
                smoothed_ppsd_data = smoothed_ppsd_data[:,padding_length:-1*padding_length]
                hvsr_out['psd_raw'][k] = smoothed_ppsd_data
                hvsr_out['hvsr_windows_df'][colName] = pd.Series(list(smoothed_ppsd_data), index=hvsr_out['hvsr_windows_df'].index)
        elif freq_smooth.lower() in freq_smooth_constant:
            hvsr_out = __freq_smooth_window(hvsr_out, f_smooth_width, kind_freq_smooth='constant')
        elif freq_smooth.lower() in freq_smooth_proport:
            hvsr_out = __freq_smooth_window(hvsr_out, f_smooth_width, kind_freq_smooth='proportional')
        else:
            if verbose:
                warnings.warn(f'You indicated no frequency smoothing should be applied (freq_smooth = {freq_smooth}). This is not recommended for noisy datasets.')

        #Get hvsr curve from three components at each time step
        anyK = list(hvsr_out['psd_raw'].keys())[0]
        if method==1 or method =='dfa' or method =='Diffuse Field Assumption':
            pass ###UPDATE HERE NEXT???__get_hvsr_curve(x=hvsr_out['x_freqs'][anyK], psd=tStepDict, method=methodInt, hvsr_data=hvsr_out, verbose=verbose)
        else:
            hvsr_tSteps = []
            hvsr_tSteps_az = {}
            for tStep in range(len(hvsr_out['psd_raw'][anyK])):
                tStepDict = {}
                for k in hvsr_out['psd_raw']:
                    tStepDict[k] = hvsr_out['psd_raw'][k][tStep]
                
                hvsr_tstep, hvsr_az_tstep, _ = __get_hvsr_curve(x=hvsr_out['x_freqs'][anyK], psd=tStepDict, method=methodInt, hvsr_data=hvsr_out, verbose=verbose)
                
                hvsr_tSteps.append(np.float32(hvsr_tstep)) #Add hvsr curve for each time step to larger list of arrays with hvsr_curves
                for k, v in hvsr_az_tstep.items():
                    if tStep == 0:
                        hvsr_tSteps_az[k] = [np.float32(v)]
                    else:
                        hvsr_tSteps_az[k].append(np.float32(v))
        hvsr_out['hvsr_windows_df']['HV_Curves'] = hvsr_tSteps
        
        # Add azimuth HV Curves to hvsr_windows_df
        for key, values in hvsr_tSteps_az.items():
            hvsr_out['hvsr_windows_df']['HV_Curves_'+key] = values
        
        hvsr_out['ind_hvsr_curves'] = {}
        for col_name in hvsr_out['hvsr_windows_df']:
            if "HV_Curves" in col_name:
                if col_name == 'HV_Curves':
                    colID = 'HV'
                else:
                    colID = col_name.split('_')[2]
                hvsr_out['ind_hvsr_curves'][colID] = np.stack(hvsr_out['hvsr_windows_df'][hvsr_out['hvsr_windows_df']['Use']][col_name])

        #Initialize array based only on the curves we are currently using
        indHVCurvesArr = np.stack(hvsr_out['hvsr_windows_df']['HV_Curves'][hvsr_out['hvsr_windows_df']['Use']])
        #indHVCurvesArr = hvsr_out['ind_hvsr_curves']

        if outlier_curve_rmse_percentile:
            if outlier_curve_rmse_percentile is True:
                outlier_curve_rmse_percentile = 98
            hvsr_out = remove_outlier_curves(hvsr_out, use_percentile=True, rmse_thresh=outlier_curve_rmse_percentile, use_hv_curve=True, verbose=verbose)
  
        hvsr_out['ind_hvsr_stdDev'] = {}
        for col_name in hvsr_out['hvsr_windows_df'].columns:
            if "HV_Curves" in col_name:
                if col_name == 'HV_Curves':
                    keyID = 'HV'
                else:
                    keyID = col_name.split('_')[2]
                curr_indHVCurvesArr = np.stack(hvsr_out['hvsr_windows_df'][col_name][hvsr_out['hvsr_windows_df']['Use']])
                hvsr_out['ind_hvsr_stdDev'][keyID] = np.nanstd(curr_indHVCurvesArr, axis=0)

        #Get peaks for each time step
        hvsr_out['ind_hvsr_peak_indices'] = {}
        #hvsr_out['hvsr_windows_df']['CurvesPeakFreqs'] = {}
        for col_name in hvsr_out['hvsr_windows_df'].columns:
            if "HV_Curves" in col_name:
                tStepPeaks = []
                if len(col_name.split('_')) > 2:
                    colSuffix = "_"+'_'.join(col_name.split('_')[2:])
                else:
                    colSuffix = '_HV'

                for tStepHVSR in hvsr_out['hvsr_windows_df'][col_name]:
                    tStepPeaks.append(__find_peaks(tStepHVSR))                
                hvsr_out['ind_hvsr_peak_indices']['PeakInds'+colSuffix] = tStepPeaks
                hvsr_out['hvsr_windows_df']['CurvesPeakIndices'+colSuffix] = tStepPeaks

                tStepPFList = []
                for tPeaks in tStepPeaks:
                    tStepPFs = []
                    for pInd in tPeaks:
                        tStepPFs.append(np.float32(hvsr_out['x_freqs'][anyK][pInd]))
                    tStepPFList.append(tStepPFs)
                hvsr_out['hvsr_windows_df']['CurvesPeakFreqs'+colSuffix] = tStepPFList

        #for tStepHVSR in hvsr_out['hvsr_windows_df']['HV_Curves']:
        #    tStepPeaks.append(__find_peaks(tStepHVSR))
        #hvsr_out['ind_hvsr_peak_indices'] = tStepPeaks
        #hvsr_out['hvsr_windows_df']['CurvesPeakIndices'] = tStepPeaks

        #hvsr_out['hvsr_windows_df']['CurvesPeakFreqs'] = {}
        #tStepPFList = []
        #for tPeaks in tStepPeaks:
        #    tStepPFs = []
        #    for pInd in tPeaks:
        #        tStepPFs.append(np.float32(hvsr_out['x_freqs'][anyK][pInd]))
        #    tStepPFList.append(tStepPFs)
        #hvsr_out['hvsr_windows_df']['CurvesPeakFreqs'] = tStepPFList

        #Get peaks of main HV curve
        hvsr_out['hvsr_peak_indices'] = {}
        hvsr_out['hvsr_peak_indices']['HV'] = __find_peaks(hvsr_out['hvsr_curve'])
        for k in hvsr_az.keys():
            hvsr_out['hvsr_peak_indices'][k] = __find_peaks(hvsr_out['hvsr_az'][k])
        
        #Get frequency values at HV peaks in main curve
        hvsr_out['hvsr_peak_freqs'] = {}
        for k in hvsr_out['hvsr_peak_indices'].keys():
            hvsrPF = []
            for p in hvsr_out['hvsr_peak_indices'][k]:
                hvsrPF.append(hvsr_out['x_freqs'][anyK][p])
            hvsr_out['hvsr_peak_freqs'][k] = np.array(hvsrPF)

        #Get other HVSR parameters (i.e., standard deviations, etc.)
        hvsr_out = __gethvsrparams(hvsr_out)

        #Include the original obspy stream in the output
        hvsr_out['input_stream'] = hvsr_dataUpdate['input_params']['input_stream'] #input_stream
        hvsr_out = sprit_utils.make_it_classy(hvsr_out)
        hvsr_out['ProcessingStatus']['HVStatus'] = True

        if 'processing_parameters' not in hvsr_out.keys():
            hvsr_out['processing_parameters'] = {}
        hvsr_out['processing_parameters']['generate_ppsds'] = {}
        for key, value in orig_args.items():
            hvsr_out['processing_parameters']['generate_ppsds'][key] = value

    hvsr_out = _check_processing_status(hvsr_out, start_time=start_time, func_name=inspect.stack()[0][3], verbose=verbose)

    return hvsr_out


# Function to remove noise windows from data
def remove_noise(hvsr_data, remove_method='auto', sat_percent=0.995, noise_percent=0.80, sta=2, lta=30, stalta_thresh=[0.5,5], warmup_time=0, cooldown_time=0, min_win_size=1, remove_raw_noise=False, verbose=False):
    """Function to remove noisy windows from data, using various methods.
    
    Methods include 
    - Manual window selection (by clicking on a chart with spectrogram and stream data), 
    - Auto window selection, which does the following two in sequence (these can also be done indepently):
        - A sta/lta "antitrigger" method (using stalta values to automatically remove triggered windows where there appears to be too much noise)
        - A noise threshold method, that cuts off all times where the noise threshold equals more than (by default) 80% of the highest amplitude noise sample for the length specified by lta (in seconds)
        - A saturation threshold method, that cuts off all times where the noise threshold equals more than (by default) 99.5% of the highest amplitude noise sample.

    Parameters
    ----------
    hvsr_data : dict, obspy.Stream, or obspy.Trace
        Dictionary containing all the data and parameters for the HVSR analysis
    remove_method : str, {'auto', 'manual', 'stalta'/'antitrigger', 'saturation threshold', 'noise threshold', 'warmup'/'cooldown'/'buffer'/'warm_cool'}
        The different methods for removing noise from the dataset. A list of strings will also work, in which case, it should be a list of the above strings. See descriptions above for what how each method works. By default 'auto.'
        If remove_method='auto', this is the equivalent of remove_method=['noise threshold', 'antitrigger', 'saturation threshold', 'warm_cool']
    sat_percent : float, default=0.995
        Percentage (between 0 and 1), to use as the threshold at which to remove data. This is used in the saturation method. By default 0.995. 
        If a value is passed that is greater than 1, it will be divided by 100 to obtain the percentage.
    noise_percent : float, default = 0.8
        Percentage (between 0 and 1), to use as the threshold at which to remove data, if it persists for longer than time (in seconds (specified by min_win_size)). This is used in the noise threshold method. By default 0.8. 
        If a value is passed that is greater than 1, it will be divided by 100 to obtain the percentage.
    sta : int, optional
        Short term average (STA) window (in seconds), by default 2. For use with sta/lta antitrigger method.
    lta : int, optional
        Long term average (STA) window (in seconds), by default 30. For use with sta/lta antitrigger method.
    stalta_thresh : list, default=[0.5,5]
        Two-item list or tuple with the thresholds for the stalta antitrigger. The first value (index [0]) is the lower threshold, the second value (index [1] is the upper threshold), by default [0.5,5]
    warmup_time : int, default=0
        Time in seconds to allow for warmup of the instrument (or while operator is still near instrument). This will renove any data before this time, by default 0.
    cooldown_time : int, default=0
        Time in seconds to allow for cooldown of the instrument (or for when operator is nearing instrument). This will renove any data before this time, by default 0.
    min_win_size : float, default=1
        The minumum size a window must be over specified threshold (in seconds) for it to be removed
    remove_raw_noise : bool, default=False
        If remove_raw_noise=True, will perform operation on raw data ('input_stream'), rather than potentially already-modified data ('stream').
    verbose : bool, default=False
        Whether to print status of remove_noise

    Returns
    -------
    output : dict
        Dictionary similar to hvsr_data, but containing modified data with 'noise' removed
    """
    #Get intput paramaters
    orig_args = locals().copy()
    start_time = datetime.datetime.now()
    
    # Update with processing parameters specified previously in input_params, if applicable
    if 'processing_parameters' in hvsr_data.keys():
        if 'remove_noise' in hvsr_data['processing_parameters'].keys():
            for k, v in hvsr_data['processing_parameters']['remove_noise'].items():
                defaultVDict = dict(zip(inspect.getfullargspec(remove_noise).args[1:], 
                                        inspect.getfullargspec(remove_noise).defaults))
                # Manual input to function overrides the imported parameter values
                if (not isinstance(v, (HVSRData, HVSRBatch))) and (k in orig_args.keys()) and (orig_args[k]==defaultVDict[k]):
                    orig_args[k] = v

    remove_method = orig_args['remove_method']
    sat_percent = orig_args['sat_percent']
    noise_percent = orig_args['noise_percent']
    sta = orig_args['sta']
    lta = orig_args['lta']
    stalta_thresh = orig_args['stalta_thresh']
    warmup_time = orig_args['warmup_time']
    cooldown_time = orig_args['cooldown_time']
    min_win_size = orig_args['min_win_size']
    remove_raw_noise = orig_args['remove_raw_noise']
    verbose = orig_args['verbose']

    if (verbose and isinstance(hvsr_data, HVSRBatch)) or (verbose and not hvsr_data['batch']):
        if isinstance(hvsr_data, HVSRData) and hvsr_data['batch']:
            pass
        else:
            print('\nRemoving noisy data windows (remove_noise())')
            print('\tUsing the following parameters:')
            for key, value in orig_args.items():
                if key=='hvsr_data':
                    pass
                else:
                    print('\t  {}={}'.format(key, value))

    #Setup lists
    manualList = ['manual', 'man', 'm', 'window', 'windows', 'w']
    autoList = ['auto', 'automatic', 'all', 'a']
    antitrigger = ['stalta', 'anti', 'antitrigger', 'trigger', 'at']
    saturationThresh = ['saturation threshold', 'saturation', 'sat', 's']
    noiseThresh = ['noise threshold', 'noise', 'threshold', 'n']
    warmup_cooldown=['warmup', 'cooldown', 'warm', 'cool', 'buffer', 'warmup-cooldown', 'warmup_cooldown', 'wc', 'warm_cool', 'warm-cool']

    #Get Stream from hvsr_data
    if isinstance(hvsr_data, HVSRBatch):
        #If running batch, we'll loop through each site
        hvsr_out = {}
        for site_name in hvsr_data.keys():
            args = orig_args.copy() #Make a copy so we don't accidentally overwrite
            args['hvsr_data'] = hvsr_data[site_name] #Get what would normally be the "hvsr_data" variable for each site
            if hvsr_data[site_name]['ProcessingStatus']['OverallStatus']:
                try:
                   hvsr_out[site_name] = __remove_noise_batch(**args) #Call another function, that lets us run this function again
                except Exception as e:
                    hvsr_out[site_name]['ProcessingStatus']['RemoveNoiseStatus']=False
                    hvsr_out[site_name]['ProcessingStatus']['OverallStatus']=False
                    if verbose:
                        print(e)
            else:
                hvsr_data[site_name]['ProcessingStatus']['RemoveNoiseStatus']=False
                hvsr_data[site_name]['ProcessingStatus']['OverallStatus']=False
                hvsr_out = hvsr_data

        output = HVSRBatch(hvsr_out)
        return output
    elif isinstance(hvsr_data, (HVSRData, dict, obspy.Stream, obspy.Trace)):
        if isinstance(hvsr_data, (HVSRData, dict)):
            if remove_raw_noise:
                inStream = hvsr_data['input_stream'].copy()
            else:
                inStream = hvsr_data['stream'].copy()
            output = hvsr_data#.copy()
        else:
            inStream = hvsr_data.copy()
            output = inStream.copy()

        outStream = inStream
        
        # Get remove_method into consistent format (list)
        if isinstance(remove_method, str):
            if ',' in remove_method:
                remove_method = remove_method.split(',')
            else:
                remove_method = [remove_method]
        elif isinstance(remove_method, (list, tuple)):
            pass
        elif not remove_method:
            remove_method=[None]
        else:
            warnings.warn(f"Input value remove_method={remove_method} must be either string, list of strings, None, or False. No noise removal will be carried out. Please choose one of the following: 'manual', 'auto', 'antitrigger', 'noise threshold', 'warmup_cooldown'.")
            return output
            
        # Reorder list so manual is always first, if it is specified
        if len(set(remove_method).intersection(manualList)) > 0:
            manInd = list(set(remove_method).intersection(manualList))[0]
            remove_method.remove(manInd)
            remove_method.insert(0, manInd)
        
        #Go through each type of removal and remove
        for rem_kind in remove_method:
            if not rem_kind:
                break
            elif rem_kind.lower() in manualList:
                if isinstance(output, (HVSRData, dict)):
                    if 'xwindows_out' in output.keys():
                        pass
                    else:
                        output = _select_windows(output)
                    window_list = output['xwindows_out']
                if isinstance(outStream, obspy.core.stream.Stream):
                    if window_list is not None:
                        output['stream'] = __remove_windows(inStream, window_list, warmup_time)
                    else:
                        output = _select_windows(output)
                elif isinstance(output, (HVSRData, dict)):
                    pass
                else:
                    RuntimeError("Only obspy.core.stream.Stream data type is currently supported for manual noise removal method.")     
            elif rem_kind.lower() in autoList:
                outStream = __remove_anti_stalta(outStream, sta=sta, lta=lta, thresh=stalta_thresh)
                outStream = __remove_noise_thresh(outStream, noise_percent=noise_percent, lta=lta, min_win_size=min_win_size)
                outStream = __remove_noise_saturate(outStream, sat_percent=sat_percent, min_win_size=min_win_size)
                outStream = __remove_warmup_cooldown(stream=outStream, warmup_time=warmup_time, cooldown_time=cooldown_time)
            elif rem_kind.lower() in antitrigger:
                outStream = __remove_anti_stalta(outStream, sta=sta, lta=lta, thresh=stalta_thresh)
            elif rem_kind.lower() in saturationThresh:
                outStream = __remove_noise_saturate(outStream, sat_percent=sat_percent, min_win_size=min_win_size)
            elif rem_kind.lower() in noiseThresh:
                outStream = __remove_noise_thresh(outStream, noise_percent=noise_percent, lta=lta, min_win_size=min_win_size)
            elif rem_kind.lower() in warmup_cooldown:
                outStream = __remove_warmup_cooldown(stream=outStream, warmup_time=warmup_time, cooldown_time=cooldown_time)
            else:
                if len(remove_method)==1:
                    warnings.warn(f"Input value remove_method={remove_method} is not recognized. No noise removal will be carried out. Please choose one of the following: 'manual', 'auto', 'antitrigger', 'noise threshold', 'warmup_cooldown'.")
                    break
                warnings.warn(f"Input value remove_method={remove_method} is not recognized. Continuing with other noise removal methods.")

        #Add output
        if isinstance(output, (HVSRData, dict)):
            if isinstance(outStream, (obspy.Stream, obspy.Trace)):
                output['stream'] = outStream
            else:
                output['stream'] = outStream['stream']
            output['input_stream'] = hvsr_data['input_stream']
            
            if 'processing_parameters' not in output.keys():
                output['processing_parameters'] = {}
            output['processing_parameters']['remove_noise'] = {}
            for key, value in orig_args.items():
                output['processing_parameters']['remove_noise'][key] = value
            
            output['ProcessingStatus']['RemoveNoiseStatus'] = True
            output = _check_processing_status(output, start_time=start_time, func_name=inspect.stack()[0][3], verbose=verbose)

            if 'hvsr_windows_df' in output.keys() or ('params' in output.keys() and 'hvsr_windows_df' in output['params'].keys())or ('input_params' in output.keys() and 'hvsr_windows_df' in output['input_params'].keys()):
                hvsrDF = output['hvsr_windows_df']
                
                outStream = output['stream'].split()
                for i, trace in enumerate(outStream):
                    if i ==0:
                        trEndTime = trace.stats.endtime
                        comp_end = trace.stats.component
                        continue
                    trStartTime = trace.stats.starttime
                    comp_start = trace.stats.component
                    
                    if trEndTime < trStartTime and comp_end==comp_start:
                        gap = [trEndTime,trStartTime]

                        output['hvsr_windows_df']['Use'] = (hvsrDF['TimesProcessed_Obspy'].gt(gap[0]) & hvsrDF['TimesProcessed_Obspy'].gt(gap[1]) )| \
                                        (hvsrDF['TimesProcessed_ObspyEnd'].lt(gap[0]) & hvsrDF['TimesProcessed_ObspyEnd'].lt(gap[1]))# | \
                        output['hvsr_windows_df']['Use'] = output['hvsr_windows_df']['Use'].astype(bool)
                    
                    trEndTime = trace.stats.endtime
                
                outStream.merge()
                output['stream'] = outStream
                    
        elif isinstance(hvsr_data, obspy.Stream) or isinstance(hvsr_data, obspy.Trace):
            output = outStream
        else:
            warnings.warn(f"Output of type {type(output)} for this function will likely result in errors in other processing steps. Returning hvsr_data data.")
            return hvsr_data
        output = sprit_utils.make_it_classy(output)
        if 'xwindows_out' not in output.keys():
            output['xwindows_out'] = []
    else:
        RuntimeError(f"Input of type type(hvsr_data)={type(hvsr_data)} cannot be used.")
    return output


# Remove outlier ppsds
def remove_outlier_curves(hvsr_data, rmse_thresh=98, use_percentile=True, use_hv_curve=False, show_outlier_plot=False, verbose=False):
    """Function used to remove outliers curves using Root Mean Square Error to calculate the error of each windowed
    Probabilistic Power Spectral Density (PPSD) curve against the median PPSD value at each frequency step for all times.
    It calculates the RMSE for the PPSD curves of each component individually. All curves are removed from analysis.
    
    Some abberant curves often occur due to the remove_noise() function, so this should be run some time after remove_noise(). 
    In general, the recommended workflow is to run this immediately following the generate_ppsds() function.

    Parameters
    ----------
    hvsr_data : dict
        Input dictionary containing all the values and parameters of interest
    rmse_thresh : float or int, default=98
        The Root Mean Square Error value to use as a threshold for determining whether a curve is an outlier. 
        This averages over each individual entire curve so that curves with very abberant data (often occurs when using the remove_noise() method), can be identified.
        Otherwise, specify a float or integer to use as the cutoff RMSE value (all curves with RMSE above will be removed)
    use_percentile :  float, default=True
        Whether rmse_thresh should be interepreted as a raw RMSE value or as a percentile of the RMSE values.
    use_hv_curve : bool, default=False
        Whether to use the calculated HV Curve or the individual components. This can only be True after process_hvsr() has been run.
    show_plot : bool, default=False
        Whether to show a plot of the removed data
    verbose : bool, default=False
        Whether to print output of function to terminal

    Returns
    -------
    hvsr_data : dict
        Input dictionary with values modified based on work of function.
    """
    # Setup function
    #Get intput paramaters
    orig_args = locals().copy()
    start_time = datetime.datetime.now()
    
    # Update with processing parameters specified previously in input_params, if applicable
    if 'processing_parameters' in hvsr_data.keys():
        if 'remove_outlier_curves' in hvsr_data['processing_parameters'].keys() and 'remove_noise' in hvsr_data['processing_parameters'].keys():
            for k, v in hvsr_data['processing_parameters']['remove_noise'].items():
                defaultVDict = dict(zip(inspect.getfullargspec(remove_outlier_curves).args[1:], 
                                        inspect.getfullargspec(remove_outlier_curves).defaults))
                # Manual input to function overrides the imported parameter values
                if (not isinstance(v, (HVSRData, HVSRBatch))) and (k in orig_args.keys()) and (orig_args[k]==defaultVDict[k]):
                    orig_args[k] = v

    # Reset parameters in case of manual override of imported parameters
    use_percentile = orig_args['use_percentile']
    rmse_thresh = orig_args['rmse_thresh']
    use_hv_curve = orig_args['use_hv_curve']
    show_outlier_plot = orig_args['show_outlier_plot']
    verbose = orig_args['verbose']

    #Print if verbose, which changes depending on if batch data or not
    if (verbose and isinstance(hvsr_data, HVSRBatch)) or (verbose and not hvsr_data['batch']):
        if isinstance(hvsr_data, HVSRData) and hvsr_data['batch']:
            pass
        else:
            print('\nRemoving outlier curves from further analysis (remove_outlier_curves())')
            print('\tUsing the following parameters:')
            for key, value in orig_args.items():
                if key=='hvsr_data':
                    pass
                else:
                    print('\t  {}={}'.format(key, value))
            print()
    
    #First, divide up for batch or not
    #Site is in the keys anytime it's not batch
    if isinstance(hvsr_data, HVSRBatch):
        #If running batch, we'll loop through each site
        hvsr_out = {}
        for site_name in hvsr_data.keys():
            args = orig_args.copy() #Make a copy so we don't accidentally overwrite
            args['hvsr_data'] = hvsr_data[site_name] #Get what would normally be the "hvsr_data" variable for each site
            if hvsr_data[site_name]['ProcessingStatus']['OverallStatus']:
                try:
                    hvsr_out[site_name] = __remove_outlier_curves(**args) #Call another function, that lets us run this function again
                except:
                    hvsr_out = hvsr_data
                    hvsr_out[site_name]['ProcessingStatus']['RemoveOutlierCurves'] = False
                    hvsr_out[site_name]['ProcessingStatus']['OverallStatus'] = False                    
            else:
                hvsr_out = hvsr_data
                hvsr_out[site_name]['ProcessingStatus']['RemoveOutlierCurves'] = False
                hvsr_out[site_name]['ProcessingStatus']['OverallStatus'] = False
        hvsr_out = HVSRBatch(hvsr_out)
    else:  
        #Create plot if designated        
        if not use_hv_curve:
            compNames = []
            for col_name in hvsr_data['hvsr_windows_df'].columns:
                if 'psd_values' in col_name:
                    compNames.append('_'.join(col_name.split('_')[2:]))
            colNames = compNames
            col_prefix = 'psd_values_'
        else:
            compNames = []
            for col_name in hvsr_data['hvsr_windows_df'].columns:
                if col_name.startswith('HV_Curves') and "Log10" not in col_name:
                    compNames.append(col_name)
            colNames = compNames
            col_prefix = 'HV_Curves'
        if show_outlier_plot:
            if use_hv_curve:
                spMosaic = ['HV Curve']
            else:
                spMosaic = [['Z'],
                            ['E'],
                            ['N']]
            fig, ax=plt.subplot_mosaic(spMosaic, sharex=True)

        #Loop through each component, and determine which curves are outliers
        bad_rmse=[]
        for i, column in enumerate(colNames):
            if column in compNames:
                if use_hv_curve == False:
                    column = col_prefix+column
                else:
                    column = column
                
            # Retrieve data from dataframe (use all windows, just in case)
            curr_data = np.stack(hvsr_data['hvsr_windows_df'][column])
            
            # Calculate a median curve, and reshape so same size as original
            medCurve = np.nanmedian(curr_data, axis=0)
            medCurveArr = np.tile(medCurve, (curr_data.shape[0], 1))
            
            # Calculate RMSE
            rmse = np.sqrt(((np.subtract(curr_data, medCurveArr)**2).sum(axis=1))/curr_data.shape[1])
            hvsr_data['hvsr_windows_df']['RMSE_'+column] = rmse
            if use_percentile is True:
                rmse_threshold = np.percentile(rmse[~np.isnan(rmse)], rmse_thresh)
                if verbose:
                    print(f'\tRMSE at {rmse_thresh}th percentile for {column} calculated at: {rmse_threshold:.2f}')
            else:
                rmse_threshold = rmse_thresh
            
            # Retrieve index of those RMSE values that lie outside the threshold
            for j, curve in enumerate(curr_data):
                if rmse[j] > rmse_threshold:
                    bad_rmse.append(j)

            # Show plot of removed/retained data
            if show_outlier_plot and use_hv_curve == False:
                # Intialize to only get unique labels
                rem_label_got = False
                keep_label_got = False
                
                # Iterate through each curve to determine if it's rmse is outside threshold, for plot
                for j, curve in enumerate(curr_data):
                    label=None
                    if rmse[j] > rmse_threshold:
                        linestyle = 'dashed'
                        linecolor='darkred'
                        alpha = 1
                        linewidth = 1
                        if not rem_label_got:
                            label='Removed Curve'
                            rem_label_got=True
                    else:
                        linestyle='solid'
                        linecolor = 'rosybrown'
                        alpha = 0.25
                        linewidth=0.5
                        if not keep_label_got:
                            keep_label_got=True
                            label='Retained Curve'

                    # Plot each individual curve
                    ax[compNames[i]].plot(1/hvsr_data.ppsds[compNames[i]]['period_bin_centers'], curve, linewidth=linewidth, c=linecolor, linestyle=linestyle, alpha=alpha, label=label)
                
                # Plot the median curve
                ax[compNames[i]].plot(1/hvsr_data.ppsds[compNames[i]]['period_bin_centers'],medCurve, linewidth=1, color='k', label='Median Curve')
                
                # Format axis
                ax[compNames[i]].set_ylabel(f"{compNames[i]}")
                ax[compNames[i]].legend(fontsize=10, labelspacing=0.1)
                ax[compNames[i]].semilogx()             
        if show_outlier_plot:
            plt.show()
                    
        # Get unique values of bad_rmse indices and set the "Use" column of the hvsr_windows_df to False for that window
        bad_rmse = np.unique(bad_rmse)
        if len(bad_rmse) > 0:
            
            hvsr_data['hvsr_windows_df']['Use'] = hvsr_data['hvsr_windows_df']['Use'] * (rmse_threshold > hvsr_data['hvsr_windows_df']['RMSE_'+column])
            #hvsr_data['hvsr_windows_df'].loc[bad_index, "Use"] = False   
        
        if verbose:
            if len(bad_rmse)>0:
                print(f"\tThe windows starting at the following times have been removed from further analysis ({len(bad_rmse)}/{hvsr_data['hvsr_windows_df'].shape[0]}):")
                for b in hvsr_data['hvsr_windows_df'].index[pd.Series(bad_rmse)]:
                    print(f"\t\t{b}")
            else:
                print('\tNo outlier curves have been removed')
                    
        hvsr_out = hvsr_data

        if 'processing_parameters' not in hvsr_out.keys():
            hvsr_out['processing_parameters'] = {}
        hvsr_out['processing_parameters']['remove_outlier_curves'] = {}
        for key, value in orig_args.items():
            hvsr_out['processing_parameters']['remove_outlier_curves'][key] = value

        hvsr_data['ProcessingStatus']['RemoveOutlierCurvesStatus'] = True
    
    hvsr_out = _check_processing_status(hvsr_out, start_time=start_time, func_name=inspect.stack()[0][3], verbose=verbose)
    
    return hvsr_out


# Read data as batch
def batch_data_read(input_data, batch_type='table', param_col=None, batch_params=None, verbose=False, **readcsv_getMeta_fetch_kwargs):
    """Function to read data in data as a batch of multiple data files. This is best used through sprit.fetch_data(*args, source='batch', **other_kwargs).

    Parameters
    ----------
    input_data : filepath or list
        Input data information for how to read in data as batch
    batch_type : str, optional
        Type of batch read, only 'table' and 'filelist' accepted. If 'table', will read data from a file read in using pandas.read_csv(), by default 'table'
    param_col : None or str, optional
        Name of parameter column from batch information file. Only used if a batch_type='table' and single parameter column is used, rather than one column per parameter (for single parameter column, parameters are formatted with = between keys/values and , between item pairs), by default None
    batch_params : list, dict, or None, default = None
        Parameters to be used if batch_type='filelist'. If it is a list, needs to be the same length as input_data. If it is a dict, will be applied to all files in input_data and will combined with extra keyword arguments caught by **readcsv_getMeta_fetch_kwargs.
    verbose : bool, optional
        Whether to print information to terminal during batch read, by default False
    **readcsv_getMeta_fetch_kwargs
        Keyword arguments that will be read into pandas.read_csv(), sprit.input_params, sprit.get_metadata(), and/or sprit.fetch_data()

    Returns
    -------
    dict
        Dictionary with each item representing a different file read in, and which consists of its own parameter dictionary to be used by the rest of the processing steps

    Raises
    ------
    IndexError
        _description_
    """
    #First figure out columns
    input_params_params = input_params.__code__.co_varnames
    get_metadata_params = get_metadata.__code__.co_varnames
    fetch_data_params = fetch_data.__code__.co_varnames

    if batch_type=='sample':
        sample_data=True
        batch_type='table'
    else:
        sample_data = False
    
    # Dictionary to store the stream objects
    stream_dict = {}
    data_dict = {}
    if batch_type == 'table':
        if isinstance(input_data, pd.DataFrame):
            dataReadInfoDF = input_data
        elif isinstance(input_data, dict):
            #For params input
            pass
        else:#Read csv
            read_csv_kwargs = {k: v for k, v in locals()['readcsv_getMeta_fetch_kwargs'].items() if k in pd.read_csv.__code__.co_varnames}
            dataReadInfoDF = pd.read_csv(input_data, **read_csv_kwargs)
            if 'datapath' in dataReadInfoDF.columns:
                filelist = list(dataReadInfoDF['datapath'])
            #dataReadInfoDF = dataReadInfoDF.replace(np.nan, None)

        #If this is sample data, we need to create absolute paths to the filepaths
        if sample_data:
            sample_data_dir = pathlib.Path(pkg_resources.resource_filename(__name__, 'resources/sample_data/'))
            for index, row in dataReadInfoDF.iterrows():
                dataReadInfoDF.loc[index, 'datapath'] = sample_data_dir.joinpath(row.loc['datapath'])

        default_dict = {'site':'HVSR Site',
                    'network':'AM', 
                    'station':'RAC84', 
                    'loc':'00', 
                    'channels':['EHZ', 'EHN', 'EHE'],
                    'acq_date':str(datetime.datetime.now().date()),
                    'starttime' : '00:00:00.00',
                    'endtime' : '23:59:59.999',
                    'tzone' : 'UTC',
                    'xcoord' : -88.2290526,
                    'ycoord' :  40.1012122,
                    'elevation' : 755,
                    'input_crs':'EPSG:4326',#4269 is NAD83, defautling to WGS
                    'output_crs':'EPSG:4326',
                    'elev_unit' : 'feet',
                    'depth' : 0,
                    'instrument' : 'Raspberry Shake',
                    'metapath' : '',
                    'hvsr_band' : [0.4, 40],
                    'write_path':'',
                    'source':'file', 
                    'export_format':'mseed', 
                    'detrend':'spline', 
                    'detrend_order':2, 
                    'verbose':False}

        print(f"\t{dataReadInfoDF.shape[0]} sites found: {list(dataReadInfoDF['site'])}")
        if verbose:
            maxLength = 25
            maxColWidth = 12
            if dataReadInfoDF.shape[0] > maxLength:
                print(f'\t Showing information for first {maxLength} files only:')
            print()
            #Print nicely formated df
            #Print column names
            print('\t', end='')
            for col in dataReadInfoDF.columns:
                print(str(col)[:maxColWidth].ljust(maxColWidth), end='  ')
            print('\n\t', end='')

            #Print separator
            tableLen = (maxColWidth+2)*len(dataReadInfoDF.columns)
            for r in range(tableLen):
                print('-', end='')
            print()

            #Print columns/rows
            for index, row in dataReadInfoDF.iterrows():
                print('\t', end='')
                for col in row:
                    if len(str(col)) > maxColWidth:
                        print((str(col)[:maxColWidth-3]+'...').ljust(maxColWidth), end='  ')
                    else:
                        print(str(col)[:maxColWidth].ljust(maxColWidth), end='  ')
                print()
            if dataReadInfoDF.shape[0] > maxLength:
                endline = f'\t...{dataReadInfoDF.shape[0]-maxLength} more rows in file.\n'
            else:
                endline = '\n'
            print(endline)

            print('Fetching the following files:')
        param_dict_list = []
        verboseStatement = []
        if param_col is None: #Not a single parameter column, each col=parameter
            for row_ind in range(dataReadInfoDF.shape[0]):
                param_dict = {}
                verboseStatement.append([])
                for col in dataReadInfoDF.columns:
                    if col in input_params_params or col in get_metadata_params or col in fetch_data_params:
                        currParam = dataReadInfoDF.loc[row_ind, col]
                        if pd.isna(currParam) or currParam == 'nan':
                            if col in default_dict.keys():
                                param_dict[col] = default_dict[col] #Get default value
                                if verbose:
                                    if type(default_dict[col]) is str:
                                        verboseStatement[row_ind].append("\t\t'{}' parameter not specified in batch file. Using {}='{}'".format(col, col, default_dict[col]))
                                    else:
                                        verboseStatement[row_ind].append("\t\t'{}' parameter not specified in batch file. Using {}={}".format(col, col, default_dict[col]))
                            else:
                                param_dict[col] = None
                        else:
                            param_dict[col] = dataReadInfoDF.loc[row_ind, col]
                param_dict_list.append(param_dict)
        else:
            if param_col not in dataReadInfoDF.columns:
                raise IndexError('{} is not a column in {} (columns are: {})'.format(param_col, input_data, dataReadInfoDF.columns))
            for row in dataReadInfoDF[param_col]:
                param_dict = {}
                splitRow = str(row).split(',')
                for item in splitRow:
                    param_dict[item.split('=')[0]] = item.split('=')[1]
                param_dict_list.append(param_dict)
        #input_params(datapath,site,network,station,loc,channels, acq_date,starttime, endtime, tzone, xcoord, ycoord, elevation, depth, instrument, metapath, hvsr_band)
        #fetch_data(params, inv, source, trim_dir, export_format, detrend, detrend_order, verbose)
        #get_metadata(params, write_path)
    elif batch_type == 'filelist':
        if isinstance(batch_params, list):
            if len(batch_params) != len(input_data):
                raise RuntimeError('If batch_params is list, it must be the same length as input_data. len(batch_params)={} != len(input_data)={}'.format(len(batch_params), len(input_data)))
            param_dict_list = batch_params
        elif isinstance(batch_params, dict):
            batch_params.update(readcsv_getMeta_fetch_kwargs)
            param_dict_list = []
            for i in range(len(input_data)):
                param_dict_list.append(batch_params)
        
        # Read and process each MiniSEED file
        for i, file in enumerate(input_data):
            if isinstance(file, obspy.core.stream.Stream):
                warnings.warn('Reading in a list of Obspy streams is not currently supported, but may be implemented in the future', FutureWarning)
                pass 
            else:
                param_dict_list[i]['datapath'] = file

    hvsr_metaDict = {}
    zfillDigs = len(str(len(param_dict_list))) #Get number of digits of length of param_dict_list
    i=0
    for i, param_dict in enumerate(param_dict_list):
        # Read the data file into a Stream object
        input_params_kwargs = {k: v for k, v in locals()['readcsv_getMeta_fetch_kwargs'].items() if k in input_params.__code__.co_varnames}
        input_params_kwargs2 = {k: v for k, v in param_dict.items() if k in input_params.__code__.co_varnames}
        input_params_kwargs.update(input_params_kwargs2)

        params = input_params(**input_params_kwargs)

        fetch_data_kwargs = {k: v for k, v in locals()['readcsv_getMeta_fetch_kwargs'].items() if k in fetch_data.__code__.co_varnames}
        fetch_data_kwargs2 = {k: v for k, v in param_dict.items() if k in fetch_data.__code__.co_varnames[0:7]}
        fetch_data_kwargs.update(fetch_data_kwargs2)
        
        try:
            params = fetch_data(params=params, **fetch_data_kwargs)
        except:
            params['ProcessingStatus']['FetchDataStatus']=False
            params['ProcessingStatus']['OverallStatus'] = False            
        
        if verbose and params['ProcessingStatus']['FetchDataStatus']:
            print("\t  {}".format(params['site']))
            if verboseStatement !=[]:
                for item in verboseStatement[i]:
                    print(item)
        elif verbose and not params['ProcessingStatus']['FetchDataStatus']:
            print("\t  {} not read correctly. Processing will not be carried out.".format(params['site']))
                
        params['batch'] = True

        if params['site'] == default_dict['site']: #If site was not designated
            params['site'] = "{}_{}".format(params['site'], str(i).zfill(zfillDigs))
            i+=1
        hvsr_metaDict[params['site']] = params

    hvsr_metaDict = HVSRBatch(hvsr_metaDict)

    return hvsr_metaDict


# Just for testing
def test_function():
    print('is this working?')


# BATCH FUNCTIONS: various functions that are used to help the regular functions handle batch data
# Helper function for batch processing of check_peaks
def _check_peaks_batch(**check_peaks_kwargs):
    try:
        hvsr_data = check_peaks(**check_peaks_kwargs)
        if check_peaks_kwargs['verbose']:
            print('\t{} succesfully completed check_peaks()'.format(hvsr_data['input_params']['site']))    
    except:
        warnings.warn(f"Error in check_peaks({check_peaks_kwargs['hvsr_data']['input_params']['site']}, **check_peaks_kwargs)", RuntimeWarning)
        hvsr_data = check_peaks_kwargs['hvsr_data']
        
    return hvsr_data


# Support function for running batch
def _generate_ppsds_batch(**generate_ppsds_kwargs):
    try:
        params = generate_ppsds(**generate_ppsds_kwargs)
        if generate_ppsds_kwargs['verbose']:
            print('\t{} successfully completed generate_ppsds()'.format(params['site']))
    except Exception as e:
        print(e)
        warnings.warn(f"Error in generate_ppsds({generate_ppsds_kwargs['params']['site']}, **generate_ppsds_kwargs)", RuntimeWarning)
        params = generate_ppsds_kwargs['params']
        
    return params


# Helper function for batch processing of get_report
def _get_report_batch(**get_report_kwargs):

    try:
        hvsr_results = get_report(**get_report_kwargs)
        #Print if verbose, but selected report_format was not print
        print('\n\n\n') #add some 'whitespace'
        if get_report_kwargs['verbose']:
            if 'print' in get_report_kwargs['report_format']:
                pass
            else:
                get_report_kwargs['report_format'] = 'print'
                get_report(**get_report_kwargs)
        
    except:
        warnMsg = f"Error in get_report({get_report_kwargs['hvsr_results']['input_params']['site']}, **get_report_kwargs)"
        if get_report_kwargs['verbose']:
            print('\t'+warnMsg)
        else:
            warnings.warn(warnMsg, RuntimeWarning)
        hvsr_results = get_report_kwargs['hvsr_results']
        
    return hvsr_results


# Helper function for batch procesing of azimuth
def __azimuth_batch(**azimuth_kwargs):
    try:
        hvsr_data = calculate_azimuth(**azimuth_kwargs)

        if azimuth_kwargs['verbose']:
            if 'input_params' in hvsr_data.keys():
                print('\t{} successfully completed calculate_azimuth()'.format(hvsr_data['input_params']['site']))
            elif 'site' in hvsr_data.keys():
                print('\t{} successfully completed calculate_azimuth()'.format(hvsr_data['site']))
    except Exception as e:
        warnings.warn(f"Error in calculate_azimuth({azimuth_kwargs['input']['site']}, **azimuth_kwargs)", RuntimeWarning)

    return hvsr_data


# Helper function for batch procesing of remove_noise
def __remove_noise_batch(**remove_noise_kwargs):
    try:
        hvsr_data = remove_noise(**remove_noise_kwargs)

        if remove_noise_kwargs['verbose']:
            if 'input_params' in hvsr_data.keys():
                print('\t{} successfully completed remove_noise()'.format(hvsr_data['input_params']['site']))
            elif 'site' in hvsr_data.keys():
                print('\t{} successfully completed remove_noise()'.format(hvsr_data['site']))
    except Exception as e:
        warnings.warn(f"Error in remove_noise({remove_noise_kwargs['input']['site']}, **remove_noise_kwargs)", RuntimeWarning)

    return hvsr_data


# Helper function batch processing of remove_outlier_curves
def __remove_outlier_curves(**remove_outlier_curves_kwargs):
    try:
        hvsr_data = remove_outlier_curves(**remove_outlier_curves_kwargs)

        if remove_outlier_curves_kwargs['verbose']:
            if 'input_params' in hvsr_data.keys():
                print('\t{} successfully completed remove_outlier_curves()'.format(hvsr_data['input_params']['site']))
            elif 'site' in hvsr_data.keys():
                print('\t{} successfully completed remove_outlier_curves()'.format(hvsr_data['site']))
    except Exception as e:
        warnings.warn(f"Error in remove_outlier_curves({remove_outlier_curves_kwargs['input']['site']}, **remove_outlier_curves_kwargs)", RuntimeWarning)

    return hvsr_data


# Batch function for plot_hvsr()
def _hvsr_plot_batch(**hvsr_plot_kwargs):
    try:
        hvsr_data = plot_hvsr(**hvsr_plot_kwargs)
    except:
        warnings.warn(f"Error in plotting ({hvsr_plot_kwargs['hvsr_data']['input_params']['site']}, **hvsr_plot_kwargs)", RuntimeWarning)
        hvsr_data = hvsr_plot_kwargs['hvsr_data']
        
    return hvsr_data


# Support function for batch of plot_azimuth()
def _plot_azimuth_batch(**plot_azimuth_kwargs):
    try:
        hvsr_data['Azimuth_Fig'] = plot_azimuth(**plot_azimuth_kwargs)
        if plot_azimuth_kwargs['verbose']:
            print('\t{} successfully completed plot_azimuth()'.format(hvsr_data['input_params']['site']))
    except:
        errMsg = f"Error in plot_azimuth({plot_azimuth_kwargs['params']['site']}, **plot_azimuth_kwargs)"
        if plot_azimuth_kwargs['verbose']:
            print('\t'+errMsg)
        else:
            warnings.warn(errMsg, RuntimeWarning)
        hvsr_data = plot_azimuth_kwargs['params']
        
    return hvsr_data


# Helper function for batch version of process_hvsr()
def _process_hvsr_batch(**process_hvsr_kwargs):
    try:
        hvsr_data = process_hvsr(**process_hvsr_kwargs)
        if process_hvsr_kwargs['verbose']:
            print('\t{} successfully completed process_hvsr()'.format(hvsr_data['input_params']['site']))
    except:
        errMsg=f"Error in process_hvsr({process_hvsr_kwargs['params']['site']}, **process_hvsr_kwargs)"
        if process_hvsr_kwargs['verbose']:
            print('\t'+errMsg)
        else:
            warnings.warn(errMsg, RuntimeWarning)
        hvsr_data = process_hvsr_kwargs['params']
        
    return hvsr_data

# Special helper function that checks the processing status at each stage of processing to help determine if any processing steps were skipped
def _check_processing_status(hvsr_data, start_time=datetime.datetime.now(), func_name='', verbose=False):
    """Internal function to check processing status, used primarily in the sprit.run() function to allow processing to continue if one site is bad.

    Parameters
    ----------
    hvsr_data : sprit.HVSRData
        Data being processed

    Returns
    -------
    sprit.HVSRData
        Data being processed, with updated the 'OverallStatus' key of the attribute ProcessingStatus updated.
    """
    #Convert HVSRData to same format as HVSRBatch so same code works the same on both
    if isinstance(hvsr_data, HVSRData):
        siteName = hvsr_data['site']
        hvsr_interim = {siteName: hvsr_data}
    else:
        hvsr_interim = hvsr_data
    
    # Check overall processing status on all (or only 1 if HVSRData) site(s)
    for sitename in hvsr_interim.keys():
        statusOK = True
        for status_type, status_value in hvsr_interim[sitename]['ProcessingStatus'].items():
            if not status_value and (status_type != 'RemoveNoiseStatus' and status_type!='RemoveOutlierCurvesStatus'):
                statusOK = False
                
        if statusOK:
            hvsr_interim[sitename]['ProcessingStatus']['OverallStatus'] = True
        else:
            hvsr_interim[sitename]['ProcessingStatus']['OverallStatus'] = False

    # Get back original data in HVSRData format, if that was the input
    if isinstance(hvsr_data, HVSRData):
        hvsr_data = hvsr_interim[siteName]
    
    # Print how long it took to perform function
    if verbose:
        elapsed = (datetime.datetime.now()-start_time)
        print(f"\t\t{func_name} completed in  {str(elapsed)[:-3]}")
    return hvsr_data


# HELPER functions for fetch_data() and get_metadata()
# Read in metadata .inv file, specifically for RaspShake
def _update_shake_metadata(filepath, params, write_path=''):
    """Reads static metadata file provided for Rasp Shake and updates with input parameters. Used primarily in the get_metadata() function.

        PARAMETERS
        ----------
        filepath : str or pathlib.Path object
            Filepath to metadata file. Should be a file format supported by obspy.read_inventory().
        params : dict
            Dictionary containing necessary keys/values for updating, currently only supported for STATIONXML with Raspberry Shakes.
                Necessary keys: 'net', 'sta', 
                Optional keys: 'longitude', 'latitude', 'elevation', 'depth'
        write_path   : str, default=''
            If specified, filepath to write to updated inventory file to.

        Returns
        -------
        params : dict
            Updated params dict with new key:value pair with updated updated obspy.inventory object (key="inv")
    """

    network = params['net']
    station = params['sta']
    optKeys = ['longitude', 'latitude', 'elevation', 'depth']
    for k in optKeys:
        if k not in params.keys():
            params[k] = '0'
    xcoord = str(params['longitude'])
    ycoord = str(params['latitude'])
    elevation = str(params['elevation'])
    depth = str(params['depth'])
    
    startdate = str(datetime.datetime(year=2023, month=2, day=15)) #First day sprit code worked :)
    enddate=str(datetime.datetime.today())

    filepath = sprit_utils.checkifpath(filepath)
    tree = ET.parse(str(filepath))
    root = tree.getroot()

    prefix= "{http://www.fdsn.org/xml/station/1}"

    for item in root.iter(prefix+'Channel'):
        item.attrib['startDate'] = startdate
        item.attrib['endDate'] = enddate

    for item in root.iter(prefix+'Station'):
        item.attrib['code'] = station
        item.attrib['startDate'] = startdate
        item.attrib['endDate'] = enddate

    for item in root.iter(prefix+'Network'):
        item.attrib['code'] = network
        
    for item in root.iter(prefix+'Latitude'):
        item.text = ycoord

    for item in root.iter(prefix+'Longitude'):
        item.text = xcoord

    for item in root.iter(prefix+'Created'):
        nowTime = str(datetime.datetime.now())
        item.text = nowTime

    for item in root.iter(prefix+'Elevation'):
        item.text= elevation

    for item in root.iter(prefix+'Depth'):
        item.text=depth

    #Set up (and) export
    #filetag = '_'+str(datetime.datetime.today().date())
    #outfile = str(parentPath)+'\\'+filename+filetag+'.inv'

    if write_path != '':
        try:
            write_path = pathlib.Path(write_path)
            if write_path.is_dir():
                fname = params['network']+'_'+params['station']+'_'+params['site']
                fname = fname + '_response.xml'
                write_file = write_path.joinpath(fname)
            else:
                write_file=write_path
            tree.write(write_file, xml_declaration=True, method='xml',encoding='UTF-8')
            inv = obspy.read_inventory(write_file, format='STATIONXML', level='response')
        except:
            warnings.warn(f'write_path={write_path} is not recognized as a filepath, updated metadata file will not be written')
            write_path=''
    else:
        try:
            #Create temporary file for reading into obspy
            tpf = tempfile.NamedTemporaryFile(delete=False)
            stringRoot = ET.tostring(root, encoding='UTF-8', method='xml')
            tpf.write(stringRoot)

            inv = obspy.read_inventory(tpf.name, format='STATIONXML', level='response')
            tpf.close()

            os.remove(tpf.name)
        except:
            write_file = pathlib.Path(__file__).with_name('metadata.xml')
            tree.write(write_file, xml_declaration=True, method='xml',encoding='UTF-8')
            inv = obspy.read_inventory(write_file.as_posix(), format='STATIONXML', level='response')
            os.remove(write_file.as_posix())

    params['inv'] = inv
    params['params']['inv'] = inv
    return params


# Support function for get_metadata()
def _read_RS_Metadata(params, source=None):
    """Function to read the metadata from Raspberry Shake using the StationXML file provided by the company.
    Intended to be used within the get_metadata() function.

    Parameters
    ----------
    params : dict
        The parameter dictionary output from input_params() and read into get_metadata()

    Returns
    -------
    params : dict
        Further modified parameter dictionary
    """
    if 'inv' in params.keys():
        inv = params['inv']
    else:
        sprit_utils.checkifpath(params['metapath'])
        inv = obspy.read_inventory(params['metapath'], format='STATIONXML', level='response')
        params['inv'] = inv

    station = params['sta']
    network = params['net']
    channels = params['cha']

    if isinstance(inv, obspy.core.inventory.inventory.Inventory):
        #Create temporary file from inventory object
        tpf = tempfile.NamedTemporaryFile(delete=False)
        inv.write(tpf.name, format='STATIONXML')

        #Read data into xmlTree
        tree = ET.parse(tpf.name)
        root = tree.getroot()

        #Close and remove temporary file
        tpf.close()
        os.remove(tpf.name)
    else:
        inv = sprit_utils.checkifpath(inv)
        inv = obspy.read_inventory(params['metapath'], format='STATIONXML', level='response')
        params['inv'] = inv
        tree = ET.parse(inv)
        root = tree.getroot()

    #if write_path != '':
    #    inv.write(write_path, format='STATIONXML')

    #This is specific to RaspShake
    c=channels[0]
    pzList = [str(n) for n in list(range(7))]
    s=pzList[0]

    prefix= "{http://www.fdsn.org/xml/station/1}"

    sensitivityPath = "./"+prefix+"Network[@code='"+network+"']/"+prefix+"Station[@code='"+station+"']/"+prefix+"Channel[@code='"+c+"']/"+prefix+"Response/"+prefix+"InstrumentSensitivity/"+prefix+"Value"
    gainPath = "./"+prefix+"Network[@code='"+network+"']/"+prefix+"Station[@code='"+station+"']/"+prefix+"Channel[@code='"+c+"']/"+prefix+"Response/"+prefix+"Stage[@number='1']/"+prefix+"StageGain/"+prefix+"Value"

    #paz = []
    rsCList = ['EHZ', 'EHN', 'EHE']
    paz = {}
    for c in channels:
        channelPaz = {}
        #channelPaz['channel'] = c
        for item in root.findall(sensitivityPath):
            channelPaz['sensitivity']=float(item.text)

        for item in root.findall(gainPath):
            channelPaz['gain']=float(item.text)
        
        poleList = []
        zeroList = []
        for s in pzList:
            if int(s) < 4:
                polePathReal = "./"+prefix+"Network[@code='"+network+"']/"+prefix+"Station[@code='"+station+"']/"+prefix+"Channel[@code='"+c+"']/"+prefix+"Response/"+prefix+"Stage[@number='1']/"+prefix+"PolesZeros/"+prefix+"Pole[@number='"+s+"']/"+prefix+"Real"
                polePathImag = "./"+prefix+"Network[@code='"+network+"']/"+prefix+"Station[@code='"+station+"']/"+prefix+"Channel[@code='"+c+"']/"+prefix+"Response/"+prefix+"Stage[@number='1']/"+prefix+"PolesZeros/"+prefix+"Pole[@number='"+s+"']/"+prefix+"Imaginary"
                for poleItem in root.findall(polePathReal):
                    poleReal = poleItem.text
                for poleItem in root.findall(polePathImag):
                    pole = complex(float(poleReal), float(poleItem.text))
                    poleList.append(pole)
                    channelPaz['poles'] = poleList
                    #channelPaz['poles'] = list(set(poleList))
            else:
                zeroPathReal = "./"+prefix+"Network[@code='"+network+"']/"+prefix+"Station[@code='"+station+"']/"+prefix+"Channel[@code='"+c+"']/"+prefix+"Response/"+prefix+"Stage[@number='1']/"+prefix+"PolesZeros/"+prefix+"Zero[@number='"+s+"']/"+prefix+"Real"
                zeroPathImag = "./"+prefix+"Network[@code='"+network+"']/"+prefix+"Station[@code='"+station+"']/"+prefix+"Channel[@code='"+c+"']/"+prefix+"Response/"+prefix+"Stage[@number='1']/"+prefix+"PolesZeros/"+prefix+"Zero[@number='"+s+"']/"+prefix+"Imaginary"
                for zeroItem in root.findall(zeroPathReal):
                    zeroReal = zeroItem.text
                
                for zeroItem in root.findall(zeroPathImag):
                    zero = complex(float(zeroReal), float(zeroItem.text))
                    #zero = zeroReal + "+" + zeroItem.text+'j'
                    zeroList.append(zero)
                    #channelPaz['zeros'] = list(set(zeroList))
                    channelPaz['zeros'] = zeroList
        if str(c).upper() in rsCList:
            c = str(c)[-1].upper()
        paz[str(c)] = channelPaz
    params['paz'] = paz
    params['params']['paz'] = paz

    return params


# Helper function to sort channels
def _sort_channels(input, source, verbose):
    if source!='batch':
        input = {'SITENAME': {'stream':input}} #Make same structure as batch

    for site in input.keys():
        rawDataIN = input[site]['stream']

        if rawDataIN is None:
            if verbose:
                raise RuntimeError("No data was read using specified parameters {}".format(input[site]))
            else:
                raise RuntimeError("No data was read using specified parameters")

        elif isinstance(rawDataIN, obspy.core.stream.Stream):
            #Make sure z component is first
            dataIN = rawDataIN.sort(['channel'], reverse=True) #z, n, e order
        else:
            #Not usually used anymore, retained just in case
            dataIN = []
            for i, st in enumerate(rawDataIN):
                if 'Z' in st[0].stats['channel']:#).split('.')[3]:#[12:15]:
                    dataIN.append(rawDataIN[i])
                else:
                    dataIN.append(rawDataIN[i].sort(['channel'], reverse=True)) #z, n, e order            

        input[site]['stream'] = dataIN
            
    if source=='batch':
        #Return a dict
        output = input
    else:
        #Return a stream otherwise
        output = input[site]['stream']
    return output


# Trim data 
def _trim_data(input, stream=None, export_dir=None, export_format=None, source=None, **kwargs):
    """Function to trim data to start and end time

        Trim data to start and end times so that stream being analyzed only contains wanted data.
        Can also export data to specified directory using a specified site name and/or export_format

        Parameters
        ----------
            input  : HVSRData
                HVSR Data class containing input parameters for trimming
            stream  : obspy.stream object  
                Obspy stream to be trimmed
            export_dir: str or pathlib obj   
                Output filepath to export trimmed data to. If not specified, does not export. 
            export_format  : str or None, default=None  
                If None, and export_dir is specified, format defaults to .mseed. Otherwise, exports trimmed stream using obspy.core.stream.Stream.write() method, with export_format being passed to the format argument. 
                https://docs.obspy.org/packages/autogen/obspy.core.stream.Stream.write.html#obspy.core.stream.Stream.write
            **kwargs
                Keyword arguments passed directly to obspy.core.stream.Stream.trim() method.
                
        Returns
        -------
            st_trimmed  : obspy.stream object 
                Obpsy Stream trimmed to start and end times
    """
    #if source!='batch':
    #    #input = {'SITENAME': {'stream':input}} #Make same structure as batch
    #    pass

    if 'starttime' in kwargs.keys():
        start = kwargs['starttime']
    elif isinstance(input, (HVSRData, dict)):
        start = input['starttime']
    
    if 'endtime' in kwargs.keys():
        end = kwargs['endtime']
    else:
        end = input['endtime']
        
    if 'site' in kwargs.keys():
        site = kwargs['site']
    else:
        site = input['site']

    if stream is not None:
        st_trimmed = stream.copy()
    elif 'stream' in input.keys():
        st_trimmed = input['stream'].copy()
    else:
        raise UnboundLocalError("stream not specified. Must either be specified using stream parameter or as a key in the input parameters (input['stream'])")
        
    trimStart = obspy.UTCDateTime(start)
    trimEnd = obspy.UTCDateTime(end)

    #If data is contained in a masked array, split to undo masked array
    if isinstance(st_trimmed[0].data, np.ma.masked_array):
        st_trimmed = st_trimmed.split()
        #This split is undone with the .merge() method a few lines down

    for tr in st_trimmed:
        if trimStart > tr.stats.endtime or trimEnd < tr.stats.starttime:
            pass
        else:
            st_trimmed.trim(starttime=trimStart, endtime=trimEnd, **kwargs)

    st_trimmed.merge(method=1)

    if export_format is None:
        export_format = '.mseed'

    #Format export filepath, if exporting
    if export_dir is not None:
        if site is None:
            site=''
        else:
            site = site+'_'
        if '.' not in export_format:
            export_format = '.'+export_format
        net = st_trimmed[0].stats.network
        sta = st_trimmed[0].stats.station
        loc = st_trimmed[0].stats.location
        yr = str(st_trimmed[0].stats.starttime.year)
        strtD=str(st_trimmed[0].stats.starttime.date)
        strtT=str(st_trimmed[0].stats.starttime.time)[0:2]
        strtT=strtT+str(st_trimmed[0].stats.starttime.time)[3:5]
        endT = str(st_trimmed[0].stats.endtime.time)[0:2]
        endT = endT+str(st_trimmed[0].stats.endtime.time)[3:5]
        doy = str(st_trimmed[0].stats.starttime.utctimetuple().tm_yday).zfill(3)

        export_dir = sprit_utils.checkifpath(export_dir)
        export_dir = str(export_dir)
        export_dir = export_dir.replace('\\', '/')
        export_dir = export_dir.replace('\\'[0], '/')

        if type(export_format) is str:
            filename = site+net+'.'+sta+'.'+loc+'.'+yr+'.'+doy+'_'+strtD+'_'+strtT+'-'+endT+export_format
        elif type(export_format) is bool:
            filename = site+net+'.'+sta+'.'+loc+'.'+yr+'.'+doy+'_'+strtD+'_'+strtT+'-'+endT+'.mseed'

        if export_dir[-1]=='/':
            export_dir=export_dir[:-1]
        
        exportFile = export_dir+'/'+filename

        #Take care of masked arrays for writing purposes
        if 'fill_value' in kwargs.keys():
            for tr in st_trimmed:
                if isinstance(tr.data, np.ma.masked_array):
                    tr.data = tr.data.filled(kwargs['fill_value'])
        else:
            st_trimmed = st_trimmed.split()
        
        st_trimmed.write(filename=exportFile)
    else:
        pass

    return st_trimmed


# Helper function to detrend data
def __detrend_data(input, detrend, detrend_order, verbose, source):
    """Helper function to detrend data, specifically formatted for the HVSRData and HVSRBatch objects"""
    if source!='batch':
        input = {'SITENAME': {'stream':input}} #Make same structure as batch

    for key in input.keys():
        dataIN = input[key]['stream']
        if detrend==False:
            pass
        elif detrend==True:
            #By default, do a spline removal
            for tr in dataIN:
                tr.detrend(type='spline', order=detrend_order, dspline=1000)        
        else:
            data_undetrended = dataIN.copy()
            try:
                if str(detrend).lower()=='simple':
                    for tr in dataIN:
                        tr.detrend(type=detrend)
                if str(detrend).lower()=='linear':
                    for tr in dataIN:
                        tr.detrend(type=detrend)
                if str(detrend).lower()=='constant' or detrend=='demean':
                    for tr in dataIN:
                        tr.detrend(type=detrend)                
                if str(detrend).lower()=='polynomial':
                    for tr in dataIN:
                        tr.detrend(type=detrend, order=detrend_order)   
                if str(detrend).lower()=='spline':
                    for tr in dataIN:
                        tr.detrend(type=detrend, order=int(detrend_order), dspline=1000)       
            except:
                dataIN = data_undetrended
                if verbose:
                    warnings.warn("Detrend error, data not detrended", UserWarning)
        
        input[key]['stream'] = dataIN

    if source=='batch':
        #Return a dict
        output = input
    else:
        #Return a stream otherwise
        output = input[key]['stream']
    return output


# Read data from raspberry shake
def __read_RS_file_struct(datapath, source, year, doy, inv, params, verbose=False):
    """"Private function used by fetch_data() to read in Raspberry Shake data"""
    from obspy.core import UTCDateTime
    fileList = []
    folderPathList = []
    filesinfolder = False
    datapath = sprit_utils.checkifpath(datapath)
    #Read RS files
    if source=='raw': #raw data with individual files per trace
        if datapath.is_dir():
            for child in datapath.iterdir():
                if child.is_file() and child.name.startswith('AM') and str(doy).zfill(3) in child.name and str(year) in child.name:
                    filesinfolder = True
                    folderPathList.append(datapath)
                    fileList.append(child)
                elif child.is_dir() and child.name.startswith('EH') and not filesinfolder:
                    folderPathList.append(child)
                    for c in child.iterdir():
                        if c.is_file() and c.name.startswith('AM') and c.name.endswith(str(doy).zfill(3)) and str(year) in c.name:
                            fileList.append(c)


            if len(fileList) == 0:
                doyList = []
                printList= []
                for j, folder in enumerate(folderPathList):
                    for i, file in enumerate(folder.iterdir()):
                        if j ==0:
                            doyList.append(str(year) + ' ' + str(file.name[-3:]))
                            printList.append(f"{datetime.datetime.strptime(doyList[i], '%Y %j').strftime('%b %d')} | Day of year: {file.name[-3:]}")
                if len(printList) == 0:
                    warnings.warn('No files found matching Raspberry Shake data structure or files in specified directory.')
                else:
                    warnings.warn(f'No file found for specified date: {params["acq_date"]}. The following days/files exist for specified year in this directory')
                    for p in printList:
                        print('\t',p)
                return None
            elif len(fileList) !=3:
                warnings.warn('3 channels needed! {} found.'.format(len(folderPathList)), UserWarning)
            else:
                fileList.sort(reverse=True) # Puts z channel first
                folderPathList.sort(reverse=True)
                if verbose:
                    print('Reading files: \n\t{}\n\t{}\n\t{}'.format(fileList[0].name, fileList[1].name, fileList[2].name))

            traceList = []
            for i, f in enumerate(fileList):
                with warnings.catch_warnings():
                    warnings.filterwarnings(action='ignore', message='^readMSEEDBuffer()')
                    st = obspy.read(str(f))#, starttime=UTCDateTime(params['starttime']), endtime=UTCDateTime(params['endtime']), nearest_sample=False)
                    st = st.split()
                    st.trim(starttime=UTCDateTime(params['starttime']), endtime=UTCDateTime(params['endtime']), nearest_sample=False)
                    st.merge()
                    tr = (st[0])
                    #tr= obspy.Trace(tr.data,header=meta)
                    traceList.append(tr)
            rawDataIN = obspy.Stream(traceList)
            with warnings.catch_warnings():
                warnings.filterwarnings(action='ignore', message='Found more than one matching response.*')
                rawDataIN.attach_response(inv)
        else:
            rawDataIN = obspy.read(str(datapath), starttime=UTCDateTime(params['starttime']), endttime=UTCDateTime(params['endtime']), nearest_sample=True)
            rawDataIN.attach_response(inv)
    elif source=='dir': #files with 3 traces, but may be several in a directory or only directory name provided
        obspyFormats = ['AH','ALSEP_PSE','ALSEP_WTH','ALSEP_WTN','CSS','DMX','GCF','GSE1','GSE2','KINEMETRICS_EVT','MSEED','NNSA_KB_CORE','PDAS','PICKLE','Q','REFTEK130','RG16','SAC','SACXY','SEG2','SEGY','SEISAN','SH_ASC','SLIST','SU','TSPAIR','WAV','WIN','Y']
        for file in datapath.iterdir():
            ext = file.suffix[1:]
            rawFormat = False
            if ext.isnumeric():
                if float(ext) >= 0 and float(ext) < 367:
                    rawFormat=True
            
            if ext.upper() in obspyFormats or rawFormat:
                filesinfolder = True
                folderPathList.append(datapath)
                fileList.append(file.name)
                        
        filepaths = []
        rawDataIN = obspy.Stream()
        for i, f in enumerate(fileList):
            filepaths.append(folderPathList[i].joinpath(f))
            #filepaths[i] = pathlib.Path(filepaths[i])
            currData = obspy.read(filepaths[i])
            currData.merge()
            #rawDataIN.append(currData)
            #if i == 0:
            #    rawDataIN = currData.copy()
            if isinstance(currData, obspy.core.stream.Stream):
                rawDataIN += currData.copy()
        #rawDataIN = obspy.Stream(rawDataIN)
        rawDataIN.attach_response(inv)  
        if type(rawDataIN) is list and len(rawDataIN)==1:
            rawDataIN = rawDataIN[0]
    elif source=='file':
        rawDataIN = obspy.read(str(datapath), starttime=UTCDateTime(params['starttime']), endttime=UTCDateTime(params['endtime']), nearest=True)
        rawDataIN.merge()   
        rawDataIN.attach_response(inv)
    elif type(source) is list or type(datapath) is list:
        pass #Eventually do something
        rawDataIN.attach_response(inv)

    return rawDataIN


# Read data from Tromino
def read_tromino_files(datapath, params, sampling_rate=128, start_byte=24576, verbose=False, **kwargs):
    """Function to read data from tromino. Specifically, this has been lightly tested on Tromino 3G+ machines

    Parameters
    ----------
    datapath : str, pathlib.Path()
        The input parameter _datapath_ from sprit.input_params()
    params : HVSRData or HVSRBatch
        The parameters as read in from input_params() and and fetch_data()
    verbose : bool, optional
        Whether to print results to terminal, by default False

    Returns
    -------
    obspy.Stream
        An obspy.Stream object containing the trace data from the Tromino instrument
    """
    dPath = datapath

    strucSizes = {'c':1, 'b':1,'B':1, '?':1,
                'h':2,'H':2,'e':2,
                'i':4,'I':4,'l':4,'L':4,'f':4,
                'q':8,'Q':8,'d':8,
                'n':8,'N':8,'s':16,'p':16,'P':16,'x':16}

    #H (pretty sure it's Q) I L or Q all seem to work (probably not Q?)
    structFormat = 'H'
    structSize = strucSizes[structFormat]

    dataList = []
    with open(dPath, 'rb') as f:
        while True:
            data = f.read(structSize)  # Read 4 bytes
            if not data:  # End of file
                break
            value = struct.unpack(structFormat, data)[0]  # Interpret as a float
            dataList.append(value)
     
    import numpy as np
    dataArr = np.array(dataList)
    import matplotlib.pyplot as plt

    medVal = np.nanmedian(dataArr[50000:100000])

    if 'start_byte' in kwargs.keys():
        start_byte = kwargs['start_byte']

    startByte = start_byte
    comp1 = dataArr[startByte::3] - medVal
    comp2 = dataArr[startByte+1::3] - medVal
    comp3 = dataArr[startByte+2::3] - medVal
    headerBytes = dataArr[:startByte]

    #fig, ax = plt.subplots(3, sharex=True, sharey=True)
    #ax[0].plot(comp1, linewidth=0.1, c='k')
    #ax[1].plot(comp2, linewidth=0.1, c='k')
    #ax[2].plot(comp3, linewidth=0.1, c='k')

    if 'sampling_rate' in kwargs.keys():
        sampling_rate = kwargs['sampling_rate']

    sTime = obspy.UTCDateTime(params['acq_date'].year, params['acq_date'].month, params['acq_date'].day,
                              params['starttime'].hour, params['starttime'].minute,
                              params['starttime'].second,params['starttime'].microsecond)
    eTime = sTime + (((len(comp1))/sampling_rate)/60)*60

    traceHeader1 = {'sampling_rate':sampling_rate,
            'calib' : 1,
            'npts':len(comp1),
            'network':'AM',
            'location':'00',
            'station' : 'TRMNO',
            'channel':'BHE',
            'starttime':sTime}
    
    traceHeader2=traceHeader1.copy()
    traceHeader3=traceHeader1.copy()
    traceHeader2['channel'] = 'BHN'
    traceHeader3['channel'] = 'BHZ'

    trace1 = obspy.Trace(data=comp1, header=traceHeader1)
    trace2 = obspy.Trace(data=comp2, header=traceHeader2)
    trace3 = obspy.Trace(data=comp3, header=traceHeader3)

    st = obspy.Stream([trace1, trace2, trace3])    
    return st


# Helper functions for remove_noise()
# Helper function for removing gaps
def __remove_gaps(stream, window_gaps_obspy):
    """Helper function for removing gaps"""
    
    # combine overlapping windows
    overlapList = []
    for i in range(len(window_gaps_obspy)-2):
        if window_gaps_obspy[i][1] > window_gaps_obspy[i+1][0]:
            overlapList.append(i)

    for i, t in enumerate(overlapList):
        if i < len(window_gaps_obspy)-2:
            window_gaps_obspy[i][1] = window_gaps_obspy[i+1][1]
            window_gaps_obspy.pop(i+1)

    #Add streams
    window_gaps_s = []
    for w, win in enumerate(window_gaps_obspy):
        if w == 0:
            pass
        elif w == len(window_gaps_obspy)-1:
            pass
        else:
            window_gaps_s.append(win[1]-win[0])

    if len(window_gaps_s) > 0:
        stream_windows = []
        j = 0
        for i, window in enumerate(window_gaps_s):
            j=i
            newSt = stream.copy()
            stream_windows.append(newSt.trim(starttime=window_gaps_obspy[i][1], endtime=window_gaps_obspy[i+1][0]))
        i = j + 1
        newSt = stream.copy()
        stream_windows.append(newSt.trim(starttime=window_gaps_obspy[i][1], endtime=window_gaps_obspy[i+1][0]))

        for i, st in enumerate(stream_windows):
            if i == 0:
                outStream = st.copy()
            else:
                newSt = st.copy()
                gap = window_gaps_s[i-1]
                outStream = outStream + newSt.trim(starttime=stream[0].stats.starttime - gap, pad=True, fill_value=None)       
        outStream.merge()
    else:
        outStream = stream.copy()

    return outStream


# Helper function for getting windows to remove noise using stalta antitrigger method
def __remove_anti_stalta(stream, sta, lta, thresh, show_plot=False):
    """Helper function for getting windows to remove noise using stalta antitrigger method

    Parameters
    ----------
    stream : obspy.core.stream.Stream object
        Input stream on which to perform noise removal
    sta : int
        Number of seconds to use as short term window, reads from remove_noise() function.
    lta : int
        Number of seconds to use as long term window, reads from remove_noise() function.
    thresh : list
        Two-item list or tuple with the thresholds for the stalta antitrigger. Reads from remove_noise() function. The first value (index [0]) is the lower threshold, the second value (index [1] is the upper threshold), by default [0.5,5]
    show_plot : bool
        If True, will plot the trigger and stalta values. Reads from remove_noise() function, by default False.

    Returns
    -------
    outStream : obspy.core.stream.Stream object
        Stream with a masked array for the data where 'noise' has been removed

    """
    from obspy.signal.trigger import classic_sta_lta

    sampleRate = float(stream[0].stats.delta)

    sta_samples = sta / sampleRate #Convert to samples
    lta_samples = lta / sampleRate #Convert to samples
    staltaStream = stream.copy()
    cFunList = []

    for t, tr in enumerate(staltaStream):
        with warnings.catch_warnings():
            warnings.filterwarnings('ignore', category=UserWarning)
            cFunList.append(classic_sta_lta(tr, nsta=sta_samples, nlta=lta_samples))

    if show_plot is True:
        obspy.signal.trigger.plot_trigger(tr, cFunList[0], thresh[1], thresh[0])
    elif type(show_plot) is int:
        obspy.signal.trigger.plot_trigger(tr, cFunList[show_plot], thresh[1], thresh[0])

    windows_samples = []
    for t, cf in enumerate(cFunList):
        if len(obspy.signal.trigger.trigger_onset(cf, thresh[1], thresh[0]))>0:
            windows_samples.extend(obspy.signal.trigger.trigger_onset(cf, thresh[1], thresh[0]).tolist())
    
    def condense_window_samples(win_samples):
        # Sort the list of lists based on the first element of each internal list
        sorted_list = sorted(win_samples, key=lambda x: x[0])
        
        # Initialize an empty result list
        result = []
        
        # Initialize variables to track the current range
        start, end = sorted_list[0]
        
        # Iterate over the sorted list
        for i in range(1, len(sorted_list)):
            current_start, current_end = sorted_list[i]
            
            # If the current range overlaps with the previous range
            if current_start <= end:
                # Update the end of the current range
                end = max(end, current_end)
            else:
                # Add the previous range to the result and update the current range
                result.append([start, end])
                start, end = current_start, current_end
        
        # Add the last range to the result
        result.append([start, end])
        
        return result        
    windows_samples = condense_window_samples(windows_samples)

    startT = stream[0].stats.starttime
    endT = stream[0].stats.endtime
    window_UTC = []
    window_MPL = []
    window_UTC.append([startT, startT])
    for w, win in enumerate(windows_samples):
        for i, t in enumerate(win):
            if i == 0:
                window_UTC.append([])
                window_MPL.append([])
            trigShift = sta
            if trigShift > t * sampleRate:
                trigShift = 0
            tSec = t * sampleRate - trigShift
            window_UTC[w+1].append(startT+tSec)
            window_MPL[w].append(window_UTC[w][i].matplotlib_date)
    
    window_UTC.append([endT, endT])
    #window_MPL[w].append(window_UTC[w][i].matplotlib_date)
    outStream = __remove_gaps(stream, window_UTC)
    return outStream


# Remove noise saturation
def __remove_noise_saturate(stream, sat_percent, min_win_size):
    """Function to remove "saturated" data points that exceed a certain percent (sat_percent) of the maximum data value in the stream.  

    Parameters
    ----------
    stream : obspy.Stream
        Obspy Stream of interest
    sat_percent : float
        Percentage of the maximum amplitude, which will be used as the saturation threshold above which data points will be excluded
    min_win_size : float
        The minumum size a window must be (in seconds) for it to be removed

    Returns
    -------
    obspy.Stream
        Stream with masked array (if data removed) with "saturated" data removed
    """
    if sat_percent > 1:
        sat_percent = sat_percent / 100

    removeInd = np.array([], dtype=int)
    for trace in stream:
        dataArr = trace.data.copy()

        sample_rate = trace.stats.delta

        #Get max amplitude value
        maxAmp = np.max(np.absolute(dataArr, where = not None))
        thresholdAmp = maxAmp * sat_percent
        cond = np.nonzero(np.absolute(dataArr, where=not None) > thresholdAmp)[0]
        removeInd = np.hstack([removeInd, cond])
        #trace.data = np.ma.where(np.absolute(data, where = not None) > (noise_percent * maxAmp), None, data)
    #Combine indices from all three traces
    removeInd = np.unique(removeInd)
    
    removeList = []  # initialize
    min_win_samples = int(min_win_size / sample_rate)

    if len(removeInd) > 0:
        startInd = removeInd[0]
        endInd = removeInd[0]

        for i in range(0, len(removeInd)):             
            if removeInd[i] - removeInd[i-1] > 1:
                if endInd - startInd >= min_win_samples:
                    removeList.append([int(startInd), int(endInd)])
                startInd = removeInd[i]
            endInd = removeInd[i]



    removeList.append([-1, -1]) #figure out a way to get rid of this

    #Convert removeList from samples to seconds after start to UTCDateTime
    sampleRate = stream[0].stats.delta
    startT = stream[0].stats.starttime
    endT = stream[0].stats.endtime
    removeSec = []
    removeUTC = []
    removeUTC.append([startT, startT])
    for i, win in enumerate(removeList):
        removeSec.append(list(np.round(sampleRate * np.array(win),6)))
        removeUTC.append(list(np.add(startT, removeSec[i])))
    removeUTC[-1][0] = removeUTC[-1][1] = endT
    
    outstream  = __remove_gaps(stream, removeUTC)
    return outstream


# Helper function for removing data using the noise threshold input from remove_noise()
def __remove_noise_thresh(stream, noise_percent=0.8, lta=30, min_win_size=1):
    """Helper function for removing data using the noise threshold input from remove_noise()

    The purpose of the noise threshold method is to remove noisy windows (e.g., lots of traffic all at once). 
    
    This function uses the lta value (which can be specified here), and finds times where the lta value is at least at the noise_percent level of the max lta value for at least a specified time (min_win_size)

    Parameters
    ----------
    stream : obspy.core.stream.Stream object
        Input stream from which to remove windows. Passed from remove_noise().
    noise_percent : float, default=0.995
        Percentage (between 0 and 1), to use as the threshold at which to remove data. This is used in the noise threshold method. By default 0.995. 
        If a value is passed that is greater than 1, it will be divided by 100 to obtain the percentage. Passed from remove_noise().
    lta : int, default = 30
        Length of lta to use (in seconds)
    min_win_size : int, default = 1
        Minimum amount of time (in seconds) at which noise is above noise_percent level.
    
    Returns
    -------
    outStream : obspy.core.stream.Stream object
        Stream with a masked array for the data where 'noise' has been removed. Passed to remove_noise().
    """
    if noise_percent > 1:
        noise_percent = noise_percent / 100

    removeInd = np.array([], dtype=int)
    for trace in stream:
        dataArr = trace.data.copy()

        sample_rate = trace.stats.delta
        lta_samples = int(lta / sample_rate)

        #Get lta values across traces data
        window_size = lta_samples
        if window_size == 0:
            window_size = 1
        kernel = np.ones(window_size) / window_size
        maskedArr = np.ma.array(dataArr, dtype=float, fill_value=None)
        ltaArr = np.convolve(maskedArr, kernel, mode='same')
        #Get max lta value
        maxLTA = np.max(ltaArr, where = not None)
        cond = np.nonzero(np.absolute(ltaArr, where=not None) > (noise_percent * maxLTA))[0]
        removeInd = np.hstack([removeInd, cond])
        #trace.data = np.ma.where(np.absolute(data, where = not None) > (noise_percent * maxAmp), None, data)
    #Combine indices from all three traces
    removeInd = np.unique(removeInd)

    # Make sure we're not removing single indices (we only want longer than min_win_size)
    removeList = []  # initialize    
    min_win_samples = int(min_win_size / sample_rate)

    if len(removeInd) > 0:
        startInd = removeInd[0]
        endInd = removeInd[0]

        for i in range(0, len(removeInd)):
            #If indices are non-consecutive... 
            if removeInd[i] - removeInd[i-1] > 1:
                #If the indices are non-consecutive and the 
                if endInd - startInd >= min_win_samples:
                    removeList.append([int(startInd), int(endInd)])
                    
                #Set startInd as the current index
                startInd = removeInd[i]
            endInd = removeInd[i]
            
    removeList.append([-1, -1])

    sampleRate = stream[0].stats.delta
    startT = stream[0].stats.starttime
    endT = stream[0].stats.endtime
    removeSec = []
    removeUTC = []

    removeUTC.append([startT, startT])
    for i, win in enumerate(removeList):
        removeSec.append(list(np.round(sampleRate * np.array(win),6)))
        removeUTC.append(list(np.add(startT, removeSec[i])))
    removeUTC[-1][0] = removeUTC[-1][1] = endT

    outstream  = __remove_gaps(stream, removeUTC)

    return outstream


# Helper function for removing data during warmup (when seismometers are still initializing) and "cooldown" (when there may be noise from deactivating seismometer) time, if desired
def __remove_warmup_cooldown(stream, warmup_time = 0, cooldown_time = 0):
    sampleRate = float(stream[0].stats.delta)
    outStream = stream.copy()

    warmup_samples = int(warmup_time / sampleRate) #Convert to samples
    windows_samples=[]
    for tr in stream:
        totalSamples = len(tr.data)-1#float(tr.stats.endtime - tr.stats.starttime) / tr.stats.delta
        cooldown_samples = int(totalSamples - (cooldown_time / sampleRate)) #Convert to samples
    windows_samples = [[0, warmup_samples],[cooldown_samples, totalSamples]]
    if cooldown_time==0:
        windows_samples.pop(1)
    if warmup_time==0:
        windows_samples.pop(0)

    if windows_samples == []:
        pass
    else:
        startT = stream[0].stats.starttime
        endT = stream[-1].stats.endtime
        window_UTC = []
        window_MPL = []
        window_UTC.append([startT, startT])

        for w, win in enumerate(windows_samples):
            for j, tm in enumerate(win):

                if j == 0:
                    window_UTC.append([])
                    window_MPL.append([])
                tSec = tm * sampleRate
                window_UTC[w+1].append(startT+tSec)
                window_MPL[w].append(window_UTC[w][j].matplotlib_date)
        window_UTC.append([endT, endT])

        #window_MPL[w].append(window_UTC[w][i].matplotlib_date)
        outStream = __remove_gaps(stream, window_UTC)
    return outStream


# Plot noise windows
def _plot_noise_windows(hvsr_data, fig=None, ax=None, clear_fig=False, fill_gaps=None,
                         do_stalta=False, sta=5, lta=30, stalta_thresh=[0.5,5], 
                         do_pctThresh=False, sat_percent=0.8, min_win_size=1, 
                         do_noiseWin=False, noise_percent=0.995, 
                         do_warmup=False, warmup_time=0, cooldown_time=0, 
                         return_dict=False, use_tkinter=False):
    
    if clear_fig: #Intended use for tkinter
        #Clear everything
        for key in ax:
            ax[key].clear()
        fig.clear()

        #Really make sure it's out of memory
        fig = []
        ax = []
        try:
            fig.get_children()
        except:
            pass
        try:
            ax.get_children()
        except:
            pass

    if use_tkinter:
        try:
            pass #Don't think this is being used anymore, defined in sprit_gui separately
            #ax=ax_noise #self.ax_noise #?
            #fig=fig_noise
        except:
            pass

    #Reset axes, figure, and canvas widget
    noise_mosaic = [['spec'],['spec'],['spec'],
            ['spec'],['spec'],['spec'],
            ['signalz'],['signalz'], ['signaln'], ['signale']]
    fig, ax = plt.subplot_mosaic(noise_mosaic, sharex=True)  
    #self.noise_canvas = FigureCanvasTkAgg(fig, master=canvasFrame_noise)
    #self.noise_canvasWidget.destroy()
    #self.noise_canvasWidget = self.noise_canvas.get_tk_widget()#.pack(side=tk.TOP, fill=tk.BOTH, expand=1)
    #self.noise_canvasWidget.pack(fill='both')#.grid(row=0, column=0, sticky='nsew')
    fig.canvas.draw()
    
    fig, ax = _plot_specgram_stream(stream=hvsr_data['stream'], params=hvsr_data, fig=fig, ax=ax, component='Z', stack_type='linear', detrend='mean', fill_gaps=fill_gaps, dbscale=True, return_fig=True, cmap_per=[0.1,0.9])
    fig.canvas.draw()

    #Set initial input
    input = hvsr_data['stream']

    if do_stalta:
        hvsr_data['stream'] = remove_noise(hvsr_data=input, remove_method='stalta', sta=sta, lta=lta, stalta_thresh=stalta_thresh)
        input = hvsr_data['stream']

    if do_pctThresh:
        hvsr_data['stream'] = remove_noise(hvsr_data=input, remove_method='saturation',  sat_percent=sat_percent, min_win_size=min_win_size)
        input = hvsr_data['stream']

    if do_noiseWin:
        hvsr_data['stream'] = remove_noise(hvsr_data=input, remove_method='noise', noise_percent=noise_percent, lta=lta, min_win_size=min_win_size)
        input = hvsr_data['stream']

    if do_warmup:
        hvsr_data['stream'] = remove_noise(hvsr_data=input, remove_method='warmup', warmup_time=warmup_time, cooldown_time=cooldown_time)

    fig, ax, noise_windows_line_artists, noise_windows_window_artists = _get_removed_windows(input=hvsr_data, fig=fig, ax=ax, time_type='matplotlib')
    
    fig.canvas.draw()
    plt.show()
    if return_dict:
        hvsr_data['Windows_Plot'] = (fig, ax)
        return hvsr_data
    return 


# Helper function for manual window selection 
def __draw_boxes(event, clickNo, xWindows, pathList, windowDrawn, winArtist, lineArtist, x0, fig, ax):
    """Helper function for manual window selection to draw boxes to show where windows have been selected for removal"""
    #Create an axis dictionary if it does not already exist so all functions are the same

    if isinstance(ax, np.ndarray) or isinstance(ax, dict):
        ax = ax
    else:
        ax = {'a':ax}

    
    if len(ax) > 1:
        if type(ax) is not dict:
            axDict = {}
            for i, a in enumerate(ax):
                axDict[str(i)] = a
            ax = axDict
    #else:
    #    ax = {'a':ax}
    
    #if event.inaxes!=ax: return
    #y0, y1 = ax.get_ylim()
    y0 = []
    y1 = []
    kList = []
    for k in ax.keys():
        kList.append(k)
        y0.append(ax[k].get_ylim()[0])
        y1.append(ax[k].get_ylim()[1])
    #else:
    #    y0 = [ax.get_ylim()[0]]
    #    y1 = [ax.get_ylim()[1]]

    if clickNo == 0:
        #y = np.linspace(ax.get_ylim()[0], ax.get_ylim()[1], 2)
        x0 = event.xdata
        clickNo = 1   
        lineArtist.append([])
        winNums = len(xWindows)
        for i, k in enumerate(ax.keys()):
            linArt = ax[k].axvline(x0, 0, 1, color='k', linewidth=1, zorder=100)
            lineArtist[winNums].append([linArt, linArt])
        #else:
        #    linArt = plt.axvline(x0, y0[i], y1[i], color='k', linewidth=1, zorder=100)
        #    lineArtist.append([linArt, linArt])
    else:
        x1 = event.xdata
        clickNo = 0

        windowDrawn.append([])
        winArtist.append([])  
        pathList.append([])
        winNums = len(xWindows)
        for i, key in enumerate(kList):
            path_data = [
                (matplotlib.path.Path.MOVETO, (x0, y0[i])),
                (matplotlib.path.Path.LINETO, (x1, y0[i])),
                (matplotlib.path.Path.LINETO, (x1, y1[i])),
                (matplotlib.path.Path.LINETO, (x0, y1[i])),
                (matplotlib.path.Path.LINETO, (x0, y0[i])),
                (matplotlib.path.Path.CLOSEPOLY, (x0, y0[i])),
            ]
            codes, verts = zip(*path_data)
            path = matplotlib.path.Path(verts, codes)

            windowDrawn[winNums].append(False)
            winArtist[winNums].append(None)

            pathList[winNums].append(path)
            __draw_windows(event=event, pathlist=pathList, ax_key=key, windowDrawn=windowDrawn, winArtist=winArtist, xWindows=xWindows, fig=fig, ax=ax)
            linArt = plt.axvline(x1, 0, 1, color='k', linewidth=0.5, zorder=100)

            [lineArtist[winNums][i].pop(-1)]
            lineArtist[winNums][i].append(linArt)
        x_win = [x0, x1]
        x_win.sort() #Make sure they are in the right order
        xWindows.append(x_win)
    fig.canvas.draw()
    return clickNo, x0


# Helper function for manual window selection to draw boxes to deslect windows for removal
def __remove_on_right(event, xWindows, pathList, windowDrawn, winArtist,  lineArtist, fig, ax):
    """Helper function for manual window selection to draw boxes to deslect windows for removal"""

    if xWindows is not None:
        for i, xWins in enumerate(xWindows):
            if event.xdata > xWins[0] and event.xdata < xWins[1]:
                linArtists = lineArtist[i]
                pathList.pop(i)
                for j, a in enumerate(linArtists):
                    winArtist[i][j].remove()#.pop(i)
                    lineArtist[i][j][0].remove()#.pop(i)#[i].pop(j)
                    lineArtist[i][j][1].remove()
                windowDrawn.pop(i)
                lineArtist.pop(i)#[i].pop(j)
                winArtist.pop(i)#[i].pop(j)
                xWindows.pop(i)
    fig.canvas.draw() 


# Helper function for updating the canvas and drawing/deleted the boxes
def __draw_windows(event, pathlist, ax_key, windowDrawn, winArtist, xWindows, fig, ax):
    """Helper function for updating the canvas and drawing/deleted the boxes"""
    for i, pa in enumerate(pathlist):
        for j, p in enumerate(pa): 
            if windowDrawn[i][j]:
                pass
            else:
                patch = matplotlib.patches.PathPatch(p, facecolor='k', alpha=0.75)                            
                winArt = ax[ax_key].add_patch(patch)
                windowDrawn[i][j] = True
                winArtist[i][j] = winArt

    if event.button is MouseButton.RIGHT:
        fig.canvas.draw()


# Helper function for getting click event information
def __on_click(event):
    """Helper function for getting click event information"""
    global clickNo
    global x0
    if event.button is MouseButton.RIGHT:
        __remove_on_right(event, xWindows, pathList, windowDrawn, winArtist, lineArtist, fig, ax)

    if event.button is MouseButton.LEFT:            
        clickNo, x0 = __draw_boxes(event, clickNo, xWindows, pathList, windowDrawn, winArtist, lineArtist, x0, fig, ax)    


# Function to select windows using original stream specgram/plots
def _select_windows(input):
    """Function to manually select windows for exclusion from data.

    Parameters
    ----------
    input : dict
        Dictionary containing all the hvsr information.

    Returns
    -------
    xWindows : list
        List of two-item lists containing start and end times of windows to be removed.
    """
    from matplotlib.backend_bases import MouseButton
    import matplotlib.pyplot as plt
    import matplotlib
    import time
    global fig
    global ax

    if isinstance(input, (HVSRData, dict)):
        if 'hvsr_curve' in input.keys():
            fig, ax = plot_hvsr(hvsr_data=input, plot_type='spec', returnfig=True, cmap='turbo')
        else:
            hvsr_data = input#.copy()
            input_stream = hvsr_data['stream']
    
    if isinstance(input_stream, obspy.core.stream.Stream):
        fig, ax = _plot_specgram_stream(input_stream, component=['Z'])
    elif isinstance(input_stream, obspy.core.trace.Trace):
        fig, ax = _plot_specgram_stream(input_stream)

    global lineArtist
    global winArtist
    global windowDrawn
    global pathList
    global xWindows
    global clickNo
    global x0
    x0=0
    clickNo = 0
    xWindows = []
    pathList = []
    windowDrawn = []
    winArtist = []
    lineArtist = []

    global fig_closed
    fig_closed = False
    while fig_closed is False:
        fig.canvas.mpl_connect('button_press_event', __on_click)#(clickNo, xWindows, pathList, windowDrawn, winArtist, lineArtist, x0, fig, ax))
        fig.canvas.mpl_connect('close_event', _on_fig_close)#(clickNo, xWindows, pathList, windowDrawn, winArtist, lineArtist, x0, fig, ax))
        plt.pause(1)

    hvsr_data['xwindows_out'] = xWindows
    hvsr_data['fig_noise'] = fig
    hvsr_data['ax_noise'] = ax
    return hvsr_data


# Support function to help select_windows run properly
def _on_fig_close(event):
    global fig_closed
    fig_closed = True
    return


# Shows windows with None on input plot
def _get_removed_windows(input, fig=None, ax=None, lineArtist =[], winArtist = [], existing_lineArtists=[], existing_xWindows=[], exist_win_format='matplotlib', keep_line_artists=True, time_type='matplotlib',show_plot=False):
    """This function is for getting Nones from masked arrays and plotting them as windows"""
    if fig is None and ax is None:
        fig, ax = plt.subplots()

    if isinstance(input, (dict, HVSRData)):
        stream = input['stream'].copy()
    elif isinstance(input, (obspy.core.trace.Trace, obspy.core.stream.Stream)):
        stream = input.copy()
    else:
        pass #Warning?
        
    samplesList = ['sample', 'samples', 's']
    utcList = ['utc', 'utcdatetime', 'obspy', 'u', 'o']
    matplotlibList = ['matplotlib', 'mpl', 'm']    
    
    #Get masked indices of trace(s)
    trace = stream.merge()[0]
    sample_rate = trace.stats.delta
    windows = []
    #windows.append([0,np.nan])
    #mask = np.isnan(trace.data)  # Create a mask for None values
    #masked_array = np.ma.array(trace.data, mask=mask).copy()
    masked_array = trace.data.copy()
    if isinstance(masked_array, np.ma.MaskedArray):
        masked_array = masked_array.mask.nonzero()[0]
        lastMaskInd = masked_array[0]-1
        wInd = 0
        for i in range(0, len(masked_array)-1):
            maskInd = masked_array[i]
            if maskInd-lastMaskInd > 1 or i==0:
                windows.append([np.nan, np.nan])
                if i==0:
                    windows[wInd][0] = masked_array[i]
                else:
                    windows[wInd-1][1] = masked_array[i - 1]
                windows[wInd][0] = masked_array[i]
                wInd += 1
            lastMaskInd = maskInd
        windows[wInd-1][1] = masked_array[-1] #Fill in last masked value (wInd-1 b/c wInd+=1 earlier)
    winTypeList = ['gaps'] * len(windows)

    #Check if the windows are just gaps
    if len(existing_xWindows) > 0:
        existWin = []
        #Check if windows are already being taken care of with the gaps
        startList = []
        endList = []
        for start, end in windows:
            startList.append((trace.stats.starttime + start*sample_rate).matplotlib_date)
            endList.append((trace.stats.starttime + end*sample_rate).matplotlib_date)
        for w in existing_xWindows:
            removed=False
            if w[0] in startList and w[1] in endList:
                existing_xWindows.remove(w)

                removed=True                    
            if exist_win_format.lower() in matplotlibList and not removed:
                sTimeMPL = trace.stats.starttime.matplotlib_date #Convert time to samples from starttime
                existWin.append(list(np.round((w - sTimeMPL)*3600*24/sample_rate)))
                                    
        windows = windows + existWin
        existWinTypeList = ['removed'] * len(existWin)
        winTypeList = winTypeList + existWinTypeList

    #Reformat ax as needed
    if isinstance(ax, np.ndarray):
        origAxes = ax.copy()
        newAx = {}
        for i, a in enumerate(ax):
            newAx[i] = a
        axes = newAx
    elif isinstance(ax, dict):
        origAxes = ax
        axes = ax
    else:
        origAxes = ax
        axes = {'ax':ax}

    for i, a in enumerate(axes.keys()):
        ax = axes[a]
        pathList = []
        
        windowDrawn = []
        winArtist = []
        if existing_lineArtists == []:
            lineArtist = []
        elif len(existing_lineArtists)>=1 and keep_line_artists:
            lineArtist = existing_lineArtists
        else:
            lineArtist = []

        for winNums, win in enumerate(windows):
            if time_type.lower() in samplesList:
                x0 = win[0]
                x1 = win[1]
            elif time_type.lower() in utcList or time_type.lower() in matplotlibList:
                #sample_rate = trace.stats.delta

                x0 = trace.stats.starttime + (win[0] * sample_rate)
                x1 = trace.stats.starttime + (win[1] * sample_rate)

                if time_type.lower() in matplotlibList:
                    x0 = x0.matplotlib_date
                    x1 = x1.matplotlib_date
            else:
                warnings.warn(f'time_type={time_type} not recognized. Defaulting to matplotlib time formatting')
                x0 = trace.stats.starttime + (win[0] * sample_rate)
                x1 = trace.stats.starttime + (win[1] * sample_rate)
                
                x0 = x0.matplotlib_date
                x1 = x1.matplotlib_date
            
            y0, y1 = ax.get_ylim()

            path_data = [
                        (matplotlib.path.Path.MOVETO, (x0, y0)),
                        (matplotlib.path.Path.LINETO, (x1, y0)),
                        (matplotlib.path.Path.LINETO, (x1, y1)),
                        (matplotlib.path.Path.LINETO, (x0, y1)),
                        (matplotlib.path.Path.LINETO, (x0, y0)),
                        (matplotlib.path.Path.CLOSEPOLY, (x0, y0)),
                    ]
            
            codes, verts = zip(*path_data)
            path = matplotlib.path.Path(verts, codes)

            #
            windowDrawn.append(False)
            winArtist.append(None)
            lineArtist.append([])
            
            if winTypeList[winNums] == 'gaps':
                clr = '#b13d41'
            elif winTypeList[winNums] == 'removed':
                clr = 'k'
            else:
                clr = 'yellow'

            linArt0 = ax.axvline(x0, y0, y1, color=clr, linewidth=0.5, zorder=100)
            linArt1 = plt.axvline(x1, y0, y1, color=clr, linewidth=0.5, zorder=100)
            lineArtist[winNums].append([linArt0, linArt1])
            #
            
            pathList.append(path)

        for i, pa in enumerate(pathList):
            if windowDrawn[i]:
                pass
            else:
                patch = matplotlib.patches.PathPatch(pa, facecolor=clr, alpha=0.75)                            
                winArt = ax.add_patch(patch)
                windowDrawn[i] = True
                winArtist[i] = winArt
        
        #Reformat ax as needed
        if isinstance(origAxes, np.ndarray):
            origAxes[i] = ax
        elif isinstance(origAxes, dict):
            origAxes[a] = ax
        else:
            origAxes = ax

        ax = origAxes

        fig.canvas.draw()
    
    if show_plot:
        plt.show()
    return fig, ax, lineArtist, winArtist


# Helper function for removing windows from data, leaving gaps
def __remove_windows(stream, window_list, warmup_time):
    """Helper function that actually does the work in obspy to remove the windows calculated in the remove_noise function
s
    Parameters
    ----------
    stream : obspy.core.stream.Stream object
        Input stream from which to remove windows
    window_list : list
        A list of windows with start and end times for the windows to be removed
    warmup_time : int, default = 0
        Passed from remove_noise, the amount of time in seconds to allow for warmup. Anything before this is removed as 'noise'.

    Returns
    -------
    outStream : obspy.core.stream.Stream object
        Stream with a masked array for the data where 'noise' has been removed
    """
    og_stream = stream.copy()

    #Find the latest start time and earliest endtime of all traces (in case they aren't consistent)
    maxStartTime = obspy.UTCDateTime(-1e10) #Go back pretty far (almost 400 years) to start with
    minEndTime = obspy.UTCDateTime(1e10)
    for comp in ['E', 'N', 'Z']:
        tr = stream.select(component=comp).copy()
        if tr[0].stats.starttime > maxStartTime:
            maxStartTime = tr[0].stats.starttime
        if tr[0].stats.endtime < minEndTime:
            minEndTime = tr[0].stats.endtime

    #Trim all traces to the same start/end time
    stream.trim(starttime=maxStartTime, endtime=minEndTime)      

    #Sort windows by the start of the window
    sorted_window_list = []
    windowStart = []
    for i, window in enumerate(window_list):
        windowStart.append(window[0])
    windowStart_og = windowStart.copy()
    windowStart.sort()
    sorted_start_list = windowStart
    ranks = [windowStart_og.index(item) for item in sorted_start_list]
    for r in ranks:
        sorted_window_list.append(window_list[r])

    for i, w in enumerate(sorted_window_list):
        if i < len(sorted_window_list) - 1:
            if w[1] > sorted_window_list[i+1][0]:
                warnings.warn(f"Warning: Overlapping windows. Please start over and reselect windows to be removed or use a different noise removal method: {w[1]} '>' {sorted_window_list[i+1][0]}")
                return
                
    window_gaps_obspy = []
    window_gaps = []

    buffer_time = np.ceil((stream[0].stats.endtime-stream[0].stats.starttime)*0.01)

    #Get obspy.UTCDateTime objects for the gap times
    window_gaps_obspy.append([stream[0].stats.starttime + warmup_time, stream[0].stats.starttime + warmup_time])
    for i, window in enumerate(sorted_window_list):
        for j, item in enumerate(window):
            if j == 0:
                window_gaps_obspy.append([0,0])
            window_gaps_obspy[i+1][j] = obspy.UTCDateTime(matplotlib.dates.num2date(item))
        window_gaps.append((window[1]-window[0])*86400)
    window_gaps_obspy.append([stream[0].stats.endtime-buffer_time, stream[0].stats.endtime-buffer_time])
    #Note, we added start and endtimes to obpsy list to help with later functionality

    #Clean up stream windows (especially, start and end)
    for i, window in enumerate(window_gaps):
        newSt = stream.copy()
        #Check if first window starts before end of warmup time
        #If the start of the first exclusion window is before the warmup_time is over
        if window_gaps_obspy[i+1][0] - newSt[0].stats.starttime < warmup_time:
            #If the end of first exclusion window is also before the warmup_time is over
            if window_gaps_obspy[i+1][1] - newSt[0].stats.starttime < warmup_time:
                #Remove that window completely, it is unnecessary
                window_gaps.pop(i)
                window_gaps_obspy.pop(i+1)
                #...and reset the entire window to start at the warmup_time end
                window_gaps_obspy[0][0] = window_gaps_obspy[0][1] = newSt[0].stats.starttime + warmup_time
                continue
            else: #if window overlaps the start of the stream after warmup_time
                #Remove that window
                window_gaps.pop(i)
                #...and reset the start of the window to be the end of warm up time
                #...and  remove that first window from the obspy list
                window_gaps_obspy[0][0] = window_gaps_obspy[0][1] =  window_gaps_obspy[i+1][1]#newSt[0].stats.starttime + warmup_time
                window_gaps_obspy.pop(i+1)


        if stream[0].stats.endtime - window_gaps_obspy[i+1][1] > stream[0].stats.endtime - buffer_time:        
            if stream[0].stats.endtime - window_gaps_obspy[i+1][0] > stream[0].stats.endtime - buffer_time:
                window_gaps.pop(i)
                window_gaps_obspy.pop(i+1)
            else:  #if end of window overlaps the buffer time, just end it at the start of the window (always end with stream, not gap)
                window_gaps.pop(i)
                window_gaps_obspy[-1][0] = window_gaps_obspy[-1][1] = newSt[0].stats.endtime - buffer_time
   
    #Add streams
    stream_windows = []
    j = 0
    for i, window in enumerate(window_gaps):
        j=i
        newSt = stream.copy()
        stream_windows.append(newSt.trim(starttime=window_gaps_obspy[i][1], endtime=window_gaps_obspy[i+1][0]))
    i = j + 1
    newSt = stream.copy()
    stream_windows.append(newSt.trim(starttime=window_gaps_obspy[i][1], endtime=window_gaps_obspy[i+1][0]))

    for i, st in enumerate(stream_windows):
        if i == 0:
            outStream = st.copy()
        else:
            newSt = st.copy()
            gap = window_gaps[i-1]
            outStream = outStream + newSt.trim(starttime=st[0].stats.starttime - gap, pad=True, fill_value=None)       
    outStream.merge()
    return outStream


# Helper functions for process_hvsr()
# Get diffuse field assumption data
def _dfa(params, verbose=False):#, equal_interval_energy, median_daily_psd, verbose=False):
    """Function for performing Diffuse Field Assumption (DFA) analysis
    
        This feature is not yet implemented.
    """
    # Use equal energy for daily PSDs to give small 'events' a chance to contribute
    # the same as large ones, so that P1+P2+P3=1

    x_values=params['ppsds']['Z']['period_bin_centers']

    method=params['method']

    methodList = ['<placeholder>', 'Diffuse Field Assumption', 'Arithmetic Mean', 'Geometric Mean', 'Vector Summation', 'Quadratic Mean', 'Maximum Horizontal Value']
    dfaList = ['dfa', 'diffuse field', 'diffuse field assumption']
    if type(method) is int:
        method = methodList[method]

    if method.lower() in dfaList:
        if verbose:
            print('[Using Diffuuse Field Assumption (DFA)', flush=True)
        params['dfa'] = {}
        params['dfa']['sum_ns_power'] = list()
        params['dfa']['sum_ew_power'] = list()
        params['dfa']['sum_z_power'] = list()
        params['dfa']['time_int_psd'] = {'Z':{}, 'E':{}, 'N':{}}
        params['dfa']['time_values'] = list()
        params['dfa']['equal_interval_energy'] = {'Z':{}, 'E':{}, 'N':{}}

        # Make sure we have all 3 components for every time sample
        for i, t_int in enumerate(params['ppsds']['Z']['current_times_used']):#day_time_values):
            #if day_time not in (day_time_psd[0].keys()) or day_time not in (day_time_psd[1].keys()) or day_time not in (day_time_psd[2].keys()):
            #    continue
            
            #Currently the same as day_time, and probably notneeded to redefine
            time_int = str(t_int)#day_time.split('T')[0]
            if time_int not in params['dfa']['time_values']:
                params['dfa']['time_values'].append(time_int)

            # Initialize the PSDs.
            if time_int not in params['dfa']['time_int_psd']['Z'].keys():
                params['dfa']['time_int_psd']['Z'][time_int] = list()
                params['dfa']['time_int_psd']['E'][time_int] = list()
                params['dfa']['time_int_psd']['N'][time_int] = list()

            params['dfa']['time_int_psd']['Z'][time_int].append(params['ppsds']['Z']['psd_values'][i])
            params['dfa']['time_int_psd']['E'][time_int].append(params['ppsds']['E']['psd_values'][i])
            params['dfa']['time_int_psd']['N'][time_int].append(params['ppsds']['N']['psd_values'][i])

        # For each time_int equalize energy
        for time_int in params['dfa']['time_values']:

            # Each PSD for the time_int
            for k in range(len(params['dfa']['time_int_psd']['Z'][time_int])):
                Pz = list()
                P1 = list()
                P2 = list()
                sum_pz = 0
                sum_p1 = 0
                sum_p2 = 0

                # Each sample of the PSD , convert to power
                for j in range(len(x_values) - 1):
                    pz = __get_power([params['dfa']['time_int_psd']['Z'][time_int][k][j], params['dfa']['time_int_psd']['Z'][time_int][k][j + 1]], [x_values[j], x_values[j + 1]])
                    Pz.append(pz)
                    sum_pz += pz
                    p1 = __get_power([params['dfa']['time_int_psd']['E'][time_int][k][j], params['dfa']['time_int_psd']['E'][time_int][k][j + 1]], [x_values[j], x_values[j + 1]])
                    P1.append(p1)
                    sum_p1 += p1
                    p2 = __get_power([params['dfa']['time_int_psd']['N'][time_int][k][j], params['dfa']['time_int_psd']['N'][time_int][k][j + 1]], [x_values[j], x_values[j + 1]])
                    P2.append(p2)
                    sum_p2 += p2

                sum_power = sum_pz + sum_p1 + sum_p2  # total power

                # Mormalized power
                for j in range(len(x_values) - 1):
                    # Initialize if this is the first sample of the time_int
                    if k == 0:
                        params['dfa']['sum_z_power'].append(Pz[j] / sum_power)
                        params['dfa']['sum_ns_power'].append(P1[j] / sum_power)
                        params['dfa']['sum_ew_power'].append(P2[j] / sum_power)
                    else:
                        params['dfa']['sum_z_power'][j] += (Pz[j] / sum_power)
                        params['dfa']['sum_ns_power'][j] += (P1[j] / sum_power)
                        params['dfa']['sum_ew_power'][j] += (P2[j] / sum_power)
            # Average the normalized daily power
            for j in range(len(x_values) - 1):
                params['dfa']['sum_z_power'][j] /= len(params['dfa']['time_int_psd']['Z'][time_int])
                params['dfa']['sum_ns_power'][j] /= len(params['dfa']['time_int_psd']['Z'][time_int])
                params['dfa']['sum_ew_power'][j] /= len(params['dfa']['time_int_psd']['Z'][time_int])

            params['dfa']['equal_interval_energy']['Z'][time_int] = params['dfa']['sum_z_power']
            params['dfa']['equal_interval_energy']['E'][time_int] = params['dfa']['sum_ns_power']
            params['dfa']['equal_interval_energy']['N'][time_int] = params['dfa']['sum_ew_power']

    return params


# Helper function for smoothing across frequencies
def __freq_smooth_window(hvsr_out, f_smooth_width, kind_freq_smooth):
    """Helper function to smooth frequency if 'constant' or 'proportional' is passed to freq_smooth parameter of process_hvsr() function"""
    if kind_freq_smooth == 'constant':
        fwidthHalf = f_smooth_width//2
    elif kind_freq_smooth == 'proportional':
        anyKey = list(hvsr_out['psd_raw'].keys())[0]
        freqLength = hvsr_out['psd_raw'][anyKey].shape[1]
        if f_smooth_width > 1:
            fwidthHalf = int(f_smooth_width/100 * freqLength)
        else:
            fwidthHalf = int(f_smooth_width * freqLength)
    else:
        warnings.warn('Oops, typo somewhere')


    for k in hvsr_out['psd_raw']:
        colName = f'psd_values_{k}'

        newTPSD = list(np.stack(hvsr_out['hvsr_windows_df'][colName]))
        #newTPSD = list(np.ones_like(hvsr_out['psd_raw'][k]))

        for t, tPSD in enumerate(hvsr_out['psd_raw'][k]):
            for i, fVal in enumerate(tPSD):
                if i < fwidthHalf:
                    downWin = i
                    ind = -1*(fwidthHalf-downWin)
                    windMultiplier_down = np.linspace(1/fwidthHalf, 1-1/fwidthHalf, fwidthHalf)
                    windMultiplier_down = windMultiplier_down[:ind]
                else:
                    downWin = fwidthHalf
                    windMultiplier_down =  np.linspace(1/fwidthHalf, 1-1/fwidthHalf, fwidthHalf)
                if i + fwidthHalf >= len(tPSD):
                    upWin = (len(tPSD) - i)
                    ind = -1 * (fwidthHalf-upWin+1)
                    windMultiplier_up = np.linspace(1-1/fwidthHalf, 0, fwidthHalf)
                    windMultiplier_up = windMultiplier_up[:ind]

                else:
                    upWin = fwidthHalf+1
                    windMultiplier_up = np.linspace(1 - 1/fwidthHalf, 0, fwidthHalf)
            
                windMultiplier = list(np.hstack([windMultiplier_down, windMultiplier_up]))
                midInd = np.argmax(windMultiplier)
                if i > 0:
                    midInd+=1
                windMultiplier.insert(midInd, 1)
                smoothVal = np.divide(np.sum(np.multiply(tPSD[i-downWin:i+upWin], windMultiplier)), np.sum(windMultiplier))
                newTPSD[t][i] = smoothVal

        hvsr_out['psd_raw'][k] = newTPSD
        hvsr_out['hvsr_windows_df'][colName] = pd.Series(list(newTPSD), index=hvsr_out['hvsr_windows_df'].index)


    return hvsr_out


# Get an HVSR curve, given an array of x values (freqs), and a dict with psds for three components
def __get_hvsr_curve(x, psd, method, hvsr_data, verbose=False):
    """ Get an HVSR curve from three components over the same time period/frequency intervals

    Parameters
    ----------
        x   : list or array_like
            x value (frequency or period)
        psd : dict
            Dictionary with psd values for three components. Usually read in as part of hvsr_data from process_hvsr
        method : int or str
            Integer or string, read in from process_hvsr method parameter
    
    Returns
    -------
        tuple
         (hvsr_curve, hvsr_tSteps), both np.arrays. hvsr_curve is a numpy array containing H/V ratios at each frequency/period in x.
         hvsr_tSteps only used with diffuse field assumption method. 

    """
    hvsr_curve = []
    hvsr_tSteps = []
    hvsr_azimuth = {}

    params = hvsr_data
    if method==1 or method =='dfa' or method =='Diffuse Field Assumption':
        warnings.warn('WARNING: DFA method is currently experimental and not supported')
        for j in range(len(x)-1):
            for time_interval in params['ppsds']['Z']['current_times_used']:
                hvsr_curve_tinterval = []
                params = _dfa(params, verbose=verbose)
                eie = params['dfa']['equal_interval_energy']
                if time_interval in list(eie['Z'].keys()) and time_interval in list(eie['E'].keys()) and time_interval in list(eie['N'].keys()):
                    hvsr = math.sqrt(
                        (eie['Z'][str(time_interval)][j] + eie['N'][str(time_interval)][j]) / eie['Z'][str(time_interval)][j])
                    hvsr_curve_tinterval.append(hvsr)
                else:
                    if verbose > 0:
                        print('WARNING: '+ time_interval + ' missing component, skipped!')
                    continue
            #Average overtime
            hvsr_curve.append(np.mean(hvsr_curve_tinterval))
            hvsr_tSteps.append(hvsr_curve_tinterval)
    else:
        for j in range(len(x)-1):
            psd0 = [psd['Z'][j], psd['Z'][j + 1]]
            psd1 = [psd['E'][j], psd['E'][j + 1]]
            psd2 = [psd['N'][j], psd['N'][j + 1]]
            f =    [x[j], x[j + 1]]

            hvratio = __get_hvsr(psd0, psd1, psd2, f, use_method=method)
            hvsr_curve.append(hvratio)
            
            # Do azimuth HVSR Calculations, if applicable
            hvratio_az = 0
            for k in psd.keys():
                if k.lower() not in ['z', 'e', 'n']:
                    psd_az = [psd[k][j], psd[k][j + 1]]
                    hvratio_az = __get_hvsr(psd0, psd_az, None, f, use_method='az')
                    if j == 0:
                        hvsr_azimuth[k] = [hvratio_az]
                    else:
                        hvsr_azimuth[k].append(hvratio_az)
            
        hvsr_tSteps = None # Only used for DFA
       
    return np.array(hvsr_curve), hvsr_azimuth, hvsr_tSteps


# Get HVSR
def __get_hvsr(_dbz, _db1, _db2, _x, use_method=4):
    """
    _dbz : list
        Two item list with deciBel value of z component at either end of particular frequency step
    _db1 : list
        Two item list with deciBel value of either e or n component (does not matter which) at either end of particular frequency step
    _db2 : list
        Two item list with deciBel value of either e or n component (does not matter which) at either end of particular frequency step
    _x : list
        Two item list containing frequency values at either end of frequency step of interest
    use_method : int, default = 4
        H is computed based on the selected use_method see: https://academic.oup.com/gji/article/194/2/936/597415
            use_method:
            (1) Diffuse Field Assumption (DFA)
            (2) arithmetic mean, that is, H ≡ (HN + HE)/2
            (3) geometric mean, that is, H ≡ √HN · HE, recommended by the SESAME project (2004)
            (4) vector summation, that is, H ≡ √H2 N + H2 E
            (5) quadratic mean, that is, H ≡ √(H2 N + H2 E )/2
            (6) maximum horizontal value, that is, H ≡ max {HN, HE}
        """

    _pz = __get_power(_dbz, _x)
    _p1 = __get_power(_db1, _x)
    
    _hz = math.sqrt(_pz)
    _h1 = math.sqrt(_p1)

    if _db2 is None:
        _p2 = 1
        _h2 = 1
    else:
        _p2 = __get_power(_db2, _x)
        _h2 = math.sqrt(_p2)

    _h = {  2: (_h1 + _h2) / 2.0, #Arithmetic mean
            3: math.sqrt(_h1 * _h2), #Geometric mean
            4: math.sqrt(_p1 + _p2), #Vector summation
            5: math.sqrt((_p1 + _p2) / 2.0), #Quadratic mean
            6: max(_h1, _h2), #Max horizontal value
         'az': _h1} # If azimuth, horizontals are already combined, no _h2} 

    _hvsr = _h[use_method] / _hz
    return _hvsr


# For converting dB scaled data to power units
def __get_power(_db, _x):
    """Calculate HVSR

    #FROM ORIGINAL (I think this is only step 6)
        Undo deciBel calculations as outlined below:
            1. Dividing the window into 13 segments having 75% overlap
            2. For each segment:
                2.1 Removing the trend and mean
                2.2 Apply a 10% sine taper
                2.3 FFT
            3. Calculate the normalized PSD
            4. Average the 13 PSDs & scale to compensate for tapering
            5. Frequency-smooth the averaged PSD over 1-octave intervals at 1/8-octave increments
            6. Convert power to decibels
    #END FROM ORIGINAL

    Parameters
    ----------
    _db : list
        Two-item list with individual power values in decibels for specified freq step.
    _x : list
        Two-item list with Individual x value (either frequency or period)
    
    Returns
    -------
    _p : float
        Individual power value, converted from decibels

    NOTE
    ----
        PSD is equal to the power divided by the width of the bin
          PSD = P / W
          log(PSD) = Log(P) - log(W)
          log(P) = log(PSD) + log(W)  here W is width in frequency
          log(P) = log(PSD) - log(Wt) here Wt is width in period

    for each bin perform rectangular integration to compute power
    power is assigned to the point at the begining of the interval
         _   _
        | |_| |
        |_|_|_|

     Here we are computing power for individual ponts, so, no integration is necessary, just
     compute area.
    """
    _dx = abs(np.diff(_x)[0])
    _p = np.multiply(np.mean(__remove_db(_db)), _dx)
    return _p


# Remove decibel scaling
def __remove_db(_db_value):
    """convert dB power to power"""
    _values = list()
    for _d in _db_value:
        _values.append(10 ** (float(_d) / 10.0))
    #FIX THIS
    if _values[1]==0:
       _values[1]=10e-300
    return _values


# Find peaks in the hvsr ccruve
def __find_peaks(_y):
    """Finds all possible peaks on hvsr curves
    Parameters
    ----------
    _y : list or array
        _y input is list or array of a curve.
          In this case, this is either main hvsr curve or individual time step curves
    """
    _index_list = scipy.signal.argrelextrema(np.array(_y), np.greater)

    return _index_list[0]


# Get additional HVSR params for later calcualtions
def __gethvsrparams(hvsr_out):
    """Private function to get HVSR parameters for later calculations (things like standard deviation, etc)"""

    hvsrp2 = {}
    hvsrm2 = {}
    
    hvsrp2=[]
    hvsrm=[]
    
    hvsr_log_std = {}

    hvsr = hvsr_out['hvsr_curve']
    hvsr_az = hvsr_out['hvsr_az']
    hvsrDF = hvsr_out['hvsr_windows_df']

    if len(hvsr_out['ind_hvsr_curves'].keys()) > 0:
        # With arrays, original way of doing it
        hvsr_log_std = {}
        for k in hvsr_out['ind_hvsr_curves'].keys():
            hvsr_log_std[k] = np.nanstd(np.log10(hvsr_out['ind_hvsr_curves'][k]), axis=0)

        #With dataframe, updated way to use DF for all time-step tasks, still testing
        logStackedata = {}
        hvsrp = {}
        hvsrm = {}
        hvsrp2 = {}
        hvsrm2 = {}
        hvsr_log_std = {}
        for col_name in hvsr_out['hvsr_windows_df'].columns:
            if "HV_Curves" in col_name:
                if col_name == 'HV_Curves':
                    colSuffix = '_HV'
                    colID = 'HV'
                else:
                    colSuffix = '_'+'_'.join(col_name.split('_')[2:])
                    colID = colSuffix.split('_')[1]
                stackedData = np.stack(hvsr_out['hvsr_windows_df'][col_name])

                logStackedata = np.log10(stackedData).tolist()
                for i, r in enumerate(logStackedata):
                    logStackedata[i] = np.array(r)

                hvsr_out['hvsr_windows_df']['HV_Curves_Log10'+colSuffix] = logStackedata
                hvsr_log_std[colID] = np.nanstd(np.stack(hvsr_out['hvsr_windows_df']['HV_Curves_Log10'+colSuffix][hvsrDF['Use']]), axis=0)

                #The components are already calculated, don't need to recalculate aren't calculated at the time-step level
                hvsrp[colID] = np.add(hvsr_out['hvsr_curve'], hvsr_out['ind_hvsr_stdDev'][colID])
                hvsrm[colID] = np.subtract(hvsr_out['hvsr_curve'], hvsr_out['ind_hvsr_stdDev'][colID])
                for k in hvsr_out['hvsr_az'].keys():
                    hvsrp[colID] = np.add(hvsr_out['hvsr_az'][k], hvsr_out['ind_hvsr_stdDev'][colID])
                    hvsrm[colID] = np.subtract(hvsr_out['hvsr_az'][k], hvsr_out['ind_hvsr_stdDev'][colID])
                hvsrp2[colID] = np.multiply(hvsr, np.exp(hvsr_log_std[colID]))
                hvsrm2[colID] = np.divide(hvsr, np.exp(hvsr_log_std[colID]))

                newKeys = ['hvsr_log_std', 'hvsrp','hvsrm', 'hvsrp2','hvsrm2']
                newVals = [hvsr_log_std,    hvsrp,  hvsrm,   hvsrp2,  hvsrm2]
                for i, nk in enumerate(newKeys):
                    if nk not in hvsr_out.keys():
                        hvsr_out[nk] = {}
                    hvsr_out[nk][colID] = np.array(newVals[i][colID])

    return hvsr_out


# Helper Functions for plotting
# Plot hvsr curve, private supporting function for plot_hvsr
def _plot_hvsr(hvsr_data, plot_type, xtype='frequency', fig=None, ax=None, azimuth='HV', save_dir=None, save_suffix='', show=True, **kwargs):
    """Private function for plotting hvsr curve (or curves with components)
    """
    if 'kwargs' in kwargs.keys():
        kwargs = kwargs['kwargs']

    if fig is None and ax is None:
        fig, ax = plt.subplots()

    if 'xlim' not in kwargs.keys():
        xlim = hvsr_data['hvsr_band']
    else:
        xlim = kwargs['xlim']
    
    if 'ylim' not in kwargs.keys():
        ylim = [0, max(hvsr_data['hvsrp2'][azimuth])*1.05]
        if ylim[1] > 25:
            ylim = [0, max(hvsr_data['hvsr_curve']+1)]
    else:
        ylim = kwargs['ylim']
    
    if 'grid' in kwargs.keys():
        plt.grid(which=kwargs['grid'], alpha=0.25)

    freqList = ['x_freqs', 'freqs', 'freq', 'hz', 'f', 'frequency']
    if xtype.lower() in freqList:
        xlabel = 'Frequency [Hz]'
    else:
        xlabel = 'Period [s]'

    if save_dir is not None:
        filename = hvsr_data['input_params']['site']
    else:
        filename = ""

    anyKey = list(hvsr_data[xtype].keys())[0]
    x = hvsr_data[xtype][anyKey][:-1]
    y = hvsr_data['hvsr_curve']
    
    plotSuff = ''
    legendLoc = 'upper right'
    
    plotHVSR = False
    for item in plot_type:
        if item.lower()=='hvsr':
            plotHVSR = True
            ax.plot(x, y, color='k', label='H/V Ratio', zorder=1000)
            plotSuff = 'HVSRCurve_'
            if '-s' not in plot_type:
                ax.fill_between(x, hvsr_data['hvsrm2'][azimuth], hvsr_data['hvsrp2'][azimuth], color='k', alpha=0.2, label='StDev',zorder=997)
                ax.plot(x, hvsr_data['hvsrm2'][azimuth], color='k', alpha=0.25, linewidth=0.5, zorder=998)
                ax.plot(x, hvsr_data['hvsrp2'][azimuth], color='k', alpha=0.25, linewidth=0.5, zorder=999)
            else:
                plotSuff = plotSuff+'noStdDev_'
            break

    ax.semilogx()
    ax.set_ylim(ylim)
    ax.set_xlim(xlim)
    ax.set_ylabel('H/V Ratio'+'\n['+hvsr_data['method']+']', fontsize='small',)
    ax.tick_params(axis='x', labelsize=8)
    ax.tick_params(axis='y', labelsize=5)
    plt.suptitle(hvsr_data['input_params']['site'])

    f0 = hvsr_data['BestPeak'][azimuth]['f0']
    a0 = hvsr_data['BestPeak'][azimuth]['A0']
    f0_div4 = f0/4
    f0_mult4 = f0*4
    a0_div2 = a0/2

    # Predefine so only need to set True if True
    peakAmpAnn = False
    peakPoint = False
    peakLine = False
    for k in plot_type:
        if k=='p' and 'all' not in plot_type:
            plotSuff=plotSuff+'BestPeak_'
            
            bestPeakScore = 0
            for i, p in enumerate(hvsr_data['PeakReport'][azimuth]):
                if p['Score'] > bestPeakScore:
                    bestPeakScore = p['Score']
                    bestPeak = p

            ax.axvline(bestPeak['f0'],color='k', linestyle='dotted', label='Peak')          
            if 'ann' in plot_type:
                xLoc = bestPeak['f0']
                yLoc = ylim[0] + (ylim[1] - ylim[0]) * 0.008
                ax.text(x=xLoc, y=yLoc, s="Peak at "+str(round(bestPeak['f0'],2))+'Hz',
                            fontsize='xx-small', horizontalalignment='center', verticalalignment='bottom', 
                            bbox=dict(facecolor='w', edgecolor='none', alpha=0.8, pad=0.1))
                plotSuff = plotSuff+'ann_'
        elif k=='p'  and 'all' in plot_type:
            plotSuff = plotSuff+'allPeaks_'

            ax.vlines(hvsr_data['hvsr_peak_freqs'], ax.get_ylim()[0], ax.get_ylim()[1], colors='k', linestyles='dotted', label='Peak')          
            if 'ann' in plot_type:
                for i, p in enumerate(hvsr_data['hvsr_peak_freqs']):
                    y = hvsr_data['hvsr_curve'][hvsr_data['hvsr_peak_indices'][i]]
                    ax.annotate('Peak at '+str(round(p,2))+'Hz', (p, 0.1), xycoords='data', 
                                    horizontalalignment='center', verticalalignment='bottom', 
                                    bbox=dict(facecolor='w', edgecolor='none', alpha=0.8, pad=0.1))
                plotSuff=plotSuff+'ann_'

        if k=='pa':
            ax.hlines([a0], ax.get_xlim()[0], f0, linestyles='dashed')
            ax.scatter([f0], [a0], marker="o", facecolor='none', edgecolor='k')
            peakPoint = True
            peakLine = True
            if 'ann' in plot_type:
                ax.annotate(f"Peak Amp.: {a0:.2f}", [f0+0.1*f0, a0])
                peakAmpAnn = True                

        if 't' in k and 'test' not in k:
            plotSuff = plotSuff+'allTWinCurves_'

            if k=='tp':
                for j, t in enumerate(hvsr_data['ind_hvsr_peak_indices']):
                    for i, v in enumerate(t):
                        v= x[v]
                        if i==0:
                            width = (x[i+1]-x[i])/16
                        else:
                            width = (x[i]-x[i-1])/16
                        if j == 0 and i==0:
                            ax.fill_betweenx(ylim,v-width,v+width, color='r', alpha=0.05, label='Individual H/V Peaks')
                        else:
                           ax.fill_betweenx(ylim,v-width,v+width, color='r', alpha=0.05)
            for t in hvsr_data['ind_hvsr_curves'][azimuth]:
                ax.plot(x, t, color='k', alpha=0.15, linewidth=0.8, linestyle=':')

        # Only plot test results on HVSR plot
        if 'test' in k and kwargs['subplot']=='hvsr':
            if k=='tests':
                # Change k to pass all test plot conditions
                k='test123456c'

            if '1' in k:
                # Peak is higher than 2x lowest point in f0/4-f0
                # Plot the line threshold that the curve needs to cross
                ax.plot([f0_div4, f0], [a0_div2, a0_div2],  color='tab:blue', marker='|', linestyle='dashed')
                
                # Get minimum of curve in desired range
                indexList=[]
                fList = []
                for i, f in enumerate(hvsr_data.x_freqs['Z']):
                    if f >= f0_div4 and f <= f0:
                        indexList.append(i)
                        fList.append(f)

                newCurveList= []
                newFreqList = []
                for ind in indexList:
                    if ind < len(hvsr_data.hvsr_curve):
                        newFreqList.append(hvsr_data.x_freqs['Z'][ind])
                        newCurveList.append(hvsr_data.hvsr_curve[ind])
                curveTestList = list(np.ones_like(newFreqList) * a0_div2)


                # Plot line showing where test succeeds or not
                if hvsr_data['BestPeak'][azimuth]['Report']['A(f-)'][-1] == sprit_utils.x_mark():
                    lowf2 = float(hvsr_data['BestPeak'][azimuth]['Report']['A(f-)'].replace('Hz', '').replace('-', '').split()[-3])
                    hif2 = float(hvsr_data['BestPeak'][azimuth]['Report']['A(f-)'].replace('Hz', '').replace('-', '').split()[-2])
                    ym = float(hvsr_data['BestPeak'][azimuth]['Report']['A(f-)'].replace('Hz', '').replace('-', '').split()[3])
                    yp = min(newCurveList)
                    ax.fill_betweenx(y=[ym, yp], x1=lowf2, x2=hif2, alpha=0.1, color='r')
                else:
                    #fpass = float(hvsr_data['BestPeak'][azimuth]['Report']['A(f-)'].replace('Hz', '').replace('-', '').split()[3])
                    #fpassAmp = float(hvsr_data['BestPeak'][azimuth]['Report']['A(f-)'].replace('Hz', '').replace('-', '').split()[5])
                    ax.fill_between(newFreqList, y1=newCurveList, y2=curveTestList, where=np.array(newCurveList)<=a0_div2, color='g', alpha=0.2)
                    minF = newFreqList[np.argmin(newCurveList)]
                    minA = min(newCurveList)
                    ax.plot([minF, minF, minF], [0, minA, a0_div2], marker='.', color='g', linestyle='dotted')

                # Plot the Peak Point if not already
                if not peakPoint:
                    ax.scatter([f0], [a0], marker="o", facecolor='none', edgecolor='k')
                    peakPoint=True

                # Annotate the Peak Amplitude if not already
                if not peakAmpAnn and 'ann' in plot_type:
                    ax.annotate(f"Peak Amp.: {a0:.2f}", [f0+0.1*f0, a0])
                    peakAmpAnn=True

                # Add peak line
                if 'pa' not in plot_type and not peakLine:
                    ax.hlines([a0], ax.get_xlim()[0], f0, linestyles='dashed')
                    peakLine = True  
            if '2' in k:
                # Peak is higher than 2x lowest point in f0-f0*4

                # Plot the line threshold that the curve needs to cross
                ax.plot([f0, f0_mult4], [a0_div2, a0_div2],  color='tab:blue', marker='|', linestyle='dashed')

                
                # Get minimum of curve in desired range
                indexList=[]
                fList = []
                for i, f in enumerate(hvsr_data.x_freqs['Z']):
                    if f >= f0 and f <= f0_mult4:
                        indexList.append(i)
                        fList.append(f)

                newCurveList= []
                newFreqList = []
                for ind in indexList:
                    if ind < len(hvsr_data.hvsr_curve):
                        newFreqList.append(hvsr_data.x_freqs['Z'][ind])
                        newCurveList.append(hvsr_data.hvsr_curve[ind])
                curveTestList = list(np.ones_like(newFreqList) * a0_div2)

                if hvsr_data['BestPeak'][azimuth]['Report']['A(f+)'][-1] == sprit_utils.x_mark():
                    lowf2 = float(hvsr_data['BestPeak'][azimuth]['Report']['A(f+)'].replace('Hz', '').replace('-', '').split()[-3])
                    hif2 = float(hvsr_data['BestPeak'][azimuth]['Report']['A(f+)'].replace('Hz', '').replace('-', '').split()[-2])
                    ym = float(hvsr_data['BestPeak'][azimuth]['Report']['A(f+)'].replace('Hz', '').replace('-', '').split()[3])
                    yp = min(newCurveList)
                    ax.fill_betweenx(y=[ym, yp], x1=lowf2, x2=hif2, alpha=0.1, color='r')
                else:
                    #fpass = float(hvsr_data['BestPeak'][azimuth]['Report']['A(f+)'].replace('Hz', '').replace('-', '').split()[3])
                    #fpassAmp = float(hvsr_data['BestPeak'][azimuth]['Report']['A(f+)'].replace('Hz', '').replace('-', '').split()[5])
                    ax.fill_between(newFreqList, y1=newCurveList, y2=curveTestList, where=np.array(newCurveList)<=a0_div2, color='g', alpha=0.2)
                    minF = newFreqList[np.argmin(newCurveList)]
                    minA = min(newCurveList)
                    ax.plot([minF, minF, minF], [0, minA, a0_div2], marker='.', color='g', linestyle='dotted')

                # Plot the Peak Point if not already
                if not peakPoint:
                    ax.scatter([f0], [a0], marker="o", facecolor='none', edgecolor='k')
                    peakPoint=True
                
                # Annotate the amplitude of peak point if not already
                if not peakAmpAnn and 'ann' in plot_type:
                    ax.annotate(f"Peak Amp.: {a0:.2f}", [f0+0.1*f0, a0])
                    peakAmpAnn=True
                
                if 'pa' not in plot_type and not peakLine:
                    ax.hlines([a0], ax.get_xlim()[0], f0, linestyles='dashed')
                    peakLine = True
            if '3' in k:
                if 'c' in k:
                    #Plot curve test3
                    lowfc3 = hvsr_data['BestPeak'][azimuth]['Report']['σ_A(f)'].split(' ')[4].split('-')[0]
                    hifc3 = hvsr_data['BestPeak'][azimuth]['Report']['σ_A(f)'].split(' ')[4].split('-')[1].replace('Hz', '')
                    pass # May not even finish this
                
                lcolor='r'
                if f0 > 2:
                    lcolor='g'

                if 'c' not in k or all(num in k for num in ["1", "2", "3", "4", "5", "6"]):
                    ax.hlines([2], ax.get_xlim()[0], ax.get_xlim()[1], color='tab:blue', linestyles='dashed')
                    ax.plot([f0, f0], [2, a0], linestyle='dotted', color=lcolor)

                    if 'pa' not in plot_type:
                        ax.hlines([a0], ax.get_xlim()[0], f0, linestyles='dashed')
                        ax.scatter([f0], [a0], marker="o", facecolor='none', edgecolor='k')
                        peakPoint = True
                        peakLine = True
            if '4' in k:
                lowf4 = float(hvsr_data['BestPeak'][azimuth]['Report']['P-'].split(' ')[0])
                hif4 = float(hvsr_data['BestPeak'][azimuth]['Report']['P+'].split(' ')[0])
                m2Max = hvsr_data.x_freqs["Z"][np.argmax(hvsr_data.hvsrm2)]#, np.max(hvsr_data.hvsrm2))
                p2Max = hvsr_data.x_freqs["Z"][np.argmax(hvsr_data.hvsrp2)]#, np.max(hvsr_data.hvsrp2))

                # ax.vlines([f0*0.95, f0*1.05], [0,0], [ax.get_xlim()[1],ax.get_xlim()[1]])
                ax.fill_betweenx(np.linspace(0, ax.get_xlim()[1]), x1=f0*0.95, x2=f0*1.05, color='tab:blue', alpha=0.3)
                
                mcolor = 'r'
                pcolor = 'r'
                if hvsr_data['BestPeak'][azimuth]['Report']['P-'][-1] == sprit_utils.check_mark():
                    mcolor='g'
                if hvsr_data['BestPeak'][azimuth]['Report']['P+'][-1] == sprit_utils.check_mark():
                    pcolor='g'

                print(lowf4, hif4)

                ax.scatter([lowf4, hif4], [np.max(hvsr_data.hvsrm2[azimuth]),  np.max(hvsr_data.hvsrp2[azimuth])], c=[mcolor, pcolor], marker='x')
                
                if not peakPoint:
                    ax.scatter([f0], [a0], marker="o", facecolor='none', edgecolor='k')
                    peakPoint = True
            if '5' in k:
                sf = float(hvsr_data['BestPeak'][azimuth]['Report']['Sf'].split(' ')[4].strip('()'))
                sfp = f0+sf
                sfm = f0-sf

                sfLim = float(hvsr_data['BestPeak'][azimuth]['Report']['Sf'].split(' ')[-2])
                sfLimp = f0+sfLim
                sfLimm = f0-sfLim

                if hvsr_data['BestPeak'][azimuth]['Report']['Sf'][-1] == sprit_utils.check_mark():
                    xColor = 'g'
                else:
                    xColor='r'

                ax.scatter([sfLimm, sfLimp], [a0, a0], marker='|', c='tab:blue')
                ax.scatter([sfm, sfp], [a0, a0], marker='x', c=xColor)
                ax.plot([sfLimm, sfLimp], [a0, a0], color='tab:blue')
                if not peakPoint:
                    ax.scatter([f0], [a0], marker="o", facecolor='none', edgecolor='k')
                    peakPoint = True
            if '6' in k:
                sa = float(hvsr_data['BestPeak'][azimuth]['Report']['Sa'].split(' ')[4].strip('()'))
                sap = a0+sa
                sam = a0-sa

                saLim = float(hvsr_data['BestPeak'][azimuth]['Report']['Sa'].split(' ')[-2])
                saLimp = a0+saLim
                saLimm = a0-saLim

                if hvsr_data['BestPeak'][azimuth]['Report']['Sa'][-1] == sprit_utils.check_mark():
                    xColor = 'g'
                else:
                    xColor='r'

                ax.scatter([f0, f0], [saLimm, saLimp], marker='_', c='tab:blue')
                ax.scatter([f0, f0],[sam, sap], marker='x', c=xColor)
                ax.plot([f0, f0],[saLimm, saLimp], color='tab:blue')                
                if not peakPoint:
                    ax.scatter([f0], [a0], marker="o", facecolor='none', edgecolor='k')
                    peakPoint = True
        
        if 'c' in k and 'test' not in k: #Spectrogram uses a different function, so c is unique to the component plot flag
            plotSuff = plotSuff+'IndComponents_'
            
            if 'c' not in plot_type[0]:#This is part of the hvsr axis
                #fig.tight_layout()
                axis2 = ax.twinx()
                compAxis = axis2
                #axis2 = plt.gca()
                #fig = plt.gcf()
                compAxis.set_ylabel('Amplitude'+'\n[m2/s4/Hz] [dB]')
                compAxis.set_facecolor([0,0,0,0])
                legendLoc2 = 'upper left'
            else:
                ax.set_title('') #Remove title
                ax.sharex(kwargs['axes']['hvsr'])
                compAxis = ax
                legendLoc2 = 'upper right'
                
            minY = []
            maxY = []
            keyList = ['Z', 'E', 'N']
            for az in hvsr_data.hvsr_az.keys():
                keyList.append(az)
            keyList.sort()
            hvsrDF = hvsr_data.hvsr_windows_df
            for key in keyList:
                minY.append(hvsr_data['psd_values_tavg'][key].min())
                maxY.append(hvsr_data['psd_values_tavg'][key].max())
                #maxY.append(np.stack(hvsr_data.hvsr_windows_df['Use']['psd_values_'+key]))
            minY = min(minY)
            maxY = max(maxY)
            if maxY > 20:
                maxY=20
            rng = maxY-minY
            pad = abs(rng * 0.15)
            ylim = [minY-pad, maxY+pad]
            compAxis.set_ylabel('COMPONENTS\nAmplitude\n[m2/s4/Hz] [dB]')
            compAxis.set_ylim(ylim)
            yLoc = min(ylim) - abs(ylim[1]-ylim[0]) * 0.05
            ax.text(x=xlim[0], y=yLoc, s=xlabel, 
                        fontsize='x-small', horizontalalignment='right', verticalalignment='top', 
                        bbox=dict(facecolor='w', edgecolor='none', alpha=0.8, pad=0.1))
            #Modify based on whether there are multiple charts
            if plotHVSR:
                linalpha = 0.2
                stdalpha = 0.05
            else:
                linalpha=1
                stdalpha=0.2
            
            #Plot individual components
            y={}
            for key in hvsr_data['psd_values_tavg']:
                if key.upper() == 'Z':
                    pltColor = 'k'
                elif key.upper() =='E':
                    pltColor = 'b'
                elif key.upper() == 'N':
                    pltColor = 'r'
                else:
                    pltColor = 'g'

                if key.lower() in ['z', 'e', 'n'] or key == azimuth:
                    y[key] = hvsr_data['psd_values_tavg'][key][:-1]
                    compAxis.plot(x, y[key], c=pltColor, label=key, alpha=linalpha)
                    if '-s' not in plot_type:
                        compAxis.fill_between(x, hvsr_data['ppsd_std_vals_m'][key][:-1], hvsr_data['ppsd_std_vals_p'][key][:-1], color=pltColor, alpha=stdalpha)

                if plot_type[0] != 'c':
                    compAxis.legend(loc=legendLoc2)
            else:
                pass#ax.legend(loc=legendLoc)
        else:
            yLoc = min(ylim) - abs(ylim[1]-ylim[0]) * 0.05
            ax.text(x=xlim[0], y=yLoc, s=xlabel, 
                fontsize='x-small', horizontalalignment='right', verticalalignment='top', 
                bbox=dict(facecolor='w', edgecolor='none', alpha=0.8, pad=0.1))
    
    bbox = ax.get_window_extent()
    bboxStart = bbox.__str__().find('Bbox(',0,50)+5
    bboxStr = bbox.__str__()[bboxStart:].split(',')[:4]
    axisbox = []
    for i in bboxStr:
        i = i.split('=')[1]
        if ')' in i:
            i = i[:-1]
        axisbox.append(float(i))

    if kwargs['show_legend']:
        ax.legend(loc=legendLoc,bbox_to_anchor=(1.05, 1))

    __plot_current_fig(save_dir=save_dir, 
                        filename=filename, 
                        fig=fig, ax=ax,
                        plot_suffix=plotSuff, 
                        user_suffix=save_suffix, 
                        show=show)
    
    return fig, ax


# Private function to help for when to show and format and save plots
def __plot_current_fig(save_dir, filename, fig, ax, plot_suffix, user_suffix, show):
    """Private function to support plot_hvsr, for plotting and showing plots"""
    #plt.gca()
    #plt.gcf()
    #fig.tight_layout() #May need to uncomment this

    #plt.subplots_adjust(top = 1, bottom = 0, right = 1, left = 0, hspace = 0, wspace = 0)

    if save_dir is not None:
        outFile = save_dir+'/'+filename+'_'+plot_suffix+str(datetime.datetime.today().date())+'_'+user_suffix+'.png'
        fig.savefig(outFile, bbox_inches='tight', pad_inches=0.2)
    if show:
        fig.canvas.draw()#.show()
        #fig.tight_layout()
        #plt.ion()
    return


# Plot specgtrogram, private supporting function for plot_hvsr
def _plot_specgram_hvsr(hvsr_data, fig=None, ax=None, azimuth='HV', save_dir=None, save_suffix='',**kwargs):
    """Private function for plotting average spectrogram of all three channels from ppsds
    """
    # Get all input parameters
    if fig is None and ax is None:
        fig, ax = plt.subplots()    

    if 'kwargs' in kwargs.keys():
        kwargs = kwargs['kwargs']

    if 'spec' in kwargs.keys():
        del kwargs['spec']

    if 'p' in kwargs.keys():
        peak_plot=True
        del kwargs['p']
    else:
        peak_plot=False

    if 'ann' in kwargs.keys():
        annotate=True
        del kwargs['ann']
    else:
        annotate=False

    if 'grid' in kwargs.keys():
        ax.grid(which=kwargs['grid'], alpha=0.25)
        del kwargs['grid']
        
    if 'ytype' in kwargs:
        if kwargs['ytype']=='freq':
            ylabel = 'Frequency [Hz]'
            del kwargs['ytype']
        else:
            ylabel = 'Period [s]'
        del kwargs['ytype']
    else:
        ylabel='Frequency [Hz]'
        
    if 'detrend' in kwargs.keys():
        detrend= kwargs['detrend']
        del kwargs['detrend']
    else:
        detrend=True

    if 'colorbar' in kwargs.keys():
        colorbar = kwargs['colorbar']
        del kwargs['colorbar']
    else:
        colorbar=True

    if 'cmap' in kwargs.keys():
        pass
    else:
        kwargs['cmap'] = 'turbo'

    # Setup
    ppsds = hvsr_data['ppsds']#[k]['current_times_used']
    import matplotlib.dates as mdates
    anyKey = list(ppsds.keys())[0]
    
    # Get data
    psdArr = np.stack(hvsr_data['hvsr_windows_df']['HV_Curves'].apply(np.flip))
    useArr = np.array(hvsr_data['hvsr_windows_df']['Use'])
    useArr = np.tile(useArr, (psdArr.shape[1], 1)).astype(int)
    useArr = np.clip(useArr, a_min=0.15, a_max=1)

    # Get times
    xmin = hvsr_data['hvsr_windows_df']['TimesProcessed_MPL'].min()
    xmax = hvsr_data['hvsr_windows_df']['TimesProcessed_MPL'].max()

    #Format times
    tTicks = mdates.MinuteLocator(byminute=range(0,60,5))
    ax.xaxis.set_major_locator(tTicks)
    tTicks_minor = mdates.SecondLocator(bysecond=[0])
    ax.xaxis.set_minor_locator(tTicks_minor)

    tLabels = mdates.DateFormatter('%H:%M')
    ax.xaxis.set_major_formatter(tLabels)
    ax.tick_params(axis='both', labelsize='x-small')

    #Get day label for bottom of chart
    if hvsr_data['hvsr_windows_df'].index[0].date() != hvsr_data['hvsr_windows_df'].index[-1].date():
        day = str(hvsr_data['hvsr_windows_df'].index[0].date())+' - '+str(hvsr_data['hvsr_windows_df'].index[-1].date())
    else:
        day = str(hvsr_data['hvsr_windows_df'].index[0].date())

    #Get extents
    ymin = hvsr_data['input_params']['hvsr_band'][0]
    ymax = hvsr_data['input_params']['hvsr_band'][1]

    freqticks = np.flip(hvsr_data['x_freqs'][anyKey])
    yminind = np.argmin(np.abs(ymin-freqticks))
    ymaxind = np.argmin(np.abs(ymax-freqticks))
    freqticks = freqticks[yminind:ymaxind]
    freqticks = np.logspace(np.log10(freqticks[0]), np.log10(freqticks[-1]), num=999)

    extList = [xmin, xmax, ymin, ymax]
    #Set up axes
    ax.set_facecolor([0,0,0]) #Create black background for transparency to look darker

    # Interpolate into linear
    new_indices = np.linspace(freqticks[0], freqticks[-1], len(freqticks))
    linList = []
    for row in psdArr:
        row = row.astype(np.float16)
        linList.append(np.interp(new_indices, freqticks, row))
    linear_arr = np.stack(linList)

    # Create chart
    if 'subplot' in kwargs.keys():
        del kwargs['subplot']
    im = ax.imshow(linear_arr.T, origin='lower', extent=extList, aspect='auto', alpha=useArr, **kwargs)
    ax.tick_params(left=True, right=True, top=True)

    if peak_plot:
        ax.axhline(hvsr_data['BestPeak'][azimuth]['f0'], c='k',  linestyle='dotted', zorder=1000)

    if annotate:
        if float(hvsr_data['BestPeak'][azimuth]['f0']) < 1:
            boxYPerc = 0.998
            vertAlign = 'top'
        else:
            boxYPerc = 0.002
            vertAlign = 'bottom'
        xLocation = float(xmin) + (float(xmax)-float(xmin))*0.99
        yLocation = hvsr_data['input_params']['hvsr_band'][0] + (hvsr_data['input_params']['hvsr_band'][1]-hvsr_data['input_params']['hvsr_band'][0])*(boxYPerc)
        ann = ax.text(x=xLocation, y=yLocation, fontsize='x-small', s=f"Peak at {hvsr_data['BestPeak'][azimuth]['f0']:0.2f} Hz", ha='right', va=vertAlign, 
                      bbox={'alpha':0.8, 'edgecolor':None, 'linewidth':0, 'fc':'w', 'pad':0.3})


    xLoc = xmin + (xmax - xmin) * 0.001
    yLoc = ymin + (ymax - ymin) * 0.97
    ax.text(x=xLoc, y=yLoc, s=day,
                fontsize='small', horizontalalignment='left', verticalalignment='top', 
                bbox=dict(facecolor='w', edgecolor=None, linewidth=0, alpha=0.8, pad=0.2))

    if colorbar:
        cbar = plt.colorbar(mappable=im, orientation='horizontal')
        cbar.set_label('H/V Ratio')

    #Set x and y labels
    yLoc = ymin - (ymin * 2.5e-1)
    ax.text(x=xmin, y=yLoc,s="UTC Time", 
                fontsize='x-small', horizontalalignment='right', verticalalignment='top', 
                bbox=dict(facecolor='w', edgecolor='none', alpha=0.8, pad=0.1))
    ax.set_ylabel(ylabel, fontsize='x-small')
    ax.set_yscale('log')

    #plt.sca(ax)
    #plt.rcParams['figure.dpi'] = 500
    #plt.rcParams['figure.figsize'] = (12,4)
    fig.canvas.draw()

    return fig, ax


# Plot spectrogram from stream
def _plot_specgram_stream(stream, params=None, component='Z', stack_type='linear', detrend='mean', dbscale=True, fill_gaps=None,fig=None, ax=None, cmap_per=[0.1,0.9], ylimstd=5, show_plot=False, return_fig=True,  **kwargs):
    """Function for plotting spectrogram in a nice matplotlib chart from an obspy.stream

    For more details on main function being called, see https://matplotlib.org/stable/api/_as_gen/matplotlib.pyplot.specgram.html 

    Parameters
    ----------
    stream : obspy.core.stream.Stream object
        Stream for which to plot spectrogram
    params : dict, optional
        If dict, will read the hvsr_band from the a dictionary with a key ['hvsr_band'] (like the parameters dictionary). Otherwise, can read in the hvsr_band as a two-item list. Or, if None, defaults to [0.4,40], by default None.
    component : str or list, default='Z'
        If string, should be one character long component, by default 'Z.' If list, can contain 'E', 'N', 'Z', and will stack them per stack_type and stream.stack() method in obspy to make spectrogram.
    stack_type : str, default = 'linear'
        Parameter to be read directly into stack_type parameter of Stream.stack() method of obspy streams, by default 'linear'. See https://docs.obspy.org/packages/autogen/obspy.core.stream.Stream.stack.html
        Only matters if more than one component used.
    detrend : str, default = 'mean'
        Parameter to be read directly into detrend parameter of matplotlib.pyplot.specgram, by default 'mean'. See: https://matplotlib.org/stable/api/_as_gen/matplotlib.pyplot.specgram.html
    dbscale : bool, default = True
        If True, scale parameter of matplotlib.pyplot.specgram set to 'dB', by default True
    return_fig : bool, default = True
        Whether to return the figure from the function or just show it, by default True
    cmap_per : list, default = [0.1, 0.9]
        Two-item list wwith clip limits as percentage of values of colormap, so extremes do not taint colormap, by default [0.1,0.9]

    Returns
    -------
    fig
        If return_fig is True, matplotlib figure is returned
    ax
        If return_fig is True, matplotlib axis is returned
    """ 
    og_stream = stream.copy()

    #Get the latest start time and earliest end times of all components
    traceList = []
    maxStartTime = obspy.UTCDateTime(-1e10) #Go back pretty far (almost 400 years) to start with
    minEndTime = obspy.UTCDateTime(1e10)
    for comp in ['E', 'N', 'Z']:
        #Get all traces from selected component in comp_st
        if isinstance(stream.select(component=comp).merge()[0].data, np.ma.masked_array):
            stream = stream.split() 
        comp_st = stream.select(component=comp).copy()
        stream.merge()
        if comp in component:
            for tr in comp_st:
                #Get all traces specified for use in one list
                traceList.append(tr)

            if stream[0].stats.starttime > maxStartTime:
                maxStartTime = stream[0].stats.starttime
            if stream[0].stats.endtime < minEndTime:
                minEndTime = stream[0].stats.endtime

            if isinstance(comp_st[0].data, np.ma.masked_array):
                comp_st = comp_st.split()  

    #Trim all traces to the same start/end time for total
    for tr in traceList:
        tr.trim(starttime=maxStartTime, endtime=minEndTime)
    og_stream.trim(starttime=maxStartTime, endtime=minEndTime)      

    #Combine all traces into single, stacked trace/stream
    stream = obspy.Stream(traceList)
    stream.merge()

    if len(stream)>1:
        stream.stack(group_by='all', npts_tol=200, stack_type=stack_type)  

    newFig= False
    if fig is None and ax is None:
        #Organize the chart layout
        mosaic = [['spec'],
                  ['spec'],
                  ['spec'],
                  ['spec'],
                  ['spec'],
                  ['spec'],
                  ['signalz'],
                  ['signalz'], 
                  ['signaln'], 
                  ['signale']]
        fig, ax = plt.subplot_mosaic(mosaic, sharex=True, gridspec_kw={'hspace':0.3})
        #fig, ax = plt.subplots(nrows=2, ncols=1, sharex=True)
        newFig = True

    data = stream[0].data
    if isinstance(data, np.ma.MaskedArray) and fill_gaps is not None:
        data = data.filled(fill_gaps)
    sample_rate = stream[0].stats.sampling_rate

    if 'cmap' in kwargs.keys():
        cmap=kwargs['cmap']
    else:
        cmap='turbo'

    if params is None:
        hvsr_band = [0.4, 40]
    else:
        hvsr_band = params['hvsr_band']
    ymin = hvsr_band[0]
    ymax = hvsr_band[1]

    if dbscale:
        scale='dB'
    else:
        scale=None
    with warnings.catch_warnings():
        warnings.simplefilter('ignore', category=RuntimeWarning)
        spec, freqs, times, im = ax['spec'].specgram(x=data, Fs=sample_rate, detrend=detrend, scale_by_freq=True, scale=scale)
    im.remove()

    difference_array = freqs-ymin
    for i, d in enumerate(difference_array):
        if d > 0:
            if i-1 < 0:
                i=1
            minfreqInd = i-1
            break
            
    difference_array = freqs-ymax
    for i, d in enumerate(difference_array):
        if d > 0:
            maxfreqInd = i-1
            break

    array_displayed = spec[minfreqInd:maxfreqInd,:]
    #freqs_displayed = freqs[minfreqInd:maxfreqInd]
    #im.set_data(array_displayed)
    vmin = np.nanpercentile(array_displayed, cmap_per[0]*100)
    vmax = np.nanpercentile(array_displayed, cmap_per[1]*100)
  
    
    decimation_factor = 10

    sTime = stream[0].stats.starttime
    timeList = {}
    mplTimes = {}
    
    if isinstance(og_stream[0].data, np.ma.masked_array):
        og_stream = og_stream.split()      
    og_stream.decimate(decimation_factor)
    og_stream.merge()

    for tr in og_stream:
        key = tr.stats.component
        timeList[key] = []
        mplTimes[key] = []
        for t in np.ma.getdata(tr.times()):
            newt = sTime + t
            timeList[key].append(newt)
            mplTimes[key].append(newt.matplotlib_date)
    
    #Ensure that the min and max times for each component are the same
    for i, k in enumerate(mplTimes.keys()):
        currMin = np.min(list(map(np.min, mplTimes[k])))
        currMax = np.max(list(map(np.max, mplTimes[k])))

        if i == 0:
            xmin = currMin
            xmax = currMax
        else:
            if xmin > currMin:
                xmin = currMin
            if xmax < currMax:
                xmax = currMax     
    
    norm = matplotlib.colors.Normalize(vmin=vmin, vmax=vmax)
    im = ax['spec'].imshow(array_displayed, norm=norm, cmap=cmap, aspect='auto', interpolation=None, extent=[xmin,xmax,ymax,ymin])

    ax['spec'].set_xlim([xmin, xmax])
    ax['spec'].set_ylim([ymin, ymax])
    ax['spec'].semilogy() 
    
    #cbar = plt.colorbar(mappable=im)
    #cbar.set_label('Power Spectral Density [dB]')
    #stream.spectrogram(samp_rate=sample_rate, axes=ax, per_lap=0.75, log=True, title=title, cmap='turbo', dbscale=dbscale, show=False)
    
    ax['spec'].xaxis_date()
    ax['signalz'].xaxis_date()
    ax['signaln'].xaxis_date()
    ax['signale'].xaxis_date()
    #tTicks = mdates.MinuteLocator(interval=5)
    #ax[0].xaxis.set_major_locator(tTicks)
    ax['signale'].xaxis.set_major_locator(mdates.MinuteLocator(byminute=range(0,60,5)))
    ax['signale'].xaxis.set_major_formatter(mdates.DateFormatter('%H:%M'))
    ax['signale'].xaxis.set_minor_locator(mdates.MinuteLocator(interval=1))
    ax['signale'].tick_params(axis='x', labelsize=8)
    
    ax['signalz'].plot(mplTimes['Z'],og_stream.select(component='Z')[0].data, color='k', linewidth=0.25)
    ax['signaln'].plot(mplTimes['N'],og_stream.select(component='N')[0].data, color='k', linewidth=0.1)
    ax['signale'].plot(mplTimes['E'],og_stream.select(component='E')[0].data, color='k', linewidth=0.1)

    ax['spec'].set_ylabel('Spectrogram: {}'.format(component))
    ax['signalz'].set_ylabel('Z')
    ax['signaln'].set_ylabel('N')
    ax['signale'].set_ylabel('E')
    
    for comp in mplTimes.keys():
        stD = np.abs(np.nanstd(np.ma.getdata(og_stream.select(component=comp)[0].data)))
        dmed = np.nanmedian(np.ma.getdata(og_stream.select(component=comp)[0].data))
        key = 'signal'+comp.lower()
        ax[key].set_ylim([dmed-ylimstd*stD, dmed+ylimstd*stD])
    
    if params is None:
        fig.suptitle('HVSR Site: Spectrogram and Data')
    elif 'title' in kwargs.keys():
        fig.suptitle(kwargs['title'])
    else:
        if 'input_params' in params.keys():
            sitename = params['input_params']['site']
        else:
            sitename = params['site']
        fig.suptitle('{}\nSpectrogram and Data'.format(sitename))
    
    day = "{}-{}-{}".format(stream[0].stats.starttime.year, stream[0].stats.starttime.month, stream[0].stats.starttime.day)
    ax['signale'].set_xlabel('UTC Time \n'+day)

    if newFig:
        ogFigsize = matplotlib.rcParams['figure.figsize']
        fig = plt.gcf()
        matplotlib.rcParams['figure.figsize'] = (40, 4)
        #plt.rcParams['figure.dpi'] = 100
        #plt.rcParams['figure.figsize'] = (5,4)
        #fig.tight_layout()
        plt.rcParams['figure.figsize'] = ogFigsize
        
    fig.canvas.draw()

    if show_plot:
        plt.show()
    
    if return_fig:
        return fig, ax
    
    return


# HELPER functions for checking peaks
# Initialize peaks
def __init_peaks(_x, _y, _index_list, _hvsr_band, peak_freq_range=[0.4, 40], _min_peak_amp=1):
    """ Initialize peaks.
        
        Creates dictionary with relevant information and removes peaks in hvsr curve that are not relevant for data analysis (outside HVSR_band)

        Parameters
        ----------
        x : list-like obj 
            List with x-values (frequency or period values)
        y : list-like obj 
            List with hvsr curve values
        index_list : list or array_like 
            List with indices of peaks
        _hvsr_band : list
            Two-item list with low and high frequency to limit frequency range of data analysis extent
        peak_freq_range : list
            Two-item list with low and high frequency to limit frequency range for checking for peaks
        _min_peak_amp : float
            Minimum amplitude to be used for peak selection (to limit number of meaningless peaks found)

        Returns
        -------
        _peak               : list 
            List of dictionaries, one for each input peak
    """

    _peak = list()
    for _i in _index_list:
        if (_hvsr_band[0] <= _x[_i] <= _hvsr_band[1]) and (peak_freq_range[0] <= _x[_i] <= peak_freq_range[1]) and (_y[_i]>_min_peak_amp):
            _peak.append({'f0': float(_x[_i]), 'A0': float(_y[_i]), 
                          'f-': None, 'f+': None, 'Sf': None, 'Sa': None,
                          'Score': 0, 
                          'Report': {'Lw':'', 'Nc':'', 'σ_A(f)':'', 'A(f-)':'', 'A(f+)':'', 'A0': '', 'P+': '', 'P-': '', 'Sf': '', 'Sa': ''},
                          'PassList':{},
                          'PeakPasses':False})
    return _peak


# Check reliability of HVSR of curve
def __check_curve_reliability(hvsr_data, _peak, col_id='HV'):
    """Tests to check for reliable H/V curve

    Tests include:
        1) Peak frequency is greater than 10 / window length (f0 > 10 / Lw)
            f0 = peak frequency [Hz]
            Lw = window length [seconds]
        2) Number of significant cycles (Nc) is greater than 200 (Nc(f0) > 200)
            Nc = Lw * Nw * f0
                Lw = window length [sec]
                Nw = Number of windows used in analysis
                f0 = peak frequency [Hz]
        3) StDev of amplitude of H/V curve is less than 2 at all frequencies between 0.5f0 and 2f0
            (less than 3 if f0 is less than 0.5 Hz)
            f0 = peak frequency [Hz]
            StDev is a measure of the variation of all the H/V curves generated for each time window
                Our main H/V curve is the median of these

    Parameters
    ----------
    hvsr_data   : dict
        Dictionary containing all important information generated about HVSR curve
    _peak       : list
        A list of dictionaries, with each dictionary containing information about each peak

    Returns
    -------
    _peak   : list
        List of dictionaries, same as above, except with information about curve reliability tests added
    """
    anyKey = list(hvsr_data['ppsds'].keys())[0]#Doesn't matter which channel we use as key

    delta = hvsr_data['ppsds'][anyKey]['delta']
    window_len = (hvsr_data['ppsds'][anyKey]['len'] * delta) #Window length in seconds
    window_num = np.array(hvsr_data['psd_raw'][anyKey]).shape[0]

    for _i in range(len(_peak)):
        # Test 1
        peakFreq= _peak[_i]['f0']
        test1 = peakFreq > 10/window_len

        nc = window_len * window_num * peakFreq
        test2 = nc > 200

        halfF0 = peakFreq/2
        doublef0 = peakFreq*2
        

        test3 = True
        failCount = 0
        for i, freq in enumerate(hvsr_data['x_freqs'][anyKey][:-1]):
            if freq >= halfF0 and freq <doublef0:
                compVal = 2
                if peakFreq >= 0.5:
                    if hvsr_data['hvsr_log_std'][col_id][i] >= compVal:
                        test3=False
                        failCount +=1

                else: #if peak freq is less than 0.5
                    compVal = 3
                    if hvsr_data['hvsr_log_std'][col_id][i] >= compVal:
                        test3=False
                        failCount +=1

        if test1:
            _peak[_i]['Report']['Lw'] = f'{round(peakFreq,3)} > {10/int(window_len):0.3} (10 / {int(window_len)})  {sprit_utils.check_mark()}'
        else:
            _peak[_i]['Report']['Lw'] = f'{round(peakFreq,3)} > {10/int(window_len):0.3} (10 / {int(window_len)})  {sprit_utils.x_mark()}'

        if test2:
            _peak[_i]['Report']['Nc'] = f'{int(nc)} > 200  {sprit_utils.check_mark()}'
        else:
            _peak[_i]['Report']['Nc'] = f'{int(nc)} > 200  {sprit_utils.x_mark()}'

        if test3:
            _peak[_i]['Report']['σ_A(f)'] = f'H/V Amp. St.Dev. for {peakFreq*0.5:0.3f}-{peakFreq*2:0.3f}Hz < {compVal}  {sprit_utils.check_mark()}'
        else:
            _peak[_i]['Report']['σ_A(f)'] = f'H/V Amp. St.Dev. for {peakFreq*0.5:0.3f}-{peakFreq*2:0.3f}Hz < {compVal}  {sprit_utils.x_mark()}'

        _peak[_i]['PassList']['WindowLengthFreq.'] = test1
        _peak[_i]['PassList']['SignificantCycles'] = test2
        _peak[_i]['PassList']['LowCurveStDevOverTime'] = test3
    return _peak


# Check clarity of peaks
def __check_clarity(_x, _y, _peak, do_rank=True):
    """Check clarity of peak amplitude(s)

       Test peaks for satisfying amplitude clarity conditions as outlined by SESAME 2004:
           - there exist one frequency f-, lying between f0/4 and f0, such that A0 / A(f-) > 2
           - there exist one frequency f+, lying between f0 and 4*f0, such that A0 / A(f+) > 2
           - A0 > 2

        Parameters
        ----------
        x : list-like obj 
            List with x-values (frequency or period values)
        y : list-like obj 
            List with hvsr curve values
        _peak : list
            List with dictionaries for each peak, containing info about that peak
        do_rank : bool, default=False
            Include Rank in output

        Returns
        -------
        _peak : list
            List of dictionaries, each containing the clarity test information for the different peaks that were read in
    """
    global max_rank

    # Test each _peak for clarity.
    if do_rank:
        max_rank += 1

    if np.array(_x).shape[0] == 1000:
        jstart = len(_y)-2
    else:
        jstart = len(_y)-1

    
    for _i in range(len(_peak)):
        #Initialize as False
        _peak[_i]['f-'] = sprit_utils.x_mark()
        _peak[_i]['Report']['A(f-)'] = f"H/V curve > {_peak[_i]['A0']/2:0.2f} for all {_peak[_i]['f0']/4:0.2f} Hz-{_peak[_i]['f0']:0.3f} Hz {sprit_utils.x_mark()}"
        _peak[_i]['PassList']['PeakProminenceBelow'] = False #Start with assumption that it is False until we find an instance where it is True
        for _j in range(jstart, -1, -1):
            # There exist one frequency f-, lying between f0/4 and f0, such that A0 / A(f-) > 2.
            if (float(_peak[_i]['f0']) / 4.0 <= _x[_j] < float(_peak[_i]['f0'])) and float(_peak[_i]['A0']) / _y[_j] > 2.0:
                _peak[_i]['Score'] += 1
                _peak[_i]['f-'] = '%10.3f %1s' % (_x[_j], sprit_utils.check_mark())
                _peak[_i]['Report']['A(f-)'] = f"Amp. of H/V Curve @{_x[_j]:0.3f}Hz ({_y[_j]:0.3f}) < {_peak[_i]['A0']/2:0.3f} {sprit_utils.check_mark()}"
                _peak[_i]['PassList']['PeakProminenceBelow'] = True
                break
            else:
                pass
    
    if do_rank:
        max_rank += 1
    for _i in range(len(_peak)):
        #Initialize as False
        _peak[_i]['f+'] = sprit_utils.x_mark()
        _peak[_i]['Report']['A(f+)'] = f"H/V curve > {_peak[_i]['A0']/2:0.2f} for all {_peak[_i]['f0']:0.2f} Hz-{_peak[_i]['f0']*4:0.3f} Hz {sprit_utils.x_mark()}"
        _peak[_i]['PassList']['PeakProminenceAbove'] = False
        for _j in range(len(_x) - 1):

            # There exist one frequency f+, lying between f0 and 4*f0, such that A0 / A(f+) > 2.
            if float(_peak[_i]['f0']) * 4.0 >= _x[_j] > float(_peak[_i]['f0']) and \
                    float(_peak[_i]['A0']) / _y[_j] > 2.0:
                _peak[_i]['Score'] += 1
                _peak[_i]['f+'] = f"{_x[_j]:0.3f} {sprit_utils.check_mark()}"
                _peak[_i]['Report']['A(f+)'] = f"H/V Curve at {_x[_j]:0.2f} Hz: {_y[_j]:0.2f} < {_peak[_i]['A0']/2:0.2f} (f0/2) {sprit_utils.check_mark()}"
                _peak[_i]['PassList']['PeakProminenceAbove'] = True
                break
            else:
                pass

    # Amplitude Clarity test
    # Only peaks with A0 > 2 pass
    if do_rank:
        max_rank += 1
    _a0 = 2.0
    for _i in range(len(_peak)):

        if float(_peak[_i]['A0']) > _a0:
            _peak[_i]['Report']['A0'] = f"Amplitude of peak ({_peak[_i]['A0']:0.2f}) > {int(_a0)} {sprit_utils.check_mark()}"
            _peak[_i]['Score'] += 1
            _peak[_i]['PassList']['PeakAmpClarity'] = True
        else:
            _peak[_i]['Report']['A0'] = '%0.2f > %0.1f %1s' % (_peak[_i]['A0'], _a0, sprit_utils.x_mark())
            _peak[_i]['PassList']['PeakAmpClarity'] = False

    return _peak


# Check the stability of the frequency peak
def __check_freq_stability(_peak, _peakm, _peakp):
    """Test peaks for satisfying stability conditions

    Test as outlined by SESAME 2004:
        - the _peak should appear at the same frequency (within a percentage ± 5%) on the H/V
            curves corresponding to mean + and - one standard deviation.

    Parameters
    ----------
    _peak : list
        List of dictionaries containing input information about peak, without freq stability test
    _peakm : list
        List of dictionaries containing input information about peakm (peak minus one StDev in freq)
    _peakp : list
        List of dictionaries containing input information about peak (peak plus one StDev in freq)

    Returns
    -------
    _peak : list
        List of dictionaries containing output information about peak test
    """
    global max_rank

    # check σf and σA
    max_rank += 1

    # First check below
    # Initialize list
    _found_m = list()
    for _i in range(len(_peak)):
        _dx = 1000000.
        # Initialize test as not passing for this frequency
        _found_m.append(False)
        _peak[_i]['Report']['P-'] = sprit_utils.x_mark()
        # Iterate through all time windows
        for _j in range(len(_peakm)):
            if abs(_peakm[_j]['f0'] - _peak[_i]['f0']) < _dx:
                _index = _j
                _dx = abs(_peakm[_j]['f0'] - _peak[_i]['f0']) #_dx is difference between peak frequencies for each time window and main peak
            if _peak[_i]['f0'] * 0.95 <= _peakm[_j]['f0'] <= _peak[_i]['f0'] * 1.05:
                _peak[_i]['Report']['P-'] = f"{_peakm[_j]['f0']:0.2f} Hz within ±5% of {_peak[_i]['f0']:0.2f} Hz {sprit_utils.check_mark()}"
                _found_m[_i] = True
                break
        if _peak[_i]['Report']['P-'] == sprit_utils.x_mark():
            _peak[_i]['Report']['P-'] = f"{_peakm[_j]['f0']:0.2f} Hz within ±5% of {_peak[_i]['f0']:0.2f} Hz {sprit_utils.x_mark()}"

    # Then Check above
    _found_p = list()
    for _i in range(len(_peak)):
        _dx = 1000000.
        _found_p.append(False)
        _peak[_i]['Report']['P+'] = sprit_utils.x_mark()
        for _j in range(len(_peakp)):
            if abs(_peakp[_j]['f0'] - _peak[_i]['f0']) < _dx:

                _dx = abs(_peakp[_j]['f0'] - _peak[_i]['f0'])
            if _peak[_i]['f0'] * 0.95 <= _peakp[_j]['f0'] <= _peak[_i]['f0'] * 1.05:
                if _found_m[_i]:
                    _peak[_i]['Report']['P+'] = f"{_peakp[_j]['f0']:0.2f} Hz within ±5% of {_peak[_i]['f0']:0.2f} Hz {sprit_utils.check_mark()}"
                    _peak[_i]['Score'] += 1
                    _peak[_i]['PassList']['FreqStability'] = True
                else:
                    _peak[_i]['Report']['P+'] = f"{_peakp[_j]['f0']:0.2f} Hz within ±5% of {_peak[_i]['f0']:0.2f} Hz {sprit_utils.x_mark()}"
                    _peak[_i]['PassList']['FreqStability'] = False
                break
            else:
                _peak[_i]['Report']['P+'] = f"{_peakp[_j]['f0']:0.2f} Hz within ±5% of {_peak[_i]['f0']:0.2f} Hz {sprit_utils.x_mark()}"
                _peak[_i]['PassList']['FreqStability'] = False                
        if _peak[_i]['Report']['P+'] == sprit_utils.x_mark() and len(_peakp) > 0:
            _peak[_i]['Report']['P+'] = f"{_peakp[_j]['f0']:0.2f} Hz within ±5% of {_peak[_i]['f0']:0.2f} Hz {sprit_utils.x_mark()}"

    return _peak


# Check stability
def __check_stability(_stdf, _peak, _hvsr_log_std, rank):
    """Test peaks for satisfying stability conditions as outlined by SESAME 2004
    This includes:
       - σf lower than a frequency dependent threshold ε(f)
       - σA (f0) lower than a frequency dependent threshold θ(f),


    Parameters
    ----------
    _stdf : list
        List with dictionaries containint frequency standard deviation for each peak
    _peak : list
        List of dictionaries containing input information about peak, without freq stability test
    _hvsr_log_std : list
        List of dictionaries containing log standard deviation along curve
    rank : int
        Integer value, higher value is "higher-ranked" peak, helps determine which peak is actual hvsr peak

    Returns
    -------
    _peak : list
        List of dictionaries containing output information about peak test
    """

    global max_rank

    #
    # check σf and σA
    #
    if rank:
        max_rank += 2
    for _i in range(len(_peak)):
        _peak[_i]['Sf'] = _stdf[_i]
        _peak[_i]['Sa'] = _hvsr_log_std[_i]
        _this_peak = _peak[_i]
        if _this_peak['f0'] < 0.2:
            _e = 0.25
            if _stdf[_i] < _e * _this_peak['f0']:
                _peak[_i]['Report']['Sf'] = f"St.Dev. of Peak Freq. ({_stdf[_i]:0.2f}) < {(_e * _this_peak['f0']):0.3f} {sprit_utils.check_mark()}"
                _this_peak['Score'] += 1
                _this_peak['PassList']['PeakStability_FreqStD'] = True
            else:
                _peak[_i]['Report']['Sf'] = f"St.Dev. of Peak Freq. ({_stdf[_i]:0.2f}) < {(_e * _this_peak['f0']):0.3f} {sprit_utils.x_mark()}"
                _this_peak['PassList']['PeakStability_FreqStD'] = False

            _t = 0.48
            if _hvsr_log_std[_i] < _t:
                _peak[_i]['Report']['Sa'] = f"St.Dev. of Peak Amp. ({_hvsr_log_std[_i]:0.3f}) < {_t:0.2f} {sprit_utils.check_mark()}"
                _this_peak['Score'] += 1
                _this_peak['PassList']['PeakStability_AmpStD'] = True
            else:
                _peak[_i]['Report']['Sa'] = f"St.Dev. of Peak Amp. ({_hvsr_log_std[_i]:0.3f}) < {_t:0.2f} {sprit_utils.check_mark()}"
                _this_peak['PassList']['PeakStability_AmpStD'] = False

        elif 0.2 <= _this_peak['f0'] < 0.5:
            _e = 0.2
            if _stdf[_i] < _e * _this_peak['f0']:
                _peak[_i]['Report']['Sf'] = f"St.Dev. of Peak Freq. ({_stdf[_i]:0.2f}) < {(_e * _this_peak['f0']):0.3f} {sprit_utils.check_mark()}"
                _this_peak['Score'] += 1
                _this_peak['PassList']['PeakStability_FreqStD'] = True
            else:
                _peak[_i]['Report']['Sf'] = f"St.Dev. of Peak Freq. ({_stdf[_i]:0.2f}) < {(_e * _this_peak['f0']):0.3f} {sprit_utils.x_mark()}"
                _this_peak['PassList']['PeakStability_FreqStD'] = False

            _t = 0.40
            if _hvsr_log_std[_i] < _t:
                _peak[_i]['Report']['Sa'] = f"St.Dev. of Peak Amp. ({_hvsr_log_std[_i]:0.3f}) < {_t:0.2f} {sprit_utils.check_mark()}"
                _this_peak['Score'] += 1
                _this_peak['PassList']['PeakStability_AmpStD'] = True
            else:
                _peak[_i]['Report']['Sa'] = f"St.Dev. of Peak Amp. ({_hvsr_log_std[_i]:0.3f}) < {_t:0.2f} {sprit_utils.check_mark()}"
                _this_peak['PassList']['PeakStability_AmpStD'] = False

        elif 0.5 <= _this_peak['f0'] < 1.0:
            _e = 0.15
            if _stdf[_i] < _e * _this_peak['f0']:
                _peak[_i]['Report']['Sf'] = f"St.Dev. of Peak Freq. ({_stdf[_i]:0.2f}) < {(_e * _this_peak['f0']):0.3f} {sprit_utils.check_mark()}"
                _this_peak['Score'] += 1
                _this_peak['PassList']['PeakStability_FreqStD'] = True
            else:
                _peak[_i]['Report']['Sf'] = f"St.Dev. of Peak Freq. ({_stdf[_i]:0.2f}) < {(_e * _this_peak['f0']):0.3f} {sprit_utils.x_mark()}"
                _this_peak['PassList']['PeakStability_FreqStD'] = False

            _t = 0.3
            if _hvsr_log_std[_i] < _t:
                _peak[_i]['Report']['Sa'] = f"St.Dev. of Peak Amp. ({_hvsr_log_std[_i]:0.3f}) < {_t:0.2f} {sprit_utils.check_mark()}"
                _this_peak['Score'] += 1
                _this_peak['PassList']['PeakStability_AmpStD'] = True
            else:
                _peak[_i]['Report']['Sa'] = f"St.Dev. of Peak Amp. ({_hvsr_log_std[_i]:0.3f}) < {_t:0.2f} {sprit_utils.check_mark()}"
                _this_peak['PassList']['PeakStability_AmpStD'] = False

        elif 1.0 <= _this_peak['f0'] <= 2.0:
            _e = 0.1
            if _stdf[_i] < _e * _this_peak['f0']:
                _peak[_i]['Report']['Sf'] = f"St.Dev. of Peak Freq. ({_stdf[_i]:0.2f}) < {(_e * _this_peak['f0']):0.3f} {sprit_utils.check_mark()}"
                _this_peak['Score'] += 1
                _this_peak['PassList']['PeakStability_FreqStD'] = True
            else:
                _peak[_i]['Report']['Sf'] = f"St.Dev. of Peak Freq. ({_stdf[_i]:0.2f}) < {(_e * _this_peak['f0']):0.3f} {sprit_utils.x_mark()}"
                _this_peak['PassList']['PeakStability_FreqStD'] = False

            _t = 0.25
            if _hvsr_log_std[_i] < _t:
                _peak[_i]['Report']['Sa'] = f"St.Dev. of Peak Amp. ({_hvsr_log_std[_i]:0.3f}) < {_t:0.2f} {sprit_utils.check_mark()}"
                _this_peak['Score'] += 1
                _this_peak['PassList']['PeakStability_AmpStD'] = True
            else:
                _peak[_i]['Report']['Sa'] = f"St.Dev. of Peak Amp. ({_hvsr_log_std[_i]:0.3f}) < {_t:0.2f} {sprit_utils.check_mark()}"
                _this_peak['PassList']['PeakStability_AmpStD'] = False

        elif _this_peak['f0'] > 0.2:
            _e = 0.05
            if _stdf[_i] < _e * _this_peak['f0']:
                _peak[_i]['Report']['Sf'] = f"St.Dev. of Peak Freq. ({_stdf[_i]:0.2f}) < {(_e * _this_peak['f0']):0.3f} {sprit_utils.check_mark()}"
                _this_peak['Score'] += 1
                _this_peak['PassList']['PeakStability_FreqStD'] = True
            else:
                _peak[_i]['Report']['Sf'] = f"St.Dev. of Peak Freq. ({_stdf[_i]:0.2f}) < {(_e * _this_peak['f0']):0.3f} {sprit_utils.x_mark()}"
                _this_peak['PassList']['PeakStability_FreqStD'] = False

            _t = 0.2
            if _hvsr_log_std[_i] < _t:
                _peak[_i]['Report']['Sa'] = f"St.Dev. of Peak Amp. ({_hvsr_log_std[_i]:0.3f}) < {_t:0.2f} {sprit_utils.check_mark()}"
                _this_peak['Score'] += 1
                _this_peak['PassList']['PeakStability_AmpStD'] = True
            else:
                _peak[_i]['Report']['Sa'] = f"St.Dev. of Peak Amp. ({_hvsr_log_std[_i]:0.3f}) < {_t:0.2f} {sprit_utils.check_mark()}"
                _this_peak['PassList']['PeakStability_FreqStD'] = False

    return _peak


# Get frequency standard deviation
def __get_stdf(x_values, indexList, hvsrPeaks):
    """Private function to get frequency standard deviation of peak(s) of interest, from multiple time-step HVSR curves
    Paramaters
    ----------
        
        x_values : list or np.array
            Array of x_values of dataset (frequency or period, most often frequency)
        indexList : list
            List of index/indices of peak(s) of interest, (index is within the x_values list)
    
    Returns
    -------
        stdf : list
            List of standard deviations of the peak 
    """
    stdf = list()
    # Go through list containing all peak indices (often, just a single index of the main peak)
    for index in indexList:
        point = list()
        # Iterate to get index for all rows of pandas series, 
        #   each row contains a list of peak indices for the H/V curve from that time window
        for j in range(len(hvsrPeaks)):
            p = None
            
            # Iterate through each peak in each time window
            for k in range(len(hvsrPeaks.iloc[j])):
                if p is None:
                    p = hvsrPeaks.iloc[j][k]
                else:
                    # Find frequency peak closest in the current time window to the (current) hvsr peak
                    if abs(index - hvsrPeaks.iloc[j][k]) < abs(index - p):
                        p = hvsrPeaks.iloc[j][k]
                        # p = hvsrPeaks[j][k]
                        # print(p=p1, p, p1)
            if p is not None:
                # It should never be None, this is just a double check
                # Append the index of interest for that time window
                point.append(p)
        # Append the last index
        point.append(index)
        v = list()
        
        # Get all the actual frequencies (go through each index and extract the frequency from x_values)
        for pl in range(len(point)):
            v.append(x_values[point[pl]])
        
        # stdf is a list in case there are multiple peaks to check. 
        # Most of the time this is only a 1-item list
        # Contains std of frequencies of the peaks from each time window H/V curve that are closest to the main H/V peak
        stdf.append(np.std(v))
    return stdf
>>>>>>> 4dd42825
<|MERGE_RESOLUTION|>--- conflicted
+++ resolved
@@ -1,4 +1,3 @@
-<<<<<<< HEAD
 """
 This module is the main SpRIT module that contains all the functions needed to run HVSR analysis.
 
@@ -1153,11 +1152,9 @@
                 
         hvsr_data = HVSRBatch(hvsr_data)
     else:
+        HVColIDList = ['_'.join(col_name.split('_')[2:]) for col_name in hvsr_data['hvsr_windows_df'].columns if col_name.startswith('HV_Curves') and 'Log' not in col_name]
+        HVColIDList[0] = 'HV'
         if hvsr_data['ProcessingStatus']['OverallStatus']:
-            HVColIDList = ['_'.join(col_name.split('_')[2:]) for col_name in hvsr_data['hvsr_windows_df'].columns if col_name.startswith('HV_Curves') and 'Log' not in col_name]
-            HVColIDList[0] = 'HV'
-   
-
             if not hvsr_band:
                 hvsr_band = [0.4,40]
             
@@ -2222,7 +2219,6 @@
         hvsr_data['processing_parameters']['generate_ppsds'] = {}
         for key, value in orig_args.items():
             hvsr_data['processing_parameters']['generate_ppsds'][key] = value
-
     hvsr_data['ProcessingStatus']['PPSDStatus'] = True
     hvsr_data = _check_processing_status(hvsr_data, start_time=start_time, func_name=inspect.stack()[0][3], verbose=verbose)
     return hvsr_data
@@ -3315,13 +3311,13 @@
                 axis = ax[p]
             else:
                 fig, axis = plt.subplots()
-                    
+
             if p == 'hvsr':
-                kwargs['p'] = 'hvsr'
+                kwargs['subplot'] = 'hvsr'
                 _plot_hvsr(hvsr_data, fig=fig, ax=axis, plot_type=plotComponents, azimuth=azimuth, xtype='x_freqs', show_legend=show_legend, axes=ax, **kwargs)
             elif p == 'comp':
                 plotComponents[0] = plotComponents[0][:-1]
-                kwargs['p'] == 'comp'
+                kwargs['subplot'] == 'comp'
                 _plot_hvsr(hvsr_data, fig=fig, ax=axis, plot_type=plotComponents, azimuth=azimuth, xtype='x_freqs', show_legend=show_legend, axes=ax, **kwargs)
             elif p == 'spec':
                 plottypeKwargs = {}
@@ -3675,7 +3671,7 @@
             stDevValsM[k] = np.array(psdValsTAvg[k] - stDev[k])
             stDevValsP[k] = np.array(psdValsTAvg[k] + stDev[k])
 
-            currTimesUsed[k] = np.array(hvsrDF['TimesProcessed_Obspy'][hvsrDF['Use']].values)
+            currTimesUsed[k] = np.stack(hvsrDF[use]['TimesProcessed_Obspy'])
             #currTimesUsed[k] = ppsds[k]['current_times_used'] #original one
         
         #Get string of method type
@@ -3805,7 +3801,7 @@
                     colID = 'HV'
                 else:
                     colID = col_name.split('_')[2]
-                hvsr_out['ind_hvsr_curves'][colID] = np.stack(hvsr_out['hvsr_windows_df'][col_name][hvsr_out['hvsr_windows_df']['Use']])
+                hvsr_out['ind_hvsr_curves'][colID] = np.stack(hvsr_out['hvsr_windows_df'][hvsr_out['hvsr_windows_df']['Use']][col_name])
 
         #Initialize array based only on the curves we are currently using
         indHVCurvesArr = np.stack(hvsr_out['hvsr_windows_df']['HV_Curves'][hvsr_out['hvsr_windows_df']['Use']])
@@ -4175,7 +4171,7 @@
     
     # Update with processing parameters specified previously in input_params, if applicable
     if 'processing_parameters' in hvsr_data.keys():
-        if 'remove_outlier_curves' in hvsr_data['processing_parameters'].keys():
+        if 'remove_outlier_curves' in hvsr_data['processing_parameters'].keys() and 'remove_noise' in hvsr_data['processing_parameters'].keys():
             for k, v in hvsr_data['processing_parameters']['remove_noise'].items():
                 defaultVDict = dict(zip(inspect.getfullargspec(remove_outlier_curves).args[1:], 
                                         inspect.getfullargspec(remove_outlier_curves).defaults))
@@ -6838,7 +6834,7 @@
                 ax.plot(x, t, color='k', alpha=0.15, linewidth=0.8, linestyle=':')
 
         # Only plot test results on HVSR plot
-        if 'test' in k and kwargs['p']=='hvsr':
+        if 'test' in k and kwargs['subplot']=='hvsr':
             if k=='tests':
                 # Change k to pass all test plot conditions
                 k='test123456c'
@@ -7258,7 +7254,9 @@
         linList.append(np.interp(new_indices, freqticks, row))
     linear_arr = np.stack(linList)
 
-    # Create chart 
+    # Create chart
+    if 'subplot' in kwargs.keys():
+        del kwargs['subplot']
     im = ax.imshow(linear_arr.T, origin='lower', extent=extList, aspect='auto', alpha=useArr, **kwargs)
     ax.tick_params(left=True, right=True, top=True)
 
@@ -8020,8027 +8018,4 @@
         # Most of the time this is only a 1-item list
         # Contains std of frequencies of the peaks from each time window H/V curve that are closest to the main H/V peak
         stdf.append(np.std(v))
-    return stdf
-=======
-"""
-This module is the main SpRIT module that contains all the functions needed to run HVSR analysis.
-
-The functions defined here are read both by the SpRIT graphical user interface and by the command-line interface to run HVSR analysis on input data.
-
-See documentation for individual functions for more information.
-"""
-import copy
-import datetime
-import inspect
-import json
-import math
-import operator
-import os
-import pathlib
-import pickle
-import pkg_resources
-import struct
-import sys
-import tempfile
-import traceback
-import warnings
-import xml.etree.ElementTree as ET
-
-import matplotlib
-from matplotlib.backend_bases import MouseButton
-import matplotlib.dates as mdates
-import matplotlib.pyplot as plt
-import numpy as np
-import obspy
-from obspy.signal import PPSD
-import pandas as pd
-from pyproj import CRS, Transformer
-import scipy
-
-try:  # For distribution
-    from sprit import sprit_utils
-    from sprit import sprit_gui
-    from sprit import sprit_jupyter_UI
-except Exception:  # For testing
-    import sprit_utils
-    import sprit_gui
-    import sprit_jupyter_UI
-
-NOWTIME = datetime.datetime.now()
-global spritApp
-
-# Main variables
-greek_chars = {'sigma': u'\u03C3', 'epsilon': u'\u03B5', 'teta': u'\u03B8'}
-channel_order = {'Z': 0, '1': 1, 'N': 1, '2': 2, 'E': 2}
-separator_character = '='
-obspyFormats =  ['AH', 'ALSEP_PSE', 'ALSEP_WTH', 'ALSEP_WTN', 'CSS', 'DMX', 'GCF', 'GSE1', 'GSE2', 'KINEMETRICS_EVT', 'KNET', 'MSEED', 'NNSA_KB_CORE', 'PDAS', 'PICKLE', 'Q', 'REFTEK130', 'RG16', 'SAC', 'SACXY', 'SEG2', 'SEGY', 'SEISAN', 'SH_ASC', 'SLIST', 'SU', 'TSPAIR', 'WAV', 'WIN', 'Y']
-
-t0 = datetime.datetime.now().time()
-max_rank = 0
-plotRows = 4
-
-# Get the main resources directory path, and the other paths as well
-resource_dir = pathlib.Path(pkg_resources.resource_filename(__name__, 'resources/'))
-sample_data_dir = resource_dir.joinpath('sample_data')
-settings_dir = resource_dir.joinpath('settings')
-
-sampleFileKeyMap = {'1':sample_data_dir.joinpath('SampleHVSRSite1_AM.RAC84.00.2023.046_2023-02-15_1704-1734.MSEED'),
-                    '2':sample_data_dir.joinpath('SampleHVSRSite2_AM.RAC84.00.2023-02-15_2132-2200.MSEED'),
-                    '3':sample_data_dir.joinpath('SampleHVSRSite3_AM.RAC84.00.2023.199_2023-07-18_1432-1455.MSEED'),
-                    '4':sample_data_dir.joinpath('SampleHVSRSite4_AM.RAC84.00.2023.199_2023-07-18_1609-1629.MSEED'),
-                    '5':sample_data_dir.joinpath('SampleHVSRSite5_AM.RAC84.00.2023.199_2023-07-18_2039-2100.MSEED'),
-                    '6':sample_data_dir.joinpath('SampleHVSRSite6_AM.RAC84.00.2023.192_2023-07-11_1510-1528.MSEED'),
-                    '7':sample_data_dir.joinpath('SampleHVSRSite7_BNE_4_AM.RAC84.00.2023.191_2023-07-10_2237-2259.MSEED'),
-                    '8':sample_data_dir.joinpath('SampleHVSRSite8_BNE_6_AM.RAC84.00.2023.191_2023-07-10_1806-1825.MSEED'),
-                    '9':sample_data_dir.joinpath('SampleHVSRSite9_BNE-2_AM.RAC84.00.2023.192_2023-07-11_0000-0011.MSEED'),
-                    '10':sample_data_dir.joinpath('SampleHVSRSite10_BNE_4_AM.RAC84.00.2023.191_2023-07-10_2237-2259.MSEED'),
-                    
-                    'sample1':sample_data_dir.joinpath('SampleHVSRSite1_AM.RAC84.00.2023.046_2023-02-15_1704-1734.MSEED'),
-                    'sample2':sample_data_dir.joinpath('SampleHVSRSite2_AM.RAC84.00.2023-02-15_2132-2200.MSEED'),
-                    'sample3':sample_data_dir.joinpath('SampleHVSRSite3_AM.RAC84.00.2023.199_2023-07-18_1432-1455.MSEED'),
-                    'sample4':sample_data_dir.joinpath('SampleHVSRSite4_AM.RAC84.00.2023.199_2023-07-18_1609-1629.MSEED'),
-                    'sample5':sample_data_dir.joinpath('SampleHVSRSite5_AM.RAC84.00.2023.199_2023-07-18_2039-2100.MSEED'),
-                    'sample6':sample_data_dir.joinpath('SampleHVSRSite6_AM.RAC84.00.2023.192_2023-07-11_1510-1528.MSEED'),
-                    'sample7':sample_data_dir.joinpath('SampleHVSRSite7_BNE_4_AM.RAC84.00.2023.191_2023-07-10_2237-2259.MSEED'),
-                    'sample8':sample_data_dir.joinpath('SampleHVSRSite8_BNE_6_AM.RAC84.00.2023.191_2023-07-10_1806-1825.MSEED'),
-                    'sample9':sample_data_dir.joinpath('SampleHVSRSite9_BNE-2_AM.RAC84.00.2023.192_2023-07-11_0000-0011.MSEED'),
-                    'sample10':sample_data_dir.joinpath('SampleHVSRSite10_BNE_4_AM.RAC84.00.2023.191_2023-07-10_2237-2259.MSEED'),
-
-                    'sample_1':sample_data_dir.joinpath('SampleHVSRSite1_AM.RAC84.00.2023.046_2023-02-15_1704-1734.MSEED'),
-                    'sample_2':sample_data_dir.joinpath('SampleHVSRSite2_AM.RAC84.00.2023-02-15_2132-2200.MSEED'),
-                    'sample_3':sample_data_dir.joinpath('SampleHVSRSite3_AM.RAC84.00.2023.199_2023-07-18_1432-1455.MSEED'),
-                    'sample_4':sample_data_dir.joinpath('SampleHVSRSite4_AM.RAC84.00.2023.199_2023-07-18_1609-1629.MSEED'),
-                    'sample_5':sample_data_dir.joinpath('SampleHVSRSite5_AM.RAC84.00.2023.199_2023-07-18_2039-2100.MSEED'),
-                    'sample_6':sample_data_dir.joinpath('SampleHVSRSite6_AM.RAC84.00.2023.192_2023-07-11_1510-1528.MSEED'),
-                    'sample_7':sample_data_dir.joinpath('SampleHVSRSite7_BNE_4_AM.RAC84.00.2023.191_2023-07-10_2237-2259.MSEED'),
-                    'sample_8':sample_data_dir.joinpath('SampleHVSRSite8_BNE_6_AM.RAC84.00.2023.191_2023-07-10_1806-1825.MSEED'),
-                    'sample_9':sample_data_dir.joinpath('SampleHVSRSite9_BNE-2_AM.RAC84.00.2023.192_2023-07-11_0000-0011.MSEED'),
-                    'sample_10':sample_data_dir.joinpath('SampleHVSRSite10_BNE_4_AM.RAC84.00.2023.191_2023-07-10_2237-2259.MSEED'),
-                    
-                    'batch':sample_data_dir.joinpath('Batch_SampleData.csv')}
-
-# plt.rcParams['figure.figsize'] = (8,5.25)
-# plt.rcParams['figure.dpi'] = 500
-
-# CLASSES
-
-
-# Check if the data is already the right class
-# Define a decorator that wraps the __init__ method
-def check_instance(init):
-    def wrapper(self, *args, **kwargs):
-        # Check if the first argument is an instance of self.__class__
-        if args and isinstance(args[0], self.__class__):
-            # Copy its attributes to self
-            self.__dict__.update(args[0].__dict__)
-        else:
-            # Call the original __init__ method
-            init(self, *args, **kwargs)
-    return wrapper
-
-
-# Class for batch data
-class HVSRBatch:
-    """HVSRBatch is the data container used for batch processing. It contains several HVSRData objects (one for each site). These can be accessed using their site name, either square brackets (HVSRBatchVariable["SiteName"]) or the dot (HVSRBatchVariable.SiteName) accessor.
-    
-    The dot accessor may not work if there is a space in the site name.
-    
-    All of the  functions in the sprit.pacakge are designed to perform the bulk of their operations iteratively on the individual HVSRData objects contained in the HVSRBatch object, and do little with the HVSRBatch object itself, besides using it determine which sites are contained within it.
-    
-    """
-    @check_instance
-    def __init__(self, batch_dict):
-        """HVSR Batch initializer
-
-        Parameters
-        ----------
-        batch_dict : dict
-            Dictionary containing Key value pairs with either {sitename:HVSRData object} or {azimuth_angle_degrees:HVSRData object}
-        """
-        self._batch_dict = batch_dict
-        self.batch_dict = self._batch_dict
-        self.batch = True
-        
-        for sitename, hvsrdata in batch_dict.items():
-            setattr(self, sitename, hvsrdata)
-            self[sitename]['batch']=True  
-        self.sites = list(self._batch_dict.keys())
-
-
-    #METHODS
-    def __to_json(self, filepath):
-        """Not yet implemented, but may allow import/export to json files in the future, rather than just .hvsr pickles
-
-        Parameters
-        ----------
-        filepath : filepath object
-            Location to save HVSRBatch object as json
-        """
-        # open the file with the given filepath
-        with open(filepath, 'w') as f:
-            # dump the JSON string to the file
-            json.dump(self, f, default=lambda o: o.__dict__, sort_keys=True, indent=4)
-
-    def export(self, export_path=True, ext='hvsr'):
-        """Method to export HVSRData objects in HVSRBatch container to indivdual .hvsr pickle files.
-
-        Parameters
-        ----------
-        export_path : filepath, default=True
-            Filepath to save file. Can be either directory (which will assign a filename based on the HVSRData attributes). By default True. If True, it will first try to save each file to the same directory as datapath, then if that does not work, to the current working directory, then to the user's home directory, by default True
-        ext : str, optional
-            The extension to use for the output, by default 'hvsr'. This is still a pickle file that can be read with pickle.load(), but will have .hvsr extension.
-        """
-        export_data(hvsr_data=self, export_path=export_path, ext=ext)
-
-    def keys(self):
-        """Method to return the "keys" of the HVSRBatch object. For HVSRBatch objects, these are the site names. Functions similar to dict.keys().
-
-        Returns
-        -------
-        dict_keys
-            A dict_keys object listing the site names of each of the HVSRData objects contained in the HVSRBatch object
-        """
-        return self.batch_dict.keys()
-
-    def items(self):
-        """Method to return both the site names and the HVSRData object as a set of dict_items tuples. Functions similar to dict.items().
-
-        Returns
-        -------
-        _type_
-            _description_
-        """
-        return self.batch_dict.items()
-
-    def copy(self, type='shallow'):
-        """Make a copy of the HVSRBatch object. Uses python copy module.
-        
-        Parameters
-        ----------
-        type : str {'shallow', 'deep'}
-            Based on input, creates either a shallow or deep copy of the HVSRBatch object. Shallow is equivalent of copy.copy(). Input of 'deep' is equivalent of copy.deepcopy() (still experimental). Defaults to shallow.
-    
-        """
-        if type.lower()=='deep':
-            return HVSRBatch(copy.deepcopy(self._batch_dict))
-        else:
-            return HVSRBatch(copy.copy(self._batch_dict))
-
-    #Method wrapper of sprit.plot_hvsr function
-    def plot(self, **kwargs):
-        """Method to plot data, based on the sprit.plot_hvsr() function. All the same kwargs and default values apply as plot_hvsr(). For return_fig, returns it to the 'Plot_Report' attribute of each HVSRData object
-
-        Returns
-        -------
-        _type_
-            _description_
-        """
-        for sitename in self:
-            if 'return_fig' in kwargs.keys() and kwargs['return_fig']:
-                self[sitename]['Plot_Report'] = plot_hvsr(self[sitename], **kwargs)
-            else:
-                plot_hvsr(self[sitename], **kwargs)
-
-        return self
-    
-    def get_report(self, **kwargs):
-        """Method to get report from processed data, in print, graphical, or tabular format.
-
-        Returns
-        -------
-        Variable
-            May return nothing, pandas.Dataframe, or pyplot Figure, depending on input.
-        """
-        if 'report_format' in kwargs.keys():
-            if 'csv' == kwargs['report_format']:
-                for sitename in self:
-                    rowList = []
-                    rowList.append(get_report(self[sitename], **kwargs))
-                return pd.concat(rowList, ignore_index=True)
-            elif 'plot' == kwargs['report_format']:
-                plotDict = {}
-                for sitename in self:
-                    if 'return_fig' in kwargs.keys() and kwargs['return_fig']:
-                        plotDict[sitename] = get_report(self[sitename], **kwargs)
-                    else:
-                        get_report(self[sitename], **kwargs)
-                return plotDict
-            
-        #Only report_format left is print, doesn't return anything, so doesn't matter if defalut or not
-        for sitename in self:
-            get_report(self[sitename], **kwargs)
-        return
-
-    def report(self, **kwargs):
-        """Wrapper of get_report()"""
-        return self.get_report(**kwargs)
-
-    def export_settings(self, site_name=None, export_settings_path='default', export_settings_type='all', include_location=False, verbose=True):
-        """Method to export settings from HVSRData object in HVSRBatch object. Simply calls sprit.export_settings() from specified HVSRData object in the HVSRBatch object. See sprit.export_settings() for more details.
-
-        Parameters
-        ----------
-        site_name : str, default=None
-            The name of the site whose settings should be exported. If None, will default to the first site, by default None.
-        export_settings_path : str, optional
-            Filepath to output file. If left as 'default', will save as the default value in the resources directory. If that is not possible, will save to home directory, by default 'default'
-        export_settings_type : str, {'all', 'instrument', 'processing'}, optional
-            They type of settings to save, by default 'all'
-        include_location : bool, optional
-            Whether to include the location information in the instrument settings, if that settings type is selected, by default False
-        verbose : bool, optional
-            Whether to print output (filepath and settings) to terminal, by default True
-        """
-        #If no site name selected, use first site
-        if site_name is None:
-            site_name = self.sites[0]
-            
-        export_settings(hvsr_data=self[site_name], 
-                        export_settings_path=export_settings_path, export_settings_type=export_settings_type, include_location=include_location, verbose=verbose)
-
-    def __iter__(self):
-        return iter(self._batch_dict.keys())
-
-    def __setitem__(self, key, value):
-        setattr(self, key, value)
-
-    def __getitem__(self, key):
-        return getattr(self, key)
-
-
-# Class for each HVSR site
-class HVSRData:
-    """HVSRData is the basic data class of the sprit package. 
-    It contains all the processed data, input parameters, and reports.
-    
-    These attributes and objects can be accessed using square brackets or the dot accessor. For example, to access the site name, HVSRData['site'] and HVSRData.site will both return the site name.
-    
-    Some of the methods that work on the HVSRData object (e.g., .plot() and .get_report()) are essentially wrappers for some of the main sprit package functions (sprit.plot_hvsr() and sprit.get_report(), respectively)
-    """
-    @check_instance    
-    def __init__(self, params):
-        self.params = params
-        #self.datastream = None
-        self.batch = False
-        #self.tsteps_used = []
-
-        for key, value in params.items():
-            setattr(self, key, value)
-            if key=='input_params':
-                for k, v in params[key].items():
-                    setattr(self, k, v)
-
-    def __setitem__(self, key, value):
-        setattr(self, key, value)
-
-    def __getitem__(self, key):
-        return getattr(self, key)
-
-    def __to_json(self, filepath):
-        """Not yet supported, will export HVSRData object to json"""
-        # open the file with the given filepath
-        def unseriable_fun(o):
-            if isinstance(o, np.ndarray):
-                output = o.tolist()
-            try:
-                output = o.__dict__
-            except:
-                output = dir(o)
-            return output
-
-        with open(filepath, 'w') as f:
-            # dump the JSON string to the file
-            json.dump(self, f, default=unseriable_fun, sort_keys=True, indent=4)
-
-    def export(self, export_path=None, ext='hvsr'):
-        """Method to export HVSRData objects to .hvsr pickle files.
-
-        Parameters
-        ----------
-        export_path : filepath, default=True
-            Filepath to save file. Can be either directory (which will assign a filename based on the HVSRData attributes). 
-            By default True. 
-            If True, it will first try to save each file to the same directory as datapath, then if that does not work, to the current working directory, then to the user's home directory, by default True
-        ext : str, optional
-            The extension to use for the output, by default 'hvsr'. This is still a pickle file that can be read with pickle.load(), but will have .hvsr extension.
-        """
-        export_data(hvsr_data=self, export_path=export_path, ext=ext)
-
-    # METHODS (many reflect dictionary methods)
-    def keys(self):
-        """Method to return the "keys" of the HVSRData object. For HVSRData objects, these are the attributes and parameters of the object. Functions similar to dict.keys().
-
-        Returns
-        -------
-        dict_keys
-            A dict_keys object of the HVSRData objects attributes, parameters, etc.
-        """        
-        keyList = []
-        for k in dir(self):
-            if not k.startswith('_'):
-                keyList.append(k)
-        return keyList
-
-    def items(self):
-        """Method to return the "items" of the HVSRData object. For HVSRData objects, this is a dict_items object with the keys and values in tuples. Functions similar to dict.items().
-
-        Returns
-        -------
-        dict_items
-            A dict_items object of the HVSRData objects attributes, parameters, etc.
-        """                
-        return self.params.items()
-
-    def copy(self, type='shallow'):
-        """Make a copy of the HVSRData object. Uses python copy module.
-        
-        Parameters
-        ----------
-        type : str {'shallow', 'deep'}
-            Based on input, creates either a shallow or deep copy of the HVSRData object. Shallow is equivalent of copy.copy(). Input of type='deep' is equivalent of copy.deepcopy() (still experimental). Defaults to shallow.
-    
-        """
-        if type.lower()=='deep':
-            return HVSRData(copy.deepcopy(self.params))
-        else:
-            return HVSRData(copy.copy(self.params))
-        
-    def plot(self, **kwargs):
-        """Method to plot data, wrapper of sprit.plot_hvsr()
-
-        Returns
-        -------
-        matplotlib.Figure, matplotlib.Axis (if return_fig=True)
-        """
-        if 'close_figs' not in kwargs.keys():
-            kwargs['close_figs']=True
-        plot_return = plot_hvsr(self, **kwargs)
-        plt.show()
-        return plot_return
-        
-    def get_report(self, **kwargs):
-        """Method to get report from processed data, in print, graphical, or tabular format.
-
-        Returns
-        -------
-        Variable
-            May return nothing, pandas.Dataframe, or pyplot Figure, depending on input.
-        """
-        report_return = get_report(self, **kwargs)
-        return report_return
-
-    def report(self, **kwargs):
-        """Wrapper of get_report()"""
-        report_return = get_report(self, **kwargs)
-        return report_return
-
-    def export_settings(self, export_settings_path='default', export_settings_type='all', include_location=False, verbose=True):
-        """Method to export settings from HVSRData object. Simply calls sprit.export_settings() from the HVSRData object. See sprit.export_settings() for more details.
-
-        Parameters
-        ----------
-        export_settings_path : str, optional
-            Filepath to output file. If left as 'default', will save as the default value in the resources directory. If that is not possible, will save to home directory, by default 'default'
-        export_settings_type : str, {'all', 'instrument', 'processing'}, optional
-            They type of settings to save, by default 'all'
-        include_location : bool, optional
-            Whether to include the location information in the instrument settings, if that settings type is selected, by default False
-        verbose : bool, optional
-            Whether to print output (filepath and settings) to terminal, by default True
-        """
-        export_settings(hvsr_data=self, 
-                        export_settings_path=export_settings_path, export_settings_type=export_settings_type, include_location=include_location, verbose=verbose)
-    
-    #ATTRIBUTES
-    #params
-    @property
-    def params(self):
-        """Dictionary containing the parameters used to process the data
-
-        Returns
-        -------
-        dict
-            Dictionary containing the process parameters
-        """
-        return self._params
-
-    @params.setter
-    def params(self, value):
-        if not (isinstance(value, dict)):
-            raise ValueError("params must be a dict type, currently passing {} type.".format(type(value)))
-        self._params = value
-    
-    #datastream
-    @property
-    def datastream(self):
-        """A copy of the original obspy datastream read in. This helps to retain the original data even after processing is carried out.
-
-        Returns
-        -------
-        obspy.core.Stream.stream
-            Obspy stream
-        """
-        return self._datastream
-
-    @datastream.setter
-    def datastream(self, value):
-        if value is not None and (not isinstance(value, obspy.core.stream.Stream)):
-            raise ValueError("datastream must be an obspy Stream.")
-        self._datastream = value
-        
-    #batch
-    @property
-    def batch(self):
-        """Whether this HVSRData object is part of an HVSRBatch object. This is used throughout the code to help direct the object into the proper processing pipeline.
-
-        Returns
-        -------
-        bool
-            True if HVSRData object is part of HVSRBatch object, otherwise, False
-        """
-        return self._batch
-
-    @batch.setter
-    def batch(self, value):
-        if value == 0:
-            value = False
-        elif value == 1:
-            value = True
-        else:
-            value = None
-        if not isinstance(value, bool):
-            raise ValueError("batch must be boolean type")
-        self._batch = value
-
-    #PPSD object from obspy (static)
-    @property
-    def ppsds_obspy(self):
-        """The original ppsd information from the obspy.signal.spectral_estimation.PPSD(), so as to keep original if copy is manipulated/changed."""        
-        return self._ppsds_obspy
-
-    @ppsds_obspy.setter
-    def ppsds_obspy(self, value):
-        """Checks whether the ppsd_obspy is of the proper type before saving as attribute"""
-        if not isinstance(value, obspy.signal.spectral_estimation.PPSD):
-            if not isinstance(value, dict):
-                raise ValueError("ppsds_obspy must be obspy.PPSD or dict with osbpy.PPSDs")
-            else:
-                for key in value.keys():
-                    if not isinstance(value[key], obspy.signal.spectral_estimation.PPSD):
-                        raise ValueError("ppsds_obspy must be obspy.PPSD or dict with osbpy.PPSDs")
-        self._ppsds_obspy=value
-                        
-    #PPSD dict, copied from obspy ppsds (dynamic)
-    @property
-    def ppsds(self):
-        """Dictionary copy of the class object obspy.signal.spectral_estimation.PPSD(). The dictionary copy allows manipulation of the data in PPSD, whereas that data cannot be easily manipulated in the original Obspy object.
-
-        Returns
-        -------
-        dict
-            Dictionary copy of the PPSD information from generate_ppsds()
-        """
-        return self._ppsds
-
-    @ppsds.setter
-    def ppsds(self, value):
-        if not isinstance(value, dict):
-            raise ValueError("ppsds dict with infomration from osbpy.PPSD (created by sprit.generate_ppsds())")                  
-        self._ppsds=value
-
-
-def gui_test():
-    import subprocess
-    print(sprit_gui.__file__)
-    guiFile = sprit_gui.__file__
-    subprocess.call(guiFile, shell=True)
-
-
-# Launch the tkinter gui
-def gui(kind='default'):
-    """Function to open a graphical user interface (gui)
-
-    Parameters
-    ----------
-    kind : str, optional
-        What type of gui to open. "default" opens regular windowed interface, 
-        "widget" opens jupyter widget'
-        "lite" open lite (pending update), by default 'default'
-
-    """
-    defaultList = ['windowed', 'window', 'default', 'd']
-    widgetList = ['widget', 'jupyter', 'notebook', 'w', 'nb']
-    liteList = ['lite', 'light', 'basic', 'l', 'b']
-
-    if kind.lower() in defaultList:
-        import pkg_resources
-        #guiPath = pathlib.Path(os.path.realpath(__file__))
-        try:
-            from sprit.sprit_gui import SPRIT_App
-        except:
-            from sprit_gui import SPRIT_App
-        
-        try:
-            import tkinter as tk
-        except:
-            if sys.platform == 'linux':
-                raise ImportError('The SpRIT graphical interface uses tkinter, which ships with python but is not pre-installed on linux machines. Use "apt-get install python-tk" or "apt-get install python3-tk" to install tkinter. You may need to use the sudo command at the start of those commands.')
-
-        def on_gui_closing():
-            plt.close('all')
-            gui_root.quit()
-            gui_root.destroy()
-
-        if sys.platform == 'linux':
-            if not pathlib.Path("/usr/share/doc/python3-tk").exists():
-                warnings.warn('The SpRIT graphical interface uses tkinter, which ships with python but is not pre-installed on linux machines. Use "apt-get install python-tk" or "apt-get install python3-tk" to install tkinter. You may need to use the sudo command at the start of those commands.')
-
-        gui_root = tk.Tk()
-        try:
-            try:
-                icon_path =pathlib.Path(pkg_resources.resource_filename(__name__, 'resources/icon/sprit_icon_alpha.ico')) 
-                gui_root.iconbitmap(icon_path)
-            except:
-                icon_path = pathlib.Path(pkg_resources.resource_filename(__name__, 'resources/icon/sprit_icon.png'))
-                gui_root.iconphoto(False, tk.PhotoImage(file=icon_path.as_posix()))
-        except Exception as e:
-            print("ICON NOT LOADED, still opening GUI")
-
-        gui_root.resizable(True, True)
-        spritApp = SPRIT_App(master=gui_root) #Open the app with a tk.Tk root
-
-        gui_root.protocol("WM_DELETE_WINDOW", on_gui_closing)    
-        gui_root.mainloop() #Run the main loop
-    elif kind.lower() in widgetList:
-        try:
-            sprit_jupyter_UI.create_jupyter_ui()
-        except Exception as e:
-            print(e)
-
-   
-# FUNCTIONS AND METHODS
-# The run function to rule them all (runs all needed for simply processing HVSR)
-def run(datapath, source='file', azimuth_calculation=False, noise_removal=False, outlier_curves_removal=False, verbose=False, **kwargs):
-    """The sprit.run() is the main function that allows you to do all your HVSR processing in one simple step (sprit.run() is how you would call it in your code, but it may also be called using sprit.sprit_hvsr.run())
-    
-    The datapath parameter of sprit.run() is the only required parameter. This can be either a single file, a list of files (one for each component, for example), a directory (in which case, all obspy-readable files will be added to an HVSRBatch instance), a Rasp. Shake raw data directory, or sample data.
-    
-        The sprit.run() function calls the following functions. This is the recommended order/set of functions to run to process HVSR using SpRIT. See the API documentation for these functions for more information:
-        - input_params(): The datapath parameter of input_params() is the only required variable, though others may also need to be called for your data to process correctly.
-        - fetch_data(): the source parameter of fetch_data() is the only explicit variable in the sprit.run() function aside from datapath and verbose. Everything else gets delivered to the correct function via the kwargs dictionary
-        - remove_noise(): by default, the kind of noise removal is remove_method='auto'. See the remove_noise() documentation for more information. If remove_method is set to anything other than one of the explicit options in remove_noise, noise removal will not be carried out.
-        - generate_ppsds(): generates ppsds for each component, which will be combined/used later. Any parameter of obspy.signal.spectral_estimation.PPSD() may also be read into this function.
-        - remove_outlier_curves(): removes any outlier ppsd curves so that the data quality for when curves are combined will be enhanced. See the remove_outlier_curves() documentation for more information.
-        - process_hvsr(): this is the main function processing the hvsr curve and statistics. See process_hvsr() documentation for more details. The hvsr_band parameter sets the frequency spectrum over which these calculations occur.
-        - check_peaks(): this is the main function that will find and 'score' peaks to get a best peak. The parameter peak_freq_range can be set to limit the frequencies within which peaks are checked and scored.
-        - get_report(): this is the main function that will print, plot, and/or save the results of the data. See the get_report() API documentation for more information.
-        - export_data(): this function exports the final data output as a pickle file (by default, this pickle object has a .hvsr extension). This can be used to read data back into SpRIT without having to reprocess data.
-
-    Parameters
-    ----------
-    datapath : str or filepath object that can be read by obspy
-        Filepath to data to be processed. This may be a file or directory, depending on what kind of data is being processed (this can be specified with the source parameter). 
-        For sample data, The following can be specified as the datapath parameter:
-            - Any integer 1-6 (inclusive), or the string (e.g., datapath="1" or datapath=1 will work)
-            - The word "sample" before any integer (e.g., datapath="sample1")
-            - The word "sample" will default to "sample1" if source='file'. 
-            - If source='batch', datapath should be datapath='sample' or datapath='batch'. In this case, it will read and process all the sample files using the HVSRBatch class. Set verbose=True to see all the information in the sample batch csv file.
-    source : str, optional
-        _description_, by default 'file'
-    azimuth : bool, optional
-        Whether to perform azimuthal analysis, by default False.
-    verbose : bool, optional
-        _description_, by default False
-    **kwargs
-        Keyword arguments for the functions listed above. The keyword arguments are unique, so they will get parsed out and passed into the appropriate function.
-
-    Returns
-    -------
-    hvsr_results : sprit.HVSRData or sprit.HVSRBatch object
-        If a single file/data point is being processed, a HVSRData object will be returned. Otherwise, it will be a HVSRBatch object. See their documention for more information.
-
-    Raises
-    ------
-    RuntimeError
-        If the input parameter may not be read correctly. This is raised if the input_params() function fails. This raises an error since no other data processing or reading steps will be able to carried out correctly.
-    RuntimeError
-        If the data is not read/fetched correctly using fetch_data(), an error will be raised. This is raised if the fetch_data() function fails. This raises an error since no other data processing steps will be able to carried out correctly.
-    RuntimeError
-        If the data being processed is a single file, an error will be raised if generate_ppsds() does not work correctly. No errors are raised for remove_noise() errors (since that is an optional step) and the process_hvsr() step (since that is the last processing step) .
-    """
-   
-    if 'hvsr_band' not in kwargs.keys():
-        kwargs['hvsr_band'] = inspect.signature(input_params).parameters['hvsr_band'].default
-    if 'peak_freq_range' not in kwargs.keys():
-        kwargs['peak_freq_range'] = inspect.signature(input_params).parameters['peak_freq_range'].default
-
-    # Get the input parameters
-    input_params_kwargs = {k: v for k, v in locals()['kwargs'].items() if k in tuple(inspect.signature(input_params).parameters.keys())}  
-    try:
-        params = input_params(datapath=datapath, verbose=verbose, **input_params_kwargs)
-    except:
-        #Even if batch, this is reading in data for all sites so we want to raise error, not just warn
-        raise RuntimeError('Input parameters not read correctly, see sprit.input_params() function and parameters')
-        #If input_params fails, initialize params as an HVSRDATA
-        params = {'ProcessingStatus':{'InputParamsStatus':False, 'OverallStatus':False}}
-        params.update(input_params_kwargs)
-        params = sprit_utils.make_it_classy(params)
-
-    # Fetch Data
-    try:
-        fetch_data_kwargs = {k: v for k, v in locals()['kwargs'].items() if k in tuple(inspect.signature(fetch_data).parameters.keys())}
-        dataIN = fetch_data(params=params, source=source, verbose=verbose, **fetch_data_kwargs)    
-    except:
-        #Even if batch, this is reading in data for all sites so we want to raise error, not just warn
-        raise RuntimeError('Data not read correctly, see sprit.fetch_data() function and parameters for more details.')
-    
-    # Calculate azimuths
-    azimuth_kwargs = {k: v for k, v in locals()['kwargs'].items() if k in tuple(inspect.signature(calculate_azimuth).parameters.keys())}
-    if len(azimuth_kwargs.keys()) > 0 or azimuth_calculation is True:
-        try:
-            dataIN = calculate_azimuth(dataIN, verbose=verbose, **azimuth_kwargs)
-        except Exception as e:
-            #Reformat data so HVSRData and HVSRBatch data both work here
-            if isinstance(dataIN, HVSRData):
-                dataIN = {'place_holder_sitename':dataIN}
-                
-            for site_name in dataIN.keys():
-                dataIN[site_name]['ProcessingStatus']['Azimuth'] = False
-                # If it wasn't originally HVSRBatch, make it HVSRData object again
-                if not dataIN[site_name]['batch']:
-                    dataIN = dataIN[site_name]
-                
-
-    # Remove Noise
-    if noise_removal:
-        remove_noise_kwargs = {k: v for k, v in locals()['kwargs'].items() if k in tuple(inspect.signature(remove_noise).parameters.keys())}
-        try:
-            data_noiseRemoved = remove_noise(hvsr_data=dataIN, verbose=verbose,**remove_noise_kwargs)   
-        except:
-            data_noiseRemoved = dataIN
-            
-            #Reformat data so HVSRData and HVSRBatch data both work here
-            if isinstance(data_noiseRemoved, HVSRData):
-                data_noiseRemoved = {'place_holder_sitename':data_noiseRemoved}
-                dataIN = {'place_holder_sitename':dataIN}
-                
-            for site_name in data_noiseRemoved.keys():
-                data_noiseRemoved[site_name]['ProcessingStatus']['RemoveNoiseStatus']=False
-                #Since noise removal is not required for data processing, check others first
-                if dataIN[site_name]['ProcessingStatus']['OverallStatus']:
-                    data_noiseRemoved[site_name]['ProcessingStatus']['OverallStatus'] = True        
-                else:
-                    data_noiseRemoved[site_name]['ProcessingStatus']['OverallStatus'] = False
-
-                #If it wasn't originally HVSRBatch, make it HVSRData object again
-                if not data_noiseRemoved[site_name]['batch']:
-                    data_noiseRemoved = data_noiseRemoved[site_name]
-    else:
-        data_noiseRemoved = dataIN
-        
-    # Generate PPSDs
-    try:
-        generate_ppsds_kwargs = {k: v for k, v in locals()['kwargs'].items() if k in tuple(inspect.signature(generate_ppsds).parameters.keys())}
-        PPSDkwargs = {k: v for k, v in locals()['kwargs'].items() if k in tuple(inspect.signature(PPSD).parameters.keys())}
-        generate_ppsds_kwargs.update(PPSDkwargs)
-        ppsd_data = generate_ppsds(hvsr_data=data_noiseRemoved, verbose=verbose,**generate_ppsds_kwargs)
-    except Exception as e:
-        if source == 'file' or source=='raw':
-            if hasattr(e, 'message'):
-                errMsg = e.message
-            else:
-                errMsg = e
-            raise RuntimeError(f"generate_ppsds() error: {errMsg}")
-
-        #Reformat data so HVSRData and HVSRBatch data both work here
-        ppsd_data = data_noiseRemoved
-        if isinstance(ppsd_data, HVSRData):
-            ppsd_data = {'place_holder_sitename':ppsd_data}
-            
-        for site_name in ppsd_data.keys(): #This should work more or less the same for batch and regular data now
-            ppsd_data[site_name]['ProcessingStatus']['PPSDStatus']=False
-            ppsd_data[site_name]['ProcessingStatus']['OverallStatus'] = False
-    
-            #If it wasn't originally HVSRBatch, make it HVSRData object again
-            if not ppsd_data[site_name]['batch']:
-                ppsd_data = ppsd_data[site_name]
-    
-    # Remove Outlier Curves
-    try:
-        remove_outlier_curve_kwargs = {k: v for k, v in locals()['kwargs'].items() if k in tuple(inspect.signature(remove_outlier_curves).parameters.keys())}
-        data_curvesRemoved = remove_outlier_curves(hvsr_data=ppsd_data, verbose=verbose,**remove_outlier_curve_kwargs)   
-    except Exception as e:
-        traceback.print_exception(sys.exc_info()[1])
-        exc_type, exc_obj, tb = sys.exc_info()
-        f = tb.tb_frame
-        lineno = tb.tb_lineno
-        filename = f.f_code.co_filename
-        errLineNo = str(traceback.extract_tb(sys.exc_info()[2])[-1].lineno)
-        error_category = type(e).__name__.title().replace('error', 'Error')
-        error_message = f"{e} ({errLineNo})"
-        print(f"{error_category} ({errLineNo}): {error_message}")
-        print(lineno, filename, f)
-        
-        #Reformat data so HVSRData and HVSRBatch data both work here
-        data_curvesRemoved = ppsd_data
-        if isinstance(data_curvesRemoved, HVSRData):
-            data_curvesRemoved = {'place_holder_sitename':data_curvesRemoved}
-            
-        for site_name in data_curvesRemoved.keys(): #This should work more or less the same for batch and regular data now
-            data_curvesRemoved[site_name]['ProcessingStatus']['RemoveOutlierCurvesStatus'] = False
-            data_curvesRemoved[site_name]['ProcessingStatus']['OverallStatus'] = False
-    
-            #If it wasn't originally HVSRBatch, make it HVSRData object again
-            if not data_curvesRemoved[site_name]['batch']:
-                data_curvesRemoved = data_curvesRemoved[site_name]
-    
-    # Process HVSR Curves
-    try:
-        process_hvsr_kwargs = {k: v for k, v in locals()['kwargs'].items() if k in tuple(inspect.signature(process_hvsr).parameters.keys())}
-        hvsr_results = process_hvsr(hvsr_data=ppsd_data, verbose=verbose,**process_hvsr_kwargs)
-    except Exception as e:
-        traceback.print_exception(sys.exc_info()[1])
-        exc_type, exc_obj, tb = sys.exc_info()
-        f = tb.tb_frame
-        lineno = tb.tb_lineno
-        filename = f.f_code.co_filename
-        errLineNo = str(traceback.extract_tb(sys.exc_info()[2])[-1].lineno)
-        error_category = type(e).__name__.title().replace('error', 'Error')
-        error_message = f"{e} ({errLineNo})"
-        print(f"{error_category} ({errLineNo}): {error_message}")
-        print(lineno, filename, f)
-
-        hvsr_results = ppsd_data
-        if isinstance(hvsr_results, HVSRData):
-            hvsr_results = {'place_holder_sitename':hvsr_results}
-            
-        for site_name in hvsr_results.keys(): #This should work more or less the same for batch and regular data now
-        
-            hvsr_results[site_name]['ProcessingStatus']['HVStatus']=False
-            hvsr_results[site_name]['ProcessingStatus']['OverallStatus'] = False
-            
-            # If it wasn't originally HVSRBatch, make it HVSRData object again
-            if not hvsr_results[site_name]['batch']:
-                hvsr_results = hvsr_results[site_name]            
-            
-    # Final post-processing/reporting
-
-    # Check peaks
-    check_peaks_kwargs = {k: v for k, v in locals()['kwargs'].items() if k in tuple(inspect.signature(check_peaks).parameters.keys())}
-    hvsr_results = check_peaks(hvsr_data=hvsr_results, verbose=verbose, **check_peaks_kwargs)
-
-    get_report_kwargs = {k: v for k, v in locals()['kwargs'].items() if k in tuple(inspect.signature(get_report).parameters.keys())}
-    # Add 'az' as a default plot if the following conditions
-    # first check if report_format is specified, if not, add default value
-    if 'report_format' not in get_report_kwargs.keys():
-        get_report_kwargs['report_format'] = inspect.signature(get_report).parameters['report_format'].default
-    
-    # Now, check if plot is specified, then if plot_type is specified, then add 'az' if stream has azimuths
-    if 'plot' in get_report_kwargs['report_format']:
-        usingDefault = True
-        if 'plot_type' not in get_report_kwargs.keys():
-            get_report_kwargs['plot_type'] = inspect.signature(get_report).parameters['plot_type'].default
-        else:
-            usingDefault = False
-
-        # Check if az is already specified as plot output
-        azList = ['azimuth', 'az', 'a', 'radial', 'r']
-        az_requested = False
-        
-        get_report_kwargs['plot_type'] = [item.lower() for item in get_report_kwargs['plot_type'].split(' ')]
-        for azStr in azList:
-            if azStr.lower() in get_report_kwargs['plot_type']:
-                az_requested = True
-                break
-        get_report_kwargs['plot_type'] = ' '.join(get_report_kwargs['plot_type'])
-
-        # Check if data has azimuth data
-        hasAz = False
-        for tr in hvsr_results.stream:
-            if tr.stats.component == 'R':
-                hasAz = True
-                break
-        
-        if not az_requested and hasAz:
-            get_report_kwargs['plot_type'] = get_report_kwargs['plot_type'] + ' az'
-    get_report(hvsr_results=hvsr_results, verbose=verbose, **get_report_kwargs)
-
-    if verbose:
-        if 'report_format' in get_report_kwargs.keys():
-            if type(get_report_kwargs['report_format']) is str:
-                report_format = get_report_kwargs['report_format'].lower()
-            elif isinstance(get_report_kwargs['report_format'], (tuple, list)):
-                for i, rf in enumerate(get_report_kwargs['report_format']):
-                    get_report_kwargs['report_format'][i] = rf.lower()
-                    
-            # if report_format is 'print', we would have already printed it in previous step
-            if get_report_kwargs['report_format'] == 'print' or 'print' in get_report_kwargs['report_format'] or isinstance(hvsr_results, HVSRBatch):
-                # We do not need to print another report if already printed to terminal
-                pass
-            else:
-                # We will just change the report_format kwarg to print, since we already got the originally intended report format above, 
-                #   now need to print for verbose output
-                get_report_kwargs['report_format'] = 'print'
-                get_report(hvsr_results=hvsr_results, **get_report_kwargs)
-                
-            if get_report_kwargs['report_format'] == 'plot' or 'plot' in get_report_kwargs['report_format']:
-                # We do not need to plot another report if already plotted
-                pass
-            else:
-                # hvplot_kwargs = {k: v for k, v in locals()['kwargs'].items() if k in plot_hvsr.__code__.co_varnames}
-                # hvsr_results['HV_Plot'] = plot_hvsr(hvsr_results, return_fig=True, show=False, close_figs=True)
-                pass
-        else:
-            pass
-    
-    #Export processed data if export_path(as pickle currently, default .hvsr extension)
-    if 'export_path' in kwargs.keys():
-        if kwargs['export_path'] is None:
-            pass
-        else:
-            if 'ext' in kwargs.keys():
-                ext = kwargs['ext']
-            else:
-                ext = 'hvsr'
-            export_data(hvsr_data=hvsr_results, export_path=kwargs['export_path'], ext=ext, verbose=verbose)        
-
-    return hvsr_results
-
-
-# Function to generate azimuthal readings from the horizontal components
-def calculate_azimuth(hvsr_data, azimuth_angle=30, azimuth_type='multiple', azimuth_unit='degrees', show_az_plot=False, verbose=False, **plot_azimuth_kwargs):
-    """Function to calculate azimuthal horizontal component at specified angle(s). Adds each new horizontal component as a radial component to obspy.Stream object at hvsr_data['stream']
-
-    Parameters
-    ----------
-    hvsr_data : HVSRData
-        Input HVSR data
-    azimuth_angle : int, default=10
-        If `azimuth_type='multiple'`, this is the angular step (in unit `azimuth_unit`) of each of the azimuthal measurements.
-        If `azimuth_type='single'` this is the angle (in unit `azimuth_unit`) of the single calculated azimuthal measruement. By default 10.
-    azimuth_type : str, default='multiple'
-        What type of azimuthal measurement to make, by default 'multiple'.
-        If 'multiple' (or {'multi', 'mult', 'm'}), will take a measurement at each angular step of azimuth_angle of unit azimuth_unit.
-        If 'single' (or {'sing', 's'}), will take a single azimuthal measurement at angle specified in azimuth_angle.
-    azimuth_unit : str, default='degrees'
-        Angular unit used to specify `azimuth_angle` parameter. By default 'degrees'.
-        If 'degrees' (or {'deg', 'd'}), will use degrees.
-        If 'radians' (or {'rad', 'r'}), will use radians.
-    show_az_plot : bool, default=False
-        Whether to show azimuthal plot, by default False.
-    verbose : bool, default=False
-        Whether to print terminal output, by default False
-
-    Returns
-    -------
-    HVSRData
-        Updated HVSRData object specified in hvsr_data with hvsr_data['stream'] attribute containing additional components (EHR-***),
-        with *** being zero-padded (3 digits) azimuth angle in degrees.
-    """
-    # Get intput paramaters
-    orig_args = locals().copy()
-    start_time = datetime.datetime.now()
-    
-    # Update with processing parameters specified previously in input_params, if applicable
-    if 'processing_parameters' in hvsr_data.keys():
-        if 'calculate_azimuth' in hvsr_data['processing_parameters'].keys():
-            for k, v in hvsr_data['processing_parameters']['calculate_azimuth'].items():
-                defaultVDict = dict(zip(inspect.getfullargspec(calculate_azimuth).args[1:], 
-                                        inspect.getfullargspec(calculate_azimuth).defaults))
-                # Manual input to function overrides the imported parameter values
-                if (not isinstance(v, (HVSRData, HVSRBatch))) and (k in orig_args.keys()) and (orig_args[k]==defaultVDict[k]):
-                    orig_args[k] = v
-
-    azimuth_angle = orig_args['azimuth_angle']
-    azimuth_unit = orig_args['azimuth_unit']
-    show_az_plot = orig_args['show_az_plot']
-    verbose = orig_args['verbose']
-
-    if (verbose and isinstance(hvsr_data, HVSRBatch)) or (verbose and not hvsr_data['batch']):
-        if isinstance(hvsr_data, HVSRData) and hvsr_data['batch']:
-            pass
-        else:
-            print('\nGenerating azimuthal data (calculate_azimuth())')
-            print('\tUsing the following parameters:')
-            for key, value in orig_args.items():
-                if key=='hvsr_data':
-                    pass
-                else:
-                    print('\t  {}={}'.format(key, value))
-
-    if isinstance(hvsr_data, HVSRBatch):
-        #If running batch, we'll loop through each site
-        hvsr_out = {}
-        for site_name in hvsr_data.keys():
-            args = orig_args.copy() #Make a copy so we don't accidentally overwrite
-            args['hvsr_data'] = hvsr_data[site_name] #Get what would normally be the "hvsr_data" variable for each site
-            if hvsr_data[site_name]['ProcessingStatus']['OverallStatus']:
-                try:
-                   hvsr_out[site_name] = __azimuth_batch(**args) #Call another function, that lets us run this function again
-                except Exception as e:
-                    hvsr_out[site_name]['ProcessingStatus']['Azimuth'] = False
-                    hvsr_out[site_name]['ProcessingStatus']['OverallStatus'] = False
-                    if verbose:
-                        print(e)
-            else:
-                hvsr_data[site_name]['ProcessingStatus']['Azimuth'] = False
-                hvsr_data[site_name]['ProcessingStatus']['OverallStatus'] = False
-                hvsr_out = hvsr_data
-
-        output = HVSRBatch(hvsr_out)
-        return output
-    elif isinstance(hvsr_data, (HVSRData, dict, obspy.Stream)):
-
-        degList = ['degrees', 'deg', 'd']
-        radList = ['radians', 'rad', 'r']
-        if azimuth_unit.lower() in degList:
-            az_angle_rad = np.deg2rad(azimuth_angle)
-            az_angle_deg = azimuth_angle
-        elif azimuth_unit.lower() in radList:
-            az_angle_rad = azimuth_angle
-            az_angle_deg = np.rad2deg(azimuth_angle)
-        else:
-            warnings.warn(f"azimuth_unit={azimuth_unit} not supported. Try 'degrees' or 'radians'. No azimuthal analysis run.")
-            return hvsr_data
-        
-        #Limit to 1-180 and "right" half of compass (will be reflected on other half)
-        if az_angle_deg <= 1:
-            if verbose:
-                warnings.warn(f"Minimum azimuth rotation is 1 degree (max. is 180). You have selected {az_angle_deg} degrees ({az_angle_rad} radians). Converting to azimuth_angle=1 degree ({np.round(np.pi/180,3)} radians) ")
-            az_angle_deg = 1
-            az_angle_rad = np.pi/180
-        elif az_angle_deg >= 180:
-            if verbose:
-                warnings.warn(f"Maximum azimuth value is azimuth_angle=180 degrees (min. is 1). You have selected {az_angle_deg} degrees ({az_angle_rad} radians). Converting to azimuth_angle=180 degrees ({np.round(np.pi,3)} radians) ")
-            az_angle_deg = 180
-            az_angle_rad = np.pi
-
-        multAzList = ['multiple', 'multi', 'mult', 'm']
-        singleAzList = ['single', 'sing', 's']
-        if azimuth_type.lower() in multAzList:
-            azimuth_list = list(np.arange(0, np.pi, az_angle_rad))
-            azimuth_list_deg = list(np.arange(0, 180, az_angle_deg))
-        elif azimuth_type.lower() in singleAzList:
-            azimuth_list = [az_angle_rad]
-            azimuth_list_deg = [az_angle_deg]
-        else:
-            warnings.warn(f"azimuth_type={azimuth_type} not supported. Try 'multiple' or 'single'. No azimuthal analysis run.")
-            return hvsr_data
-
-        if isinstance(hvsr_data, (HVSRData, dict)):
-            zComp = hvsr_data['stream'].select(component='Z').merge()
-            eComp = hvsr_data['stream'].select(component='E').merge()
-            nComp = hvsr_data['stream'].select(component='N').merge()
-        elif isinstance(hvsr_data, obspy.Stream):
-            zComp = hvsr_data.select(component='Z').merge()
-            eComp = hvsr_data.select(component='E').merge()
-            nComp = hvsr_data.select(component='N').merge()          
-
-        # Reset stats for original data too
-        zComp[0].stats['azimuth_deg'] = 0
-        eComp[0].stats['azimuth_deg'] = 90
-        nComp[0].stats['azimuth_deg'] = 0
-
-        zComp[0].stats['azimuth_rad'] = 0
-        eComp[0].stats['azimuth_rad'] = np.pi/2
-        nComp[0].stats['azimuth_rad'] = 0
-
-        zComp[0].stats['location'] = '000'
-        eComp[0].stats['location'] = '090'
-        nComp[0].stats['location'] = '000'
-
-        statsDict = {}
-        for key, value in eComp[0].stats.items():
-            statsDict[key] = value
-        
-        for i, az_rad in enumerate(azimuth_list):
-            az_deg = azimuth_list_deg[i]
-            statsDict['location'] = f"{str(round(az_deg,0)).zfill(3)}" #Change location name
-            statsDict['channel'] = f"EHR"#-{str(round(az_deg,0)).zfill(3)}" #Change channel name
-            statsDict['azimuth_deg'] = az_deg
-            statsDict['azimuth_rad'] = az_rad
-            
-            hasMask = [False, False]
-            if np.ma.is_masked(nComp[0].data):
-                nData = nComp[0].data.data
-                nMask = nComp[0].data.mask
-                hasMask[0] = True
-            else:
-                nData = nComp[0].data
-                nMask = [True] * len(nData)
-            
-            if np.ma.is_masked(eComp[0].data):
-                eData = eComp[0].data.data
-                eMask = eComp[0].data.mask
-                hasMask[1] = True
-            else:
-                eData = eComp[0].data
-                eMask = [True] * len(eData)
-
-            # From hvsrpy: horizontal = self.ns._amp * math.cos(az_rad) + self.ew._amp*math.sin(az_rad)
-            if True in hasMask:
-                radial_comp_data = np.ma.array(np.add(nData * np.cos(az_rad), eData * np.sin(az_angle_rad)), mask=list(map(operator.and_, nMask, eMask)))
-            else:
-                radial_comp_data = np.add(nData * np.cos(az_rad), eData * np.sin(az_rad))
-
-            radial_trace = obspy.Trace(data=radial_comp_data, header=statsDict)
-            hvsr_data['stream'].append(radial_trace)
-    
-    # Verbose printing
-    if verbose and not isinstance(hvsr_data, HVSRBatch):
-        dataINStr = hvsr_data.stream.__str__().split('\n')
-        for line in dataINStr:
-            print('\t\t', line)
-    
-    if show_az_plot:
-        hvsr_data['Azimuth_Fig'] = plot_azimuth(hvsr_data=hvsr_data, **plot_azimuth_kwargs)
-
-    hvsr_data['ProcessingStatus']['CalculateAzimuth'] = True
-    hvsr_data = _check_processing_status(hvsr_data, start_time=start_time, func_name=inspect.stack()[0][3], verbose=verbose)
-
-    return hvsr_data
-
-
-# Quality checks, stability tests, clarity tests
-# def check_peaks(hvsr, x, y, index_list, peak, peakm, peakp, hvsr_peaks, stdf, hvsr_log_std, rank, hvsr_band=[0.4, 40], do_rank=False):
-def check_peaks(hvsr_data, hvsr_band=[0.4, 40], peak_selection='max', peak_freq_range=[0.4, 40], azimuth='HV', verbose=False):
-    """Function to run tests on HVSR peaks to find best one and see if it passes quality checks
-
-        Parameters
-        ----------
-        hvsr_data : dict
-            Dictionary containing all the calculated information about the HVSR data (i.e., hvsr_out returned from process_hvsr)
-        hvsr_band : tuple or list, default=[0.4, 40]
-            2-item tuple or list with lower and upper limit of frequencies to analyze
-        peak_selection : str or numeric, default='max'
-            How to select the "best" peak used in the analysis. For peak_selection="max" (default value), the highest peak within peak_freq_range is used.
-            For peak_selection='scored', an algorithm is used to select the peak based in part on which peak passes the most SESAME criteria.
-            If a numeric value is used (e.g., int or float), this should be a frequency value to manually select as the peak of interest.
-        peak_freq_range : tuple or list, default=[0.4, 40];
-            The frequency range within which to check for peaks. If there is an HVSR curve with multiple peaks, this allows the full range of data to be processed while limiting peak picks to likely range.
-        verbose : bool, default=False
-            Whether to print results and inputs to terminal.
-        
-        Returns
-        -------
-        hvsr_data   : HVSRData or HVSRBatch object
-            Object containing previous input data, plus information about peak tests
-    """
-    orig_args = locals().copy() #Get the initial arguments
-
-    # Update with processing parameters specified previously in input_params, if applicable
-    if 'processing_parameters' in hvsr_data.keys():
-        if 'check_peaks' in hvsr_data['processing_parameters'].keys():
-            for k, v in hvsr_data['processing_parameters']['check_peaks'].items():
-                defaultVDict = dict(zip(inspect.getfullargspec(check_peaks).args[1:], 
-                                        inspect.getfullargspec(check_peaks).defaults))
-                # Manual input to function overrides the imported parameter values
-                if (not isinstance(v, (HVSRData, HVSRBatch))) and (k in orig_args.keys()) and (orig_args[k]==defaultVDict[k]):
-                    orig_args[k] = v
-
-    hvsr_band = orig_args['hvsr_band']
-    peak_selection = orig_args['peak_selection']
-    peak_freq_range = orig_args['peak_freq_range']
-    verbose = orig_args['verbose']
-
-    if (verbose and 'input_params' not in hvsr_data.keys()) or (verbose and not hvsr_data['batch']):
-        if isinstance(hvsr_data, HVSRData) and hvsr_data['batch']:
-            pass
-        else:
-            print('\nChecking peaks in the H/V Curve (check_peaks())')
-            print('\tUsing the following parameters:')
-            for key, value in orig_args.items():
-                if key=='hvsr_data':
-                    pass
-                else:
-                    print('\t  {}={}'.format(key, value))
-            print()
-  
-    #First, divide up for batch or not
-    if isinstance(hvsr_data, HVSRBatch):
-        if verbose:
-            print('\t  Running in batch mode')
-        #If running batch, we'll loop through each site
-        for site_name in hvsr_data.keys():
-            args = orig_args.copy() #Make a copy so we don't accidentally overwrite
-            args['hvsr_data'] =  hvsr_data[site_name] #Get what would normally be the "params" variable for each site
-            if hvsr_data[site_name]['ProcessingStatus']['OverallStatus']:
-                try:
-                    hvsr_data[site_name] = _check_peaks_batch(**args) #Call another function, that lets us run this function again
-                except:
-                    if verbose:
-                        print(f"\t{site_name}: check_peaks() unsuccessful. Peaks not checked.")
-                    else:
-                        warnings.warn(f"\t{site_name}: check_peaks() unsuccessful. Peaks not checked.", RuntimeWarning)
-                
-        hvsr_data = HVSRBatch(hvsr_data)
-    else:
-        HVColIDList = ['_'.join(col_name.split('_')[2:]) for col_name in hvsr_data['hvsr_windows_df'].columns if col_name.startswith('HV_Curves') and 'Log' not in col_name]
-        HVColIDList[0] = 'HV'
-        if hvsr_data['ProcessingStatus']['OverallStatus']:
-            if not hvsr_band:
-                hvsr_band = [0.4,40]
-            
-            hvsr_data['hvsr_band'] = hvsr_band
-
-            anyK = list(hvsr_data['x_freqs'].keys())[0]
-
-            hvsr_data['PeakReport'] = {}
-            hvsr_data['BestPeak'] = {}
-            for i, col_id in enumerate(HVColIDList):
-                x = hvsr_data['x_freqs'][anyK]  # Consistent for all curves
-                if col_id == 'HV':
-                    y = hvsr_data['hvsr_curve']  # Calculated based on "Use" column            
-                else:
-                    y = hvsr_data['hvsr_az'][col_id]
-                
-                scorelist = ['score', 'scored', 'best', 's']
-                maxlist = ['max', 'highest', 'm']
-                # Convert peak_selection to numeric, get index of nearest value as list item for __init_peaks()
-                try:
-                    peak_val = float(peak_selection)
-                    index_list = [np.argmin(np.abs(x - peak_val))]
-                except Exception as e:
-                    # If score method is being used, get index list for __init_peaks()
-                    if peak_selection in scorelist:
-                        index_list = hvsr_data['hvsr_peak_indices'][col_id] #Calculated based on hvsr_curve
-                    elif peak_selection in maxlist:
-                        #Get max index as item in list for __init_peaks()
-                        startInd = np.argmin(np.abs(x - peak_freq_range[0]))
-                        endInd = np.argmin(np.abs(x - peak_freq_range[1]))
-                        if startInd > endInd:
-                            holder = startInd
-                            startInd = endInd
-                            endInd = holder
-                        subArrayMax = np.argmax(y[startInd:endInd])
-
-                        # If max val is in subarray, this will be the same as the max of curve
-                        # Otherwise, it will be the index of the value that is max within peak_freq_range
-                        index_list = [subArrayMax+startInd]
-                
-                hvsrp = hvsr_data['hvsrp'][col_id]  # Calculated based on "Use" column
-                hvsrm = hvsr_data['hvsrm'][col_id]  # Calculated based on "Use" column
-                
-                hvsrPeaks = hvsr_data['hvsr_windows_df'][hvsr_data['hvsr_windows_df']['Use']]['CurvesPeakIndices_'+col_id]
-
-                hvsr_log_std = hvsr_data['hvsr_log_std'][col_id]
-                peak_freq_range = hvsr_data['peak_freq_range']
-
-                # Do for hvsr
-                peak = __init_peaks(x, y, index_list, hvsr_band, peak_freq_range)
-
-                peak = __check_curve_reliability(hvsr_data, peak, col_id)
-                peak = __check_clarity(x, y, peak, do_rank=True)
-
-                # Do for hvsrp
-                # Find  the relative extrema of hvsrp (hvsr + 1 standard deviation)
-                if not np.isnan(np.sum(hvsrp)):
-                    index_p = __find_peaks(hvsrp)
-                else:
-                    index_p = list()
-
-                peakp = __init_peaks(x, hvsrp, index_p, hvsr_band, peak_freq_range)
-                peakp = __check_clarity(x, hvsrp, peakp, do_rank=True)
-
-                # Do for hvsrm
-                # Find  the relative extrema of hvsrm (hvsr - 1 standard deviation)
-                if not np.isnan(np.sum(hvsrm)):
-                    index_m = __find_peaks(hvsrm)
-                else:
-                    index_m = list()
-
-                peakm = __init_peaks(x, hvsrm, index_m, hvsr_band, peak_freq_range)
-                peakm = __check_clarity(x, hvsrm, peakm, do_rank=True)
-
-                # Get standard deviation of time peaks
-                stdf = __get_stdf(x, index_list, hvsrPeaks)
-
-                peak = __check_freq_stability(peak, peakm, peakp)
-                peak = __check_stability(stdf, peak, hvsr_log_std, rank=True)
-
-                hvsr_data['PeakReport'][col_id] = peak
-
-                #Iterate through peaks and 
-                #   Get the BestPeak based on the peak score
-                #   Calculate whether each peak passes enough tests
-                curveTests = ['WindowLengthFreq.','SignificantCycles', 'LowCurveStDevOverTime']
-                peakTests = ['PeakProminenceBelow', 'PeakProminenceAbove', 'PeakAmpClarity', 'FreqStability', 'PeakStability_FreqStD', 'PeakStability_AmpStD']
-                bestPeakScore = 0
-
-                for p in hvsr_data['PeakReport'][col_id]:
-                    #Get BestPeak
-                    if p['Score'] > bestPeakScore:
-                        bestPeakScore = p['Score']
-                        bestPeak = p
-
-                    # Calculate if peak passes criteria
-                    cTestsPass = 0
-                    pTestsPass = 0
-                    for testName in p['PassList'].keys():
-                        if testName in curveTests:
-                            if p['PassList'][testName]:
-                                cTestsPass += 1
-                        elif testName in peakTests:
-                            if p['PassList'][testName]:
-                                pTestsPass += 1
-
-                    if cTestsPass == 3 and pTestsPass >= 5:
-                        p['PeakPasses'] = True
-                    else:
-                        p['PeakPasses'] = False
-                        
-                #Designate BestPeak in output dict
-                if len(hvsr_data['PeakReport'][col_id]) == 0:
-                    bestPeak = {}
-                    print(f"No Best Peak identified for {hvsr_data['site']}")
-
-                hvsr_data['BestPeak'][col_id] = bestPeak
-        else:
-            for i, col_id in enumerate(HVColIDList):
-                hvsr_data['BestPeak'][col_id] = {}
-            print(f"Processing Errors: No Best Peak identified for {hvsr_data['site']}")
-            try:
-                hvsr_data.plot()
-            except:
-                pass
-
-        hvsr_data['processing_parameters']['check_peaks'] = {}
-        for key, value in orig_args.items():
-            hvsr_data['processing_parameters']['check_peaks'][key] = value
-    return hvsr_data
-
-
-# Function to export data to file
-def export_data(hvsr_data, export_path=None, ext='hvsr', verbose=False):
-    """Export data into pickle format that can be read back in using import_data() so data does not need to be processed each time. 
-    Default extension is .hvsr but it is still a pickled file that can be read in using pickle.load().
-
-    Parameters
-    ----------
-    hvsr_data : HVSRData or HVSRBatch
-        Data to be exported
-    export_path : str or filepath object, default = None
-        String or filepath object to be read by pathlib.Path() and/or a with open(export_path, 'wb') statement. If None, defaults to input datapath directory, by default None
-    ext : str, default = 'hvsr'
-        Filepath extension to use for data file, by default 'hvsr'
-    """
-    def _do_export(_hvsr_data=hvsr_data, _export_path=export_path, _ext=ext):
-        
-        fname = f"{_hvsr_data.site}_{_hvsr_data.acq_date}_pickled.{ext}"
-        if _export_path is None or _export_path is True:
-            _export_path = _hvsr_data['datapath']
-            _export_path = pathlib.Path(_export_path).with_name(fname)
-        else:
-            _export_path = pathlib.Path(_export_path)
-            if _export_path.is_dir():
-                _export_path = _export_path.joinpath(fname)    
-
-        _export_path = str(_export_path)
-        with open(_export_path, 'wb') as f:
-            pickle.dump(_hvsr_data, f) 
-            
-        if verbose:
-            print(f"Processed data exported as pickled data to: {_export_path} [~{round(float(pathlib.Path(_export_path).stat().st_size)/2**20,1)} Mb]")    
-            
-    if isinstance(hvsr_data, HVSRBatch):
-        for sitename in hvsr_data.keys():
-            _do_export(hvsr_data[sitename], export_path, ext)
-    elif isinstance(hvsr_data, HVSRData):
-        _do_export(hvsr_data, export_path, ext)
-    else:
-        print("Error in data export. Data must be either of type sprit.HVSRData or sprit.HVSRBatch")         
-    return
-
-
-# **WORKING ON THIS**
-# Save default instrument and processing settings to json file(s)
-def export_settings(hvsr_data, export_settings_path='default', export_settings_type='all', include_location=False, verbose=True):
-    """Save settings to json file
-
-    Parameters
-    ----------
-    export_settings_path : str, default="default"
-        Where to save the json file(s) containing the settings, by default 'default'. 
-        If "default," will save to sprit package resources. Otherwise, set a filepath location you would like for it to be saved to.
-        If 'all' is selected, a directory should be supplied. 
-        Otherwise, it will save in the directory of the provided file, if it exists. Otherwise, defaults to the home directory.
-    export_settings_type : str, {'all', 'instrument', 'processing'}
-        What kind of settings to save. 
-        If 'all', saves all possible types in their respective json files.
-        If 'instrument', save the instrument settings to their respective file.
-        If 'processing', saves the processing settings to their respective file. By default 'all'
-    include_location : bool, default=False, input CRS
-        Whether to include the location parametersin the exported settings document.This includes xcoord, ycoord, elevation, elev_unit, and input_crs
-    verbose : bool, default=True
-        Whether to print outputs and information to the terminal
-
-    """
-    fnameDict = {}
-    fnameDict['instrument'] = "instrument_settings.json"
-    fnameDict['processing'] = "processing_settings.json"
-
-    if export_settings_path == 'default' or export_settings_path is True:
-        settingsPath = resource_dir.joinpath('settings')
-    else:
-        export_settings_path = pathlib.Path(export_settings_path)
-        if not export_settings_path.exists():
-            if not export_settings_path.parent.exists():
-                print(f'The provided value for export_settings_path ({export_settings_path}) does not exist. Saving settings to the home directory: {pathlib.Path.home()}')
-                settingsPath = pathlib.Path.home()
-            else:
-                settingsPath = export_settings_path.parent
-        
-        if export_settings_path.is_dir():
-            settingsPath = export_settings_path
-        elif export_settings_path.is_file():
-            settingsPath = export_settings_path.parent
-            fnameDict['instrument'] = export_settings_path.name+"_instrumentSettings.json"
-            fnameDict['processing'] = export_settings_path.name+"_processingSettings.json"
-
-    #Get final filepaths        
-    instSetFPath = settingsPath.joinpath(fnameDict['instrument'])
-    procSetFPath = settingsPath.joinpath(fnameDict['processing'])
-
-    #Get settings values
-    instKeys = ["instrument", "net", "sta", "loc", "cha", "depth", "metapath", "hvsr_band"]
-    inst_location_keys = ['xcoord', 'ycoord', 'elevation', 'elev_unit', 'input_crs']
-    procFuncs = [fetch_data, remove_noise, generate_ppsds, process_hvsr, check_peaks, get_report]
-
-    instrument_settings_dict = {}
-    processing_settings_dict = {}
-
-    for k in instKeys:
-        if isinstance(hvsr_data[k], pathlib.PurePath):
-            #For those that are paths and cannot be serialized
-            instrument_settings_dict[k] = hvsr_data[k].as_posix()
-        else:
-            instrument_settings_dict[k] = hvsr_data[k]
-
-    if include_location:
-        for k in inst_location_keys:
-            if isinstance(hvsr_data[k], pathlib.PurePath):
-                #For those that are paths and cannot be serialized
-                instrument_settings_dict[k] = hvsr_data[k].as_posix()
-            else:
-                instrument_settings_dict[k] = hvsr_data[k]
-
-    
-    for func in procFuncs:
-        funcName = func.__name__
-        processing_settings_dict[funcName] = {}
-        for arg in hvsr_data['processing_parameters'][funcName]:
-            if isinstance(hvsr_data['processing_parameters'][funcName][arg], (HVSRBatch, HVSRData)):
-                pass
-            else:
-                processing_settings_dict[funcName][arg] = hvsr_data['processing_parameters'][funcName][arg]
-    
-    if verbose:
-        print("Exporting Settings")
-    #Save settings files
-    if export_settings_type.lower()=='instrument' or export_settings_type.lower()=='all':
-        try:
-            with open(instSetFPath.with_suffix('.inst').as_posix(), 'w') as instSetF:
-                jsonString = json.dumps(instrument_settings_dict, indent=2)
-                #Format output for readability
-                jsonString = jsonString.replace('\n    ', ' ')
-                jsonString = jsonString.replace('[ ', '[')
-                jsonString = jsonString.replace('\n  ]', ']')
-                #Export
-                instSetF.write(jsonString)
-        except:
-            instSetFPath = pathlib.Path.home().joinpath(instSetFPath.name)
-            with open(instSetFPath.with_suffix('.inst').as_posix(), 'w') as instSetF:
-                jsonString = json.dumps(instrument_settings_dict, indent=2)
-                #Format output for readability
-                jsonString = jsonString.replace('\n    ', ' ')
-                jsonString = jsonString.replace('[ ', '[')
-                jsonString = jsonString.replace('\n  ]', ']')
-                #Export
-                instSetF.write(jsonString)
-                            
-        if verbose:
-            print(f"Instrument settings exported to {instSetFPath}")
-            print(f"{jsonString}")
-            print()
-    if export_settings_type.lower()=='processing' or export_settings_type.lower()=='all':
-        try:
-            with open(procSetFPath.with_suffix('.proc').as_posix(), 'w') as procSetF:
-                jsonString = json.dumps(processing_settings_dict, indent=2)
-                #Format output for readability
-                jsonString = jsonString.replace('\n    ', ' ')
-                jsonString = jsonString.replace('[ ', '[')
-                jsonString = jsonString.replace('\n  ]', ']')
-                jsonString = jsonString.replace('\n  },','\n\t\t},\n')
-                jsonString = jsonString.replace('{ "', '\n\t\t{\n\t\t"')
-                jsonString = jsonString.replace(', "', ',\n\t\t"')
-                jsonString = jsonString.replace('\n  }', '\n\t\t}')
-                jsonString = jsonString.replace(': {', ':\n\t\t\t{')
-                
-                #Export
-                procSetF.write(jsonString)
-        except:
-            procSetFPath = pathlib.Path.home().joinpath(procSetFPath.name)
-            with open(procSetFPath.with_suffix('.proc').as_posix(), 'w') as procSetF:
-                jsonString = json.dumps(processing_settings_dict, indent=2)
-                #Format output for readability
-                jsonString = jsonString.replace('\n    ', ' ')
-                jsonString = jsonString.replace('[ ', '[')
-                jsonString = jsonString.replace('\n  ]', ']')
-                jsonString = jsonString.replace('\n  },','\n\t\t},\n')
-                jsonString = jsonString.replace('{ "', '\n\t\t{\n\t\t"')
-                jsonString = jsonString.replace(', "', ',\n\t\t"')
-                jsonString = jsonString.replace('\n  }', '\n\t\t}')
-                jsonString = jsonString.replace(': {', ':\n\t\t\t{')
-                
-                #Export
-                procSetF.write(jsonString)            
-        if verbose:
-            print(f"Processing settings exported to {procSetFPath}")
-            print(f"{jsonString}")
-            print()
-
-
-# Reads in traces to obspy stream
-def fetch_data(params, source='file', trim_dir=None, export_format='mseed', detrend='spline', detrend_order=2, update_metadata=True, plot_input_stream=False, verbose=False, **kwargs):
-    """Fetch ambient seismic data from a source to read into obspy stream
-    
-    Parameters
-    ----------
-    params  : dict
-        Dictionary containing all the necessary params to get data.
-            Parameters defined using input_params() function.
-    source  : str, {'raw', 'dir', 'file', 'batch'}
-        String indicating where/how data file was created. For example, if raw data, will need to find correct channels.
-            'raw' finds raspberry shake data, from raw output copied using scp directly from Raspberry Shake, either in folder or subfolders; 
-            'dir' is used if the day's 3 component files (currently Raspberry Shake supported only) are all 3 contained in a directory by themselves.
-            'file' is used if the params['datapath'] specified in input_params() is the direct filepath to a single file to be read directly into an obspy stream.
-            'batch' is used to read a list or specified set of seismic files. 
-                Most commonly, a csv file can be read in with all the parameters. Each row in the csv is a separate file. Columns can be arranged by parameter.
-    trim_dir : None or str or pathlib obj, default=None
-        If None (or False), data is not trimmed in this function.
-        Otherwise, this is the directory to save trimmed and exported data.
-    export_format: str='mseed'
-        If trim_dir is not None, this is the format in which to save the data
-    detrend : str or bool, default='spline'
-        If False, data is not detrended.
-        Otherwise, this should be a string accepted by the type parameter of the obspy.core.trace.Trace.detrend method: https://docs.obspy.org/packages/autogen/obspy.core.trace.Trace.detrend.html
-    detrend_order : int, default=2
-        If detrend parameter is 'spline' or 'polynomial', this is passed directly to the order parameter of obspy.core.trace.Trace.detrend method.
-    update_metadata : bool, default=True
-        Whether to update the metadata file, used primarily with Raspberry Shake data which uses a generic inventory file.
-    plot_input_stream : bool, default=False
-        Whether to plot the raw input stream. This plot includes a spectrogram (Z component) and the raw (with decimation for speed) plots of each component signal.
-    verbose : bool, default=False
-        Whether to print outputs and inputs to the terminal
-    **kwargs
-        Keywords arguments, primarily for 'batch' and 'dir' sources
-        
-    Returns
-    -------
-    params : HVSRData or HVSRBatch object
-        Same as params parameter, but with an additional "stream" attribute with an obspy data stream with 3 traces: Z (vertical), N (North-south), and E (East-west)
-    """
-    # Get intput paramaters
-    orig_args = locals().copy()
-    start_time = datetime.datetime.now()
-    
-    # Update with processing parameters specified previously in input_params, if applicable
-    if 'processing_parameters' in params.keys():
-        if 'fetch_data' in params['processing_parameters'].keys():
-            defaultVDict = dict(zip(inspect.getfullargspec(fetch_data).args[1:], 
-                        inspect.getfullargspec(fetch_data).defaults))
-            defaultVDict['kwargs'] = kwargs
-            for k, v in params['processing_parameters']['fetch_data'].items():
-                # Manual input to function overrides the imported parameter values
-                if k!='params' and k in orig_args.keys() and orig_args[k]==defaultVDict[k]:
-                    orig_args[k] = v
-
-    #Update local variables, in case of previously-specified parameters
-    source=orig_args['source']
-    trim_dir=orig_args['trim_dir']
-    export_format=orig_args['export_format']
-    detrend=orig_args['detrend']
-    detrend_order=orig_args['detrend_order']
-    update_metadata=orig_args['update_metadata']
-    plot_input_stream=orig_args['plot_input_stream']
-    verbose=orig_args['verbose']
-    kwargs=orig_args['kwargs']
-
-    if source != 'batch' and verbose:
-        print('\nFetching data (fetch_data())')
-        for key, value in orig_args.items():
-            print('\t  {}={}'.format(key, value))
-        print()
-
-    params = get_metadata(params, update_metadata=update_metadata, source=source)
-    inv = params['inv']
-    date = params['acq_date']
-
-    #Cleanup for gui input
-    if isinstance(params['datapath'], (obspy.Stream, obspy.Trace)):
-        pass
-    elif '}' in str(params['datapath']):
-        params['datapath'] = params['datapath'].as_posix().replace('{','')
-        params['datapath'] = params['datapath'].split('}')
-    
-    sampleListNos = ['1', '2', '3', '4', '5', '6', '7', '8', '9', '10']
-    sampleList = ['1', '2', '3', '4', '5', '6', '7', '8', '9', '10', 'batch', 'sample', 'sample_batch']
-    for s in sampleListNos:
-        sampleList.append(f'sample{s}')
-        sampleList.append(f'sample_{s}')
-
-    #Make sure datapath is pointing to an actual file
-    if isinstance(params['datapath'],list):
-        for i, d in enumerate(params['datapath']):
-            params['datapath'][i] = sprit_utils.checkifpath(str(d).strip(), sample_list=sampleList)
-        dPath = params['datapath']
-    elif isinstance(params['datapath'], (obspy.Stream, obspy.Trace)):
-        pass
-    else:
-        dPath = sprit_utils.checkifpath(params['datapath'], sample_list=sampleList)
-
-    inst = params['instrument']
-
-    #Need to put dates and times in right formats first
-    if type(date) is datetime.datetime:
-        doy = date.timetuple().tm_yday
-        year = date.year
-    elif type(date) is datetime.date:
-        date = datetime.datetime.combine(date, datetime.time(hour=0, minute=0, second=0))
-        doy = date.timetuple().tm_yday
-        year = date.year
-    elif type(date) is tuple:
-        if date[0]>366:
-            raise ValueError('First item in date tuple must be day of year (0-366)', 0)
-        elif date[1] > datetime.datetime.now().year:
-            raise ValueError('Second item in date tuple should be year, but given item is in the future', 0)
-        else:
-            doy = date[0]
-            year = date[1]
-    elif type(date) is str:
-        if '/' in date:
-            dateSplit = date.split('/')
-        elif '-' in date:
-            dateSplit = date.split('-')
-        else:
-            dateSplit = date
-
-        if int(dateSplit[0]) > 31:
-            date = datetime.datetime(int(dateSplit[0]), int(dateSplit[1]), int(dateSplit[2]))
-            doy = date.timetuple().tm_yday
-            year = date.year
-        elif int(dateSplit[0])<=12 and int(dateSplit[2]) > 31:
-            warnings.warn("Preferred date format is 'yyyy-mm-dd' or 'yyyy/mm/dd'. Will attempt to parse date.")
-            date = datetime.datetime(int(dateSplit[2]), int(dateSplit[0]), int(dateSplit[1]))
-            doy = date.timetuple().tm_yday
-            year = date.year
-        else:
-            warnings.warn("Preferred date format is 'yyyy-mm-dd' or 'yyyy/mm/dd'. Cannot parse date.")
-    elif type(date) is int:
-        doy = date
-        year = datetime.datetime.today().year
-    else: #FOR NOW, need to update
-        date = datetime.datetime.now()
-        doy = date.timetuple().tm_yday
-        year = date.year
-        warnings.warn("Did not recognize date, using year {} and day {}".format(year, doy))
-
-    #Select which instrument we are reading from (requires different processes for each instrument)
-    raspShakeInstNameList = ['raspberry shake', 'shake', 'raspberry', 'rs', 'rs3d', 'rasp. shake', 'raspshake']
-    trominoNameList = ['tromino', 'trom', 'tromino 3g', 'tromino 3g+', 'tr', 't']
-
-    #Get any kwargs that are included in obspy.read
-    obspyReadKwargs = {}
-    for argName in inspect.getfullargspec(obspy.read)[0]:
-        if argName in kwargs.keys():
-            obspyReadKwargs[argName] = kwargs[argName]
-
-    #Select how reading will be done
-    if source=='raw':
-        try:
-            if inst.lower() in raspShakeInstNameList:
-                rawDataIN = __read_RS_file_struct(dPath, source, year, doy, inv, params, verbose=verbose)
-
-            elif inst.lower() in trominoNameList:
-                rawDataIN = read_tromino_files(dPath, params, verbose=verbose, **kwargs)
-        except:
-            raise RuntimeError(f"Data not fetched for {params['site']}. Check input parameters or the data file.")
-    elif source=='stream' or isinstance(params, (obspy.Stream, obspy.Trace)):
-        rawDataIN = params['datapath'].copy()
-    elif source=='dir':
-        if inst.lower() in raspShakeInstNameList:
-            rawDataIN = __read_RS_file_struct(dPath, source, year, doy, inv, params, verbose=verbose)
-        else:
-            obspyFiles = {}
-            for obForm in obspyFormats:
-                temp_file_glob = pathlib.Path(dPath.as_posix().lower()).glob('.'+obForm.lower())
-                for f in temp_file_glob:
-                    currParams = params
-                    currParams['datapath'] = f
-
-                    curr_data = fetch_data(params, source='file', #all the same as input, except just reading the one file using the source='file'
-                                trim_dir=trim_dir, export_format=export_format, detrend=detrend, detrend_order=detrend_order, update_metadata=update_metadata, verbose=verbose, **kwargs)
-                    curr_data.merge()
-                    obspyFiles[f.stem] = curr_data  #Add path object to dict, with filepath's stem as the site name
-            return HVSRBatch(obspyFiles)
-    elif source=='file' and str(params['datapath']).lower() not in sampleList:
-        # Read the file specified by datapath
-        if isinstance(dPath, list) or isinstance(dPath, tuple):
-            rawStreams = []
-            for datafile in dPath:
-                rawStream = obspy.read(datafile, **obspyReadKwargs)
-                rawStreams.append(rawStream) #These are actually streams, not traces
-            for i, stream in enumerate(rawStreams):
-                if i == 0:
-                    rawDataIN = obspy.Stream(stream) #Just in case
-                else:
-                    rawDataIN = rawDataIN + stream #This adds a stream/trace to the current stream object
-        elif str(dPath)[:6].lower()=='sample':
-            pass
-        else:
-            rawDataIN = obspy.read(dPath, **obspyReadKwargs)#, starttime=obspy.core.UTCDateTime(params['starttime']), endttime=obspy.core.UTCDateTime(params['endtime']), nearest_sample =True)
-        import warnings # For some reason not being imported at the start
-        with warnings.catch_warnings():
-            warnings.simplefilter(action='ignore', category=UserWarning)
-            rawDataIN.attach_response(inv)
-    elif source=='batch' and str(params['datapath']).lower() not in sampleList:
-        if verbose:
-            print('\nFetching data (fetch_data())')
-        batch_data_read_kwargs = {k: v for k, v in locals()['kwargs'].items() if k in batch_data_read.__code__.co_varnames}
-        params = batch_data_read(input_data=params['datapath'], verbose=verbose, **batch_data_read_kwargs)
-        params = HVSRBatch(params)
-        return params
-    elif str(params['datapath']).lower() in sampleList or f"sample{params['datapath'].lower()}" in sampleList:
-        sample_data_dir = pathlib.Path(pkg_resources.resource_filename(__name__, 'resources/sample_data/'))
-        if source=='batch':
-            params['datapath'] = sample_data_dir.joinpath('Batch_SampleData.csv')
-            params = batch_data_read(input_data=params['datapath'], batch_type='sample', verbose=verbose)
-            params = HVSRBatch(params)
-            return params
-        elif source=='dir':
-            params['datapath'] = sample_data_dir.joinpath('Batch_SampleData.csv')
-            params = batch_data_read(input_data=params['datapath'], batch_type='sample', verbose=verbose)
-            params = HVSRBatch(params)
-            return params
-        elif source=='file':
-            params['datapath'] = str(params['datapath']).lower()
-            
-            if params['datapath'].lower() in sampleFileKeyMap.keys():
-                params['datapath'] = sampleFileKeyMap[params['datapath'].lower()]
-            else:
-                params['datapath'] = sample_data_dir.joinpath('SampleHVSRSite1_AM.RAC84.00.2023.046_2023-02-15_1704-1734.MSEED')
-
-            dPath = params['datapath']
-            rawDataIN = obspy.read(dPath)#, starttime=obspy.core.UTCDateTime(params['starttime']), endttime=obspy.core.UTCDateTime(params['endtime']), nearest_sample =True)
-            import warnings
-            with warnings.catch_warnings():
-                warnings.simplefilter(action='ignore', category=UserWarning)
-                rawDataIN.attach_response(inv)
-    else:
-        try:
-            rawDataIN = obspy.read(dPath)
-            rawDataIN.attach_response(inv)
-        except:
-            RuntimeError(f'source={source} not recognized, and datapath cannot be read using obspy.read()')
-
-    #Get metadata from the data itself, if not reading raw data
-    try:
-        # If the data already exists (not reading in raw from RS, for example), get the parameters from the data
-        dataIN = rawDataIN.copy()
-        if source!='raw':
-            #Use metadata from file for;
-            # site
-            site_default = inspect.signature(input_params).parameters['site'].default
-            if params['site'] == site_default and params['site'] != dPath.stem:
-                if isinstance(dPath, (list, tuple)):
-                    dPath = dPath[0]
-                params['site'] = dPath.stem
-                params['params']['site'] = dPath.stem
-                if verbose:
-                    print(f"\t\tSite name updated to {params['site']}")
-            
-            # network
-            net_default = inspect.signature(input_params).parameters['network'].default
-            if params['net'] == net_default and net_default != dataIN[0].stats.network:
-                params['net'] = dataIN[0].stats.network
-                params['params']['net'] = dataIN[0].stats.network
-                if verbose:
-                    print(f"\t\tNetwork name updated to {params['net']}")
-
-            # station
-            sta_default = inspect.signature(input_params).parameters['station'].default
-            if str(params['sta']) == sta_default and str(params['sta']) != dataIN[0].stats.station:
-                params['sta'] = dataIN[0].stats.station
-                params['params']['sta'] = dataIN[0].stats.station
-                if verbose:
-                    print(f"\t\tStation name updated to {params['sta']}")
-
-            # loc
-            loc_default = inspect.signature(input_params).parameters['loc'].default
-            if params['loc'] == loc_default and params['loc'] != dataIN[0].stats.location:
-                params['loc'] = dataIN[0].stats.location
-                params['params']['loc'] = dataIN[0].stats.location
-                if verbose:
-                    print(f"\t\tLocation updated to {params['loc']}")
-
-            # channels
-            channelList = []
-            cha_default = inspect.signature(input_params).parameters['channels'].default
-            if str(params['cha']) == cha_default:
-                for tr in dataIN:
-                    if tr.stats.channel not in channelList:
-                        channelList.append(tr.stats.channel)
-                        channelList.sort(reverse=True) #Just so z is first, just in case
-                if set(params['cha']) != set(channelList):
-                    params['cha'] = channelList
-                    params['params']['cha'] = channelList
-                    if verbose:
-                        print(f"\t\tChannels updated to {params['cha']}")
-
-            # Acquisition date
-            acqdate_default = inspect.signature(input_params).parameters['acq_date'].default
-            if str(params['acq_date']) == acqdate_default and params['acq_date'] != dataIN[0].stats.starttime.date:
-                params['acq_date'] = dataIN[0].stats.starttime.date
-                if verbose:
-                    print(f"\t\tAcquisition Date updated to {params['acq_date']}")
-
-            # starttime
-            today_Starttime = obspy.UTCDateTime(datetime.datetime(year=datetime.date.today().year, month=datetime.date.today().month,
-                                                                 day = datetime.date.today().day,
-                                                                hour=0, minute=0, second=0, microsecond=0))
-            maxStarttime = datetime.datetime(year=params['acq_date'].year, month=params['acq_date'].month, day=params['acq_date'].day, 
-                                             hour=0, minute=0, second=0, microsecond=0, tzinfo=datetime.timezone.utc)
-            stime_default = inspect.signature(input_params).parameters['starttime'].default
-            str(params['starttime']) == str(stime_default)
-            if str(params['starttime']) == str(stime_default):
-                for tr in dataIN.merge():
-                    currTime = datetime.datetime(year=tr.stats.starttime.year, month=tr.stats.starttime.month, day=tr.stats.starttime.day,
-                                        hour=tr.stats.starttime.hour, minute=tr.stats.starttime.minute, 
-                                       second=tr.stats.starttime.second, microsecond=tr.stats.starttime.microsecond, tzinfo=datetime.timezone.utc)
-                    if currTime > maxStarttime:
-                        maxStarttime = currTime
-
-                newStarttime = obspy.UTCDateTime(datetime.datetime(year=params['acq_date'].year, month=params['acq_date'].month,
-                                                                 day = params['acq_date'].day,
-                                                                hour=maxStarttime.hour, minute=maxStarttime.minute, 
-                                                                second=maxStarttime.second, microsecond=maxStarttime.microsecond))
-                if params['starttime'] != newStarttime:
-                    params['starttime'] = newStarttime
-                    params['params']['starttime'] = newStarttime
-                    if verbose:
-                        print(f"\t\tStarttime updated to {params['starttime']}")
-
-            # endttime
-            today_Endtime = obspy.UTCDateTime(datetime.datetime(year=datetime.date.today().year, month=datetime.date.today().month,
-                                                                 day = datetime.date.today().day,
-                                                                hour=23, minute=59, second=59, microsecond=999999))
-            tomorrow_Endtime = today_Endtime + (60*60*24)
-            minEndtime = datetime.datetime.now(tz=datetime.timezone.utc)#.replace(tzinfo=datetime.timezone.utc)#(hour=23, minute=59, second=59, microsecond=999999)
-            etime_default = inspect.signature(input_params).parameters['endtime'].default
-            if str(params['endtime']) == etime_default or str(params['endtime']) == tomorrow_Endtime:
-                for tr in dataIN.merge():
-                    currTime = datetime.datetime(year=tr.stats.endtime.year, month=tr.stats.endtime.month, day=tr.stats.endtime.day,
-                                        hour=tr.stats.endtime.hour, minute=tr.stats.endtime.minute, 
-                                       second=tr.stats.endtime.second, microsecond=tr.stats.endtime.microsecond, tzinfo=datetime.timezone.utc)
-                    if currTime < minEndtime:
-                        minEndtime = currTime
-                newEndtime = obspy.UTCDateTime(datetime.datetime(year=minEndtime.year, month=minEndtime.month,
-                                                                 day = minEndtime.day,
-                                                                hour=minEndtime.hour, minute=minEndtime.minute, 
-                                                                second=minEndtime.second, microsecond=minEndtime.microsecond, tzinfo=datetime.timezone.utc))
-                
-                if params['endtime'] != newEndtime:
-                    params['endtime'] = newEndtime
-                    params['params']['endtime'] = newEndtime
-                    if verbose:
-                        print(f"\t\tEndtime updated to {params['endtime']}")
-
-            dataIN = dataIN.split()
-            dataIN = dataIN.trim(starttime=params['starttime'], endtime=params['endtime'])
-            dataIN.merge()
-    except Exception as e:
-        raise RuntimeError(f'Data not fetched. \n{e}.\n\ntCheck your input parameters or the data file.')
-
-    #Trim and save data as specified
-    if trim_dir=='None':
-        trim_dir=None
-    if not trim_dir:
-        pass
-    else:
-        if isinstance(params, HVSRBatch):
-            pass
-        else:
-            dataIN = _trim_data(input=params, stream=dataIN, export_dir=trim_dir, source=source, export_format=export_format)
-
-    #Split data if masked array (if there are gaps)...detrending cannot be done without
-    for tr in dataIN:
-        if isinstance(tr.data, np.ma.masked_array):
-            dataIN = dataIN.split()
-            #Splits entire stream if any trace is masked_array
-            break
-
-    #Detrend data
-    if isinstance(params, HVSRBatch):
-        pass
-    else:
-        dataIN =  __detrend_data(input=dataIN, detrend=detrend, detrend_order=detrend_order, verbose=verbose, source=source)
-
-    #Remerge data
-    dataIN = dataIN.merge(method=1)
-
-    #Plot the input stream?
-    if plot_input_stream:
-        try:
-            params['InputPlot'] = _plot_specgram_stream(stream=dataIN, params=params, component='Z', stack_type='linear', detrend='mean', dbscale=True, fill_gaps=None, ylimstd=3, return_fig=True, fig=None, ax=None, show_plot=False)
-            #_get_removed_windows(input=dataIN, fig=params['InputPlot'][0], ax=params['InputPlot'][1], lineArtist =[], winArtist = [], existing_lineArtists=[], existing_xWindows=[], exist_win_format='matplotlib', keep_line_artists=True, time_type='matplotlib', show_plot=True)
-            plt.show()
-        except Exception as e:
-            print(f'Error with default plotting method: {e}.\n Falling back to internal obspy plotting method')
-            dataIN.plot(method='full', linewidth=0.25)
-
-    #Sort channels (make sure Z is first, makes things easier later)
-    if isinstance(params, HVSRBatch):
-        pass
-    else:
-        dataIN = _sort_channels(input=dataIN, source=source, verbose=verbose)
-
-    #Clean up the ends of the data unless explicitly specified to do otherwise (this is a kwarg, not a parameter)
-    if 'clean_ends' not in kwargs.keys():
-        clean_ends=True 
-    else:
-        clean_ends = kwargs['clean_ends']
-
-    if clean_ends:
-        maxStarttime = datetime.datetime.utcnow().replace(tzinfo=datetime.timezone.utc) - datetime.timedelta(days=36500) #100 years ago
-        minEndtime = datetime.datetime.utcnow().replace(tzinfo=datetime.timezone.utc) 
-
-        for tr in dataIN:
-            currStarttime = datetime.datetime(year=tr.stats.starttime.year, month=tr.stats.starttime.month, day=tr.stats.starttime.day, 
-                                         hour=tr.stats.starttime.hour, minute=tr.stats.starttime.minute, 
-                                         second=tr.stats.starttime.second, microsecond=tr.stats.starttime.microsecond, tzinfo=datetime.timezone.utc)
-            if currStarttime > maxStarttime:
-                maxStarttime = currStarttime
-
-            currEndtime = datetime.datetime(year=tr.stats.endtime.year, month=tr.stats.endtime.month, day=tr.stats.endtime.day, 
-                                         hour=tr.stats.endtime.hour, minute=tr.stats.endtime.minute, 
-                                         second=tr.stats.endtime.second, microsecond=tr.stats.endtime.microsecond, tzinfo=datetime.timezone.utc)
-
-            if currEndtime < minEndtime:
-                minEndtime = currEndtime
-
-
-        maxStarttime = obspy.UTCDateTime(maxStarttime)
-        minEndtime = obspy.UTCDateTime(minEndtime)
-        dataIN = dataIN.split()
-        for tr in dataIN:
-            tr.trim(starttime=maxStarttime, endtime=minEndtime)
-            pass
-        dataIN.merge()
-    
-    params['batch'] = False #Set False by default, will get corrected later in batch mode        
-    params['input_stream'] = dataIN.copy()
-    params['stream'] = dataIN.copy()
-    
-    if 'processing_parameters' not in params.keys():
-        params['processing_parameters'] = {}
-    params['processing_parameters']['fetch_data'] = {}
-    for key, value in orig_args.items():
-        params['processing_parameters']['fetch_data'][key] = value
-
-    params['ProcessingStatus']['FetchDataStatus'] = True
-    if verbose and not isinstance(params, HVSRBatch):
-        dataINStr = dataIN.__str__().split('\n')
-        for line in dataINStr:
-            print('\t\t', line)
-    
-    params = _check_processing_status(params, start_time=start_time, func_name=inspect.stack()[0][3], verbose=verbose)
-
-    return params
-
-
-# Generate PPSDs for each channel
-def generate_ppsds(hvsr_data, azimuthal_ppsds=False, verbose=False, **ppsd_kwargs):
-    """Generates PPSDs for each channel
-
-        Channels need to be in Z, N, E order
-        Info on PPSD creation here: https://docs.obspy.org/packages/autogen/obspy.signal.spectral_estimation.PPSD.html
-        
-        Parameters
-        ----------
-        hvsr_data : dict, HVSRData object, or HVSRBatch object
-            Data object containing all the parameters and other data of interest (stream and paz, for example)
-        azimuthal_ppsds : bool, default=False
-            Whether to generate PPSDs for azimuthal data
-        verbose : bool, default=True
-            Whether to print inputs and results to terminal
-        **ppsd_kwargs : dict
-            Dictionary with keyword arguments that are passed directly to obspy.signal.PPSD.
-            If the following keywords are not specified, their defaults are amended in this function from the obspy defaults for its PPSD function. Specifically:
-                - ppsd_length defaults to 60 (seconds) here instead of 3600
-                - skip_on_gaps defaults to True instead of False
-                - period_step_octaves defaults to 0.03125 instead of 0.125
-
-        Returns
-        -------
-            ppsds : HVSRData object
-                Dictionary containing entries with ppsds for each channel
-    """
-    #First, divide up for batch or not
-    orig_args = locals().copy() #Get the initial arguments
-    start_time = datetime.datetime.now()
-
-    ppsd_kwargs_sprit_defaults = ppsd_kwargs.copy()
-    #Set defaults here that are different than obspy defaults
-    if 'ppsd_length' not in ppsd_kwargs.keys():
-        ppsd_kwargs_sprit_defaults['ppsd_length'] = 30.0
-    if 'skip_on_gaps' not in ppsd_kwargs.keys():
-        ppsd_kwargs_sprit_defaults['skip_on_gaps'] = True
-    if 'period_step_octaves' not in ppsd_kwargs.keys():
-        ppsd_kwargs_sprit_defaults['period_step_octaves'] = 0.03125
-    if 'period_limits' not in ppsd_kwargs.keys():
-        if 'hvsr_band' in hvsr_data.keys():
-            ppsd_kwargs_sprit_defaults['period_limits'] = [1/hvsr_data['hvsr_band'][1], 1/hvsr_data['hvsr_band'][0]]
-        elif 'input_params' in hvsr_data.keys() and 'hvsr_band' in hvsr_data['input_params'].keys():
-                ppsd_kwargs_sprit_defaults['period_limits'] = [1/hvsr_data['input_params']['hvsr_band'][1], 1/hvsr_data['input_params']['hvsr_band'][0]]
-        else:
-            ppsd_kwargs_sprit_defaults['period_limits'] =  [1/40, 1/0.4]
-
-    #Get Probablistic power spectral densities (PPSDs)
-    #Get default args for function
-    def get_default_args(func):
-        signature = inspect.signature(func)
-        return {
-            k: v.default
-            for k, v in signature.parameters.items()
-            if v.default is not inspect.Parameter.empty
-            }
-    
-    ppsd_kwargs = get_default_args(PPSD)
-    ppsd_kwargs.update(ppsd_kwargs_sprit_defaults)#Update with sprit defaults, or user input
-    orig_args['ppsd_kwargs'] = ppsd_kwargs
-
-    # Update with processing parameters specified previously in input_params, if applicable
-    if 'processing_parameters' in hvsr_data.keys():
-        if 'generate_ppsds' in hvsr_data['processing_parameters'].keys():
-            defaultVDict = dict(zip(inspect.getfullargspec(generate_ppsds).args[1:], 
-                                    inspect.getfullargspec(generate_ppsds).defaults))
-            defaultVDict['ppsd_kwargs'] = ppsd_kwargs
-            for k, v in hvsr_data['processing_parameters']['generate_ppsds'].items():
-                # Manual input to function overrides the imported parameter values
-                if not isinstance(v, (HVSRData, HVSRBatch)) and (k in orig_args.keys()) and (orig_args[k]==defaultVDict[k]):
-                    orig_args[k] = v
-
-    azimuthal_ppsds = orig_args['azimuthal_ppsds']
-    verbose = orig_args['verbose']
-    ppsd_kwargs = orig_args['ppsd_kwargs']
-
-    if (verbose and isinstance(hvsr_data, HVSRBatch)) or (verbose and not hvsr_data['batch']):
-        if isinstance(hvsr_data, HVSRData) and hvsr_data['batch']:
-            pass
-        else:
-            print('\nGenerating Probabilistic Power Spectral Densities (generate_ppsds())')
-            print('\tUsing the following parameters:')
-            for key, value in orig_args.items():
-                if key=='hvsr_data':
-                    pass
-                else:
-                    print('\t  {}={}'.format(key, value))
-
-    #Site is in the keys anytime it's not batch
-    if isinstance(hvsr_data, HVSRBatch):
-        #If running batch, we'll loop through each one
-        for site_name in hvsr_data.keys():
-            args = orig_args.copy() #Make a copy so we don't accidentally overwrite
-            individual_params = hvsr_data[site_name] #Get what would normally be the "hvsr_data" variable for each site
-            args['hvsr_data'] = individual_params #reset the hvsr_data parameter we originally read in to an individual site hvsr_data
-            #args['hvsr_data']['batch'] = False #Set to false, since only running this time
-            if hvsr_data[site_name]['ProcessingStatus']['OverallStatus']:
-                try:
-                    hvsr_data[site_name] = _generate_ppsds_batch(**args) #Call another function, that lets us run this function again
-                except:
-                    hvsr_data[site_name]['ProcessingStatus']['PPSDStatus']=False
-                    hvsr_data[site_name]['ProcessingStatus']['OverallStatus'] = False                     
-            else:
-                hvsr_data[site_name]['ProcessingStatus']['PPSDStatus']=False
-                hvsr_data[site_name]['ProcessingStatus']['OverallStatus'] = False                
-            
-            try:
-                sprit_gui.update_progress_bars(prog_percent=5)
-            except Exception as e:
-                pass
-                #print(e)
-        return hvsr_data
-    else:
-        paz = hvsr_data['paz']
-        stream = hvsr_data['stream']
-
-        # Get ppsds of e component
-        eStream = stream.select(component='E')
-        estats = eStream.traces[0].stats
-        ppsdE = PPSD(estats, paz['E'],  **ppsd_kwargs)
-        ppsdE.add(eStream)
-
-        # Get ppsds of n component
-        nStream = stream.select(component='N')
-        nstats = nStream.traces[0].stats
-        ppsdN = PPSD(nstats, paz['N'], **ppsd_kwargs)
-        ppsdN.add(nStream)
-
-        # Get ppsds of z component
-        zStream = stream.select(component='Z')
-        zstats = zStream.traces[0].stats
-        ppsdZ = PPSD(zstats, paz['Z'], **ppsd_kwargs)
-        ppsdZ.add(zStream)
-
-        # Get ppsds of R components (azimuthal data)
-        has_az = False
-        ppsds = {'Z':ppsdZ, 'E':ppsdE, 'N':ppsdN}
-        rStream = stream.select(component='R')
-        for curr_trace in stream:
-            if 'R' in curr_trace.stats.channel:
-                curr_stats = curr_trace.stats
-                ppsd_curr = PPSD(curr_stats, paz['E'], **ppsd_kwargs)        
-                has_az = True
-                ppsdName = curr_trace.stats.location
-                ppsd_curr.add(rStream)
-                ppsds[ppsdName] = ppsd_curr
-        
-        # Add to the input dictionary, so that some items can be manipulated later on, and original can be saved
-        hvsr_data['ppsds_obspy'] = ppsds
-        hvsr_data['ppsds'] = {}
-        anyKey = list(hvsr_data['ppsds_obspy'].keys())[0]
-        
-        # Get ppsd class members
-        members = [mems for mems in dir(hvsr_data['ppsds_obspy'][anyKey]) if not callable(mems) and not mems.startswith("_")]
-        for k in ppsds.keys():
-            hvsr_data['ppsds'][k] = {}
-        
-        #Get lists/arrays so we can manipulate data later and copy everything over to main 'ppsds' subdictionary (convert lists to np.arrays for consistency)
-        listList = ['times_data', 'times_gaps', 'times_processed','current_times_used', 'psd_values'] #Things that need to be converted to np.array first, for consistency
-        timeKeys= ['times_processed','current_times_used','psd_values']
-        timeDiffWarn = True
-        dfList = []
-        time_data = {}
-        time_dict = {}
-        for m in members:
-            for k in hvsr_data['ppsds'].keys():
-                hvsr_data['ppsds'][k][m] = getattr(hvsr_data['ppsds_obspy'][k], m)
-                if m in listList:
-                    hvsr_data['ppsds'][k][m] = np.array(hvsr_data['ppsds'][k][m])
-            
-            if str(m)=='times_processed':
-                unique_times = np.unique(np.array([hvsr_data['ppsds']['Z'][m],
-                                                    hvsr_data['ppsds']['E'][m],
-                                                    hvsr_data['ppsds']['N'][m]]))
-
-                common_times = []
-                for currTime in unique_times:
-                    if currTime in hvsr_data['ppsds']['Z'][m]:
-                        if currTime in hvsr_data['ppsds']['E'][m]:
-                            if currTime in hvsr_data['ppsds']['N'][m]:
-                                common_times.append(currTime)
-
-                cTimeIndList = []
-                for cTime in common_times:
-                    ZArr = hvsr_data['ppsds']['Z'][m]
-                    EArr = hvsr_data['ppsds']['E'][m]
-                    NArr = hvsr_data['ppsds']['N'][m]
-
-                    cTimeIndList.append([int(np.where(ZArr == cTime)[0][0]),
-                                        int(np.where(EArr == cTime)[0][0]),
-                                        int(np.where(NArr == cTime)[0][0])])
-                    
-            # Make sure number of time windows is the same between PPSDs (this can happen with just a few slightly different number of samples)
-            if m in timeKeys:
-                if str(m) != 'times_processed':
-                    time_data[str(m)] = (hvsr_data['ppsds']['Z'][m], hvsr_data['ppsds']['E'][m], hvsr_data['ppsds']['N'][m])
-
-                tSteps_same = hvsr_data['ppsds']['Z'][m].shape[0] == hvsr_data['ppsds']['E'][m].shape[0] == hvsr_data['ppsds']['N'][m].shape[0]
-
-                if not tSteps_same:
-                    shortestTimeLength = min(hvsr_data['ppsds']['Z'][m].shape[0], hvsr_data['ppsds']['E'][m].shape[0], hvsr_data['ppsds']['N'][m].shape[0])
-
-                    maxPctDiff = 0
-                    for comp in hvsr_data['ppsds'].keys():
-                        currCompTimeLength = hvsr_data['ppsds'][comp][m].shape[0]
-                        timeLengthDiff = currCompTimeLength - shortestTimeLength
-                        percentageDiff = timeLengthDiff / currCompTimeLength
-                        if percentageDiff > maxPctDiff:
-                            maxPctDiff = percentageDiff
-
-                    for comp in hvsr_data['ppsds'].keys():
-                        while hvsr_data['ppsds'][comp][m].shape[0] > shortestTimeLength:
-                            hvsr_data['ppsds'][comp][m] = hvsr_data['ppsds'][comp][m][:-1]
-                    
-                    
-                    if maxPctDiff > 0.05 and timeDiffWarn:
-                        warnings.warn(f"\t  Number of ppsd time windows between different components is significantly different: {round(maxPctDiff*100,2)}% > 5%. Last windows will be trimmed.")
-                    elif verbose  and timeDiffWarn:
-                        print(f"\t  Number of ppsd time windows between different components is different by {round(maxPctDiff*100,2)}%. Last window(s) of components with larger number of ppsd windows will be trimmed.")
-                    timeDiffWarn = False #So we only do this warning once, even though there may be multiple arrays that need to be trimmed
-
-        for i, currTStep in enumerate(cTimeIndList):
-            colList = []
-            currTStepList = []
-            colList.append('Use')
-            currTStepList.append(np.ones_like(common_times[i]).astype(bool))
-            for tk in time_data.keys():
-                if 'current_times_used' not in tk:
-                    for i, k in enumerate(hvsr_data['ppsds'].keys()):
-                        if k.lower() in ['z', 'e', 'n']:
-                            colList.append(str(tk)+'_'+k)
-                            currTStepList.append(time_data[tk][i][currTStep[i]])
-
-            dfList.append(currTStepList)
-        hvsrDF = pd.DataFrame(dfList, columns=colList)
-        hvsrDF['Use'].astype(bool)
-        # Add azimuthal ppsds values
-        for k in hvsr_data['ppsds'].keys():
-            if k.upper() not in ['Z', 'E', 'N']:
-                hvsrDF['psd_values_'+k] = hvsr_data['ppsds'][k]['psd_values'].tolist()
-
-        hvsrDF['TimesProcessed_Obspy'] = common_times
-        hvsrDF['TimesProcessed_ObspyEnd'] = hvsrDF['TimesProcessed_Obspy'] + ppsd_kwargs['ppsd_length']
-        #    colList.append('TimesProcessed_Obspy')
-        #    currTStepList.append(common_times[i])            
-        # Add other times (for start times)
-        def convert_to_datetime(obspyUTCDateTime):
-            return obspyUTCDateTime.datetime.replace(tzinfo=datetime.timezone.utc)
-
-        def convert_to_mpl_dates(obspyUTCDateTime):
-            return obspyUTCDateTime.matplotlib_date
-
-        hvsrDF['TimesProcessed'] = hvsrDF['TimesProcessed_Obspy'].apply(convert_to_datetime)
-        hvsrDF['TimesProcessed_End'] = hvsrDF['TimesProcessed'] + datetime.timedelta(days=0, seconds=ppsd_kwargs['ppsd_length'])
-        hvsrDF['TimesProcessed_MPL'] = hvsrDF['TimesProcessed_Obspy'].apply(convert_to_mpl_dates)
-        hvsrDF['TimesProcessed_MPLEnd'] = hvsrDF['TimesProcessed_MPL'] + (ppsd_kwargs['ppsd_length']/86400)
-        
-        # Take care of existing time gaps, in case not taken care of previously
-        for gap in hvsr_data['ppsds']['Z']['times_gaps']:
-            hvsrDF['Use'] = (hvsrDF['TimesProcessed_MPL'].gt(gap[1].matplotlib_date))| \
-                            (hvsrDF['TimesProcessed_MPLEnd'].lt(gap[0].matplotlib_date)).astype(bool)# | \
-        
-        if 'xwindows_out' in hvsr_data.keys():
-            for window in hvsr_data['xwindows_out']:
-                hvsrDF['Use'] = (hvsrDF['TimesProcessed_MPL'][hvsrDF['Use']].lt(window[0]) & hvsrDF['TimesProcessed_MPLEnd'][hvsrDF['Use']].lt(window[0]) )| \
-                        (hvsrDF['TimesProcessed_MPL'][hvsrDF['Use']].gt(window[1]) & hvsrDF['TimesProcessed_MPLEnd'][hvsrDF['Use']].gt(window[1])).astype(bool)
-            hvsrDF['Use'] = hvsrDF['Use'].astype(bool)
-            
-        hvsrDF.set_index('TimesProcessed', inplace=True)
-        hvsr_data['hvsr_windows_df'] = hvsrDF
-
-        # Create dict entry to keep track of how many outlier hvsr curves are removed (2-item list with [0]=current number, [1]=original number of curves)
-        hvsr_data['tsteps_used'] = [hvsrDF['Use'].sum(), hvsrDF['Use'].shape[0]]
-        #hvsr_data['tsteps_used'] = [hvsr_data['ppsds']['Z']['times_processed'].shape[0], hvsr_data['ppsds']['Z']['times_processed'].shape[0]]
-        
-        hvsr_data['tsteps_used'][0] = hvsr_data['ppsds']['Z']['current_times_used'].shape[0]
-        
-        hvsr_data = sprit_utils.make_it_classy(hvsr_data)
-    
-        if 'processing_parameters' not in hvsr_data.keys():
-            hvsr_data['processing_parameters'] = {}
-        hvsr_data['processing_parameters']['generate_ppsds'] = {}
-        for key, value in orig_args.items():
-            hvsr_data['processing_parameters']['generate_ppsds'][key] = value
-    hvsr_data['ProcessingStatus']['PPSDStatus'] = True
-    hvsr_data = _check_processing_status(hvsr_data, start_time=start_time, func_name=inspect.stack()[0][3], verbose=verbose)
-    return hvsr_data
-
-
-# Gets the metadata for Raspberry Shake, specifically for 3D v.7
-def get_metadata(params, write_path='', update_metadata=True, source=None, **read_inventory_kwargs):
-    """Get metadata and calculate or get paz parameter needed for PPSD
-
-    Parameters
-    ----------
-    params : dict
-        Dictionary containing all the input and other parameters needed for processing
-            Ouput from input_params() function
-    write_path : str
-        String with output filepath of where to write updated inventory or metadata file
-            If not specified, does not write file 
-    update_metadata : bool
-        Whether to update the metadata file itself, or just read as-is. If using provided raspberry shake metadata file, select True.
-    source : str, default=None
-        This passes the source variable value to _read_RS_metadata. It is expected that this is passed directly from the source parameter of sprit.fetch_data()
-
-    Returns
-    -------
-    params : dict
-        Modified input dictionary with additional key:value pair containing paz dictionary (key = "paz")
-    """
-    invPath = params['metapath']
-    raspShakeInstNameList = ['raspberry shake', 'shake', 'raspberry', 'rs', 'rs3d', 'rasp. shake', 'raspshake']
-    trominoNameList = ['tromino', 'trom', 'trm', 't']
-    if params['instrument'].lower() in raspShakeInstNameList:
-        if update_metadata:
-            params = _update_shake_metadata(filepath=invPath, params=params, write_path=write_path)
-        params = _read_RS_Metadata(params, source=source)
-    elif params['instrument'].lower() in trominoNameList:
-        params['paz'] = {'Z':{}, 'E':{}, 'N':{}}
-        #ALL THESE VALUES ARE PLACEHOLDERS, taken from RASPBERRY SHAKE! (Needed for PPSDs)
-        params['paz']['Z'] = {'sensitivity': 360000000.0,
-                              'gain': 360000000.0,
-                              'poles': [(-1+0j), (-3.03+0j), (-3.03+0j), (-666.67+0j)],  
-                              'zeros': [0j, 0j, 0j]}
-        params['paz']['E'] =  params['paz']['Z']
-        params['paz']['N'] =  params['paz']['Z']
-
-        channelObj_Z = obspy.core.inventory.channel.Channel(code='BHZ', location_code='00', latitude=params['params']['latitude'], 
-                                                longitude=params['params']['longitude'], elevation=params['params']['elevation'], depth=params['params']['depth'], 
-                                                azimuth=0, dip=90, types=None, external_references=None, 
-                                                sample_rate=None, sample_rate_ratio_number_samples=None, sample_rate_ratio_number_seconds=None,
-                                                storage_format=None, clock_drift_in_seconds_per_sample=None, calibration_units=None, 
-                                                calibration_units_description=None, sensor=None, pre_amplifier=None, data_logger=None,
-                                                equipments=None, response=None, description=None, comments=None, start_date=None, end_date=None, 
-                                                restricted_status=None, alternate_code=None, historical_code=None, data_availability=None, 
-                                                identifiers=None, water_level=None, source_id=None)
-        channelObj_E = obspy.core.inventory.channel.Channel(code='BHE', location_code='00', latitude=params['params']['latitude'], 
-                                                longitude=params['params']['longitude'], elevation=params['params']['elevation'], depth=params['params']['depth'], 
-                                                azimuth=90, dip=0) 
-        
-        channelObj_N = obspy.core.inventory.channel.Channel(code='BHN', location_code='00', latitude=params['params']['latitude'], 
-                                                longitude=params['params']['longitude'], elevation=params['params']['elevation'], depth=params['params']['depth'], 
-                                                azimuth=0, dip=0) 
-        
-        siteObj = obspy.core.inventory.util.Site(name=params['params']['site'], description=None, town=None, county=None, region=None, country=None)
-        stationObj = obspy.core.inventory.station.Station(code='TZ', latitude=params['params']['latitude'], longitude=params['params']['longitude'], 
-                                            elevation=params['params']['elevation'], channels=[channelObj_Z, channelObj_E, channelObj_N], site=siteObj, 
-                                            vault=None, geology=None, equipments=None, operators=None, creation_date=datetime.datetime.today(),
-                                            termination_date=None, total_number_of_channels=None, 
-                                            selected_number_of_channels=None, description='Estimated data for Tromino, this is NOT from the manufacturer',
-                                            comments=None, start_date=None, 
-                                            end_date=None, restricted_status=None, alternate_code=None, historical_code=None, 
-                                            data_availability=None, identifiers=None, water_level=None, source_id=None)
-
-        network = [obspy.core.inventory.network.Network(code='TROM', stations=[stationObj], total_number_of_stations=None, 
-                                            selected_number_of_stations=None, description=None, comments=None, start_date=None, 
-                                            end_date=None, restricted_status=None, alternate_code=None, historical_code=None, 
-                                            data_availability=None, identifiers=None, operators=None, source_id=None)]
-        
-        params['inv'] = obspy.Inventory(networks=network)
-    else:
-        if not invPath:
-            pass #if invPath is None
-        elif not pathlib.Path(invPath).exists() or invPath=='':
-            warnings.warn(f"The metapath parameter was not specified correctly. Returning original params value {params['metapath']}")
-        readInvKwargs = {}
-        argspecs = inspect.getfullargspec(obspy.read_inventory)
-        for argName in argspecs[0]:
-            if argName in read_inventory_kwargs.keys():
-                readInvKwargs[argName] = read_inventory_kwargs[argName]
-
-        readInvKwargs['path_or_file_object'] = invPath
-        params['inv'] = obspy.read_inventory(invPath)
-        if 'params' in params.keys():
-            params['params']['inv'] = params['inv']
-
-    return params
-
-
-# Get or print report
-def get_report(hvsr_results, report_format=['print', 'csv', 'plot'], plot_type='HVSR p ann C+ p ann Spec', azimuth='HV', export_path=None, csv_overwrite_opt='append', no_output=False, verbose=False):    
-    """Get a report of the HVSR analysis in a variety of formats.
-        
-    Parameters
-    ----------
-    hvsr_results : dict
-        Dictionary containing all the information about the processed hvsr data
-    report_format : {'csv', 'print', plot}
-        Format in which to print or export the report.
-        The following report_formats return the following items in the following attributes:
-            - 'plot': hvsr_results['Print_Report'] as a str str
-            - 'print': hvsr_results['HV_Plot'] - matplotlib.Figure object
-            - 'csv':  hvsr_results['CSV_Report']- pandas.DataFrame object
-                - list/tuple - a list or tuple of the above objects, in the same order they are in the report_format list
-    plot_type : str, default = 'HVSR p ann C+ p ann Spec
-        What type of plot to plot, if 'plot' part of report_format input
-    azimuth : str, default = 'HV'
-        Which azimuth to plot, by default "HV" which is the main "azimuth" combining the E and N components
-    export_path : None, bool, or filepath, default = None
-        If None or False, does not export; if True, will export to same directory as the datapath parameter in the input_params() function.
-        Otherwise, it should be a string or path object indicating where to export results. May be a file or directory.
-        If a directory is specified, the filename will be  "<site_name>_<acq_date>_<UTC start time>-<UTC end time>". The suffix defaults to png for report_format="plot", csv for 'csv', and does not export if 'print.'
-    csv_overwrite_opts : str, {'append', 'overwrite', 'keep/rename'}
-        How to handle csv report outputs if the designated csv output file already exists. By default, appends the new information to the end of the existing file.
-    no_output : bool, default=False
-        If True, only reads output to appropriate attribute of data class (ie, print does not print, only reads text into variable). If False, performs as normal.
-    verbose : bool, default=True
-        Whether to print the results to terminal. This is the same output as report_format='print', and will not repeat if that is already selected
-
-    Returns
-    -------
-    sprit.HVSRData
-    """
-    orig_args = locals().copy() #Get the initial arguments
-
-    # Update with processing parameters specified previously in input_params, if applicable
-    if 'processing_parameters' in hvsr_results.keys():
-        if 'get_report' in hvsr_results['processing_parameters'].keys():
-            for k, v in hvsr_results['processing_parameters']['get_report'].items():
-                defaultVDict = dict(zip(inspect.getfullargspec(get_report).args[1:], 
-                                        inspect.getfullargspec(get_report).defaults))
-                # Manual input to function overrides the imported parameter values
-                if (not isinstance(v, (HVSRData, HVSRBatch))) and (k in orig_args.keys()) and (orig_args[k]==defaultVDict[k]):
-                    orig_args[k] = v
-
-    report_format = orig_args['report_format']
-    plot_type = orig_args['plot_type']
-    export_path = orig_args['export_path']
-    csv_overwrite_opt = orig_args['csv_overwrite_opt']
-    no_output = orig_args['no_output']
-    verbose = orig_args['verbose']
-    
-    if (verbose and isinstance(hvsr_results, HVSRBatch)) or (verbose and not hvsr_results['batch']):
-        if isinstance(hvsr_results, HVSRData) and hvsr_results['batch']:
-            pass
-        else:
-            print('\nGetting HVSR Report: get_report()')
-            print('\tUsing the following parameters:')
-            for key, value in orig_args.items():
-                if key=='params':
-                    pass
-                else:
-                    print('\t  {}={}'.format(key, value))
-            print()
-
-    if isinstance(hvsr_results, HVSRBatch):
-        if verbose:
-            print('\nGetting Reports: Running in batch mode')
-
-            print('\tUsing parameters:')
-            for key, value in orig_args.items():
-                print(f'\t  {key}={value}')    
-            print()
-        #If running batch, we'll loop through each site
-        for site_name in hvsr_results.keys():
-            args = orig_args.copy() #Make a copy so we don't accidentally overwrite
-            individual_params = hvsr_results[site_name] #Get what would normally be the "params" variable for each site
-            args['hvsr_results'] = individual_params #reset the params parameter we originally read in to an individual site params
-            if hvsr_results[site_name]['ProcessingStatus']['OverallStatus']:
-                try:
-                    hvsr_results[site_name] = _get_report_batch(**args) #Call another function, that lets us run this function again
-                except:
-                    hvsr_results[site_name] = hvsr_results[site_name]
-            else:
-                hvsr_results[site_name] = hvsr_results[site_name]
-        
-        combined_csvReport = pd.DataFrame()
-        for site_name in hvsr_results.keys():
-            if 'CSV_Report' in hvsr_results[site_name].keys():
-                combined_csvReport = pd.concat([combined_csvReport, hvsr_results[site_name]['CSV_Report']], ignore_index=True, join='inner')
-        
-        if export_path is not None:
-            if export_path is True:
-                if pathlib.Path(hvsr_results['input_params']['datapath']) in sampleFileKeyMap.values():
-                    csvExportPath = pathlib.Path(os.getcwd())
-                else:
-                    csvExportPath = pathlib.Path(hvsr_results['input_params']['datapath'])
-            elif pathlib.Path(export_path).is_dir():
-                csvExportPath = export_path
-            elif pathlib.Path(export_path).is_file():
-                csvExportPath = export_path.parent
-            else:
-                csvExportPath = pathlib.Path(hvsr_results[site_name].datapath)
-                if csvExportPath.is_dir():
-                    pass
-                else:
-                    csvExportPath = csvExportPath.parent
-                
-            combined_csvReport.to_csv(csvExportPath, index=False)       
-    else:       
-        #if 'BestPeak' in hvsr_results.keys() and 'PassList' in hvsr_results['BestPeak'].keys():
-        try:
-            curvTestsPassed = (hvsr_results['BestPeak'][azimuth]['PassList']['WindowLengthFreq.'] +
-                                hvsr_results['BestPeak'][azimuth]['PassList']['SignificantCycles']+
-                                hvsr_results['BestPeak'][azimuth]['PassList']['LowCurveStDevOverTime'])
-            curvePass = curvTestsPassed > 2
-            
-            #Peak Pass?
-            peakTestsPassed = ( hvsr_results['BestPeak'][azimuth]['PassList']['PeakProminenceBelow'] +
-                        hvsr_results['BestPeak'][azimuth]['PassList']['PeakProminenceAbove']+
-                        hvsr_results['BestPeak'][azimuth]['PassList']['PeakAmpClarity']+
-                        hvsr_results['BestPeak'][azimuth]['PassList']['FreqStability']+
-                        hvsr_results['BestPeak'][azimuth]['PassList']['PeakStability_FreqStD']+
-                        hvsr_results['BestPeak'][azimuth]['PassList']['PeakStability_AmpStD'])
-            peakPass = peakTestsPassed >= 5
-        except Exception as e:
-            errMsg= 'No BestPeak identified. Check peak_freq_range or hvsr_band or try to remove bad noise windows using remove_noise() or change processing parameters in process_hvsr() or generate_ppsds(). Otherwise, data may not be usable for HVSR.'
-            print(errMsg)
-            print(e)
-            return hvsr_results
-            #raise RuntimeError('No BestPeak identified. Check peak_freq_range or hvsr_band or try to remove bad noise windows using remove_noise() or change processing parameters in process_hvsr() or generate_ppsds(). Otherwise, data may not be usable for HVSR.')
-    
-        if isinstance(report_format, (list, tuple)):
-            pass
-        else:
-            #We will use a loop later even if it's just one report type, so reformat to prepare for for loop
-            allList = [':', 'all']
-            if report_format.lower() in allList:
-                report_format = ['print', 'csv', 'plot']
-            else:
-                report_format = [report_format]   
-
-        def export_report(export_obj, _export_path, _rep_form):
-            if _export_path is None:
-                return
-            else:
-                if _rep_form == 'csv':
-                    ext = '.csv'
-                elif _rep_form =='plot':
-                    ext='.png'
-                else:
-                    ext=''
-                    
-                sitename=hvsr_results['input_params']['site']#.replace('.', '-')
-                fname = f"{sitename}_{hvsr_results['input_params']['acq_date']}_{str(hvsr_results['input_params']['starttime'].time)[:5]}-{str(hvsr_results['input_params']['endtime'].time)[:5]}{ext}"
-                fname = fname.replace(':', '')
-
-                if _export_path==True:
-                    #Check so we don't write in sample directory
-                    if pathlib.Path(hvsr_results['input_params']['datapath']) in sampleFileKeyMap.values():
-                        if pathlib.Path(os.getcwd()) in sampleFileKeyMap.values(): #Just in case current working directory is also sample directory
-                            inFile = pathlib.Path.home() #Use the path to user's home if all else fails
-                        else:
-                            inFile = pathlib.Path(os.getcwd())
-                    else:
-                        inFile = pathlib.Path(hvsr_results['input_params']['datapath'])
-                                 
-                    if inFile.is_dir():
-                        outFile = inFile.joinpath(fname)
-                    else:
-                        outFile = inFile.with_name(fname)
-                else:
-                    if pathlib.Path(_export_path).is_dir():
-                        outFile = pathlib.Path(_export_path).joinpath(fname)
-                    else:
-                        outFile=pathlib.Path(_export_path)
-
-            if _rep_form == 'csv':
-                if outFile.exists():
-                    existFile = pd.read_csv(outFile)
-                    if csv_overwrite_opt.lower() == 'append':
-                        export_obj = pd.concat([existFile, export_obj], ignore_index=True, join='inner')
-                    elif csv_overwrite_opt.lower() == 'overwrite':
-                        pass
-                    else:# csv_overwrite_opt.lower() in ['keep', 'rename']:
-                        fileNameExists = True
-                        i=1
-                        while fileNameExists:
-                            outFile = outFile.with_stem(f"{outFile.stem}_{i}")
-                            i+=1
-                            if not outFile.exists():
-                                fileNameExists = False
-                try:
-                    print(f'\nSaving csv data to: {outFile}')
-                    export_obj.to_csv(outFile, index_label='ID')
-                except:
-                    warnings.warn("Report not exported. \n\tDataframe to be exported as csv has been saved in hvsr_results['BestPeak']['Report']['CSV_Report]", category=RuntimeWarning)
-            elif _rep_form =='plot':
-                if verbose:
-                    print(f'\nSaving plot to: {outFile}')
-                plt.scf = export_obj
-                plt.savefig(outFile)
-            return 
-
-        def report_output(_report_format, _plot_type='HVSR p ann C+ p ann Spec', _export_path=None, _no_output=False, verbose=False):
-            if _report_format=='print':
-                #Print results
-
-                #Make separators for nicely formatted print output
-                sepLen = 99
-                siteSepSymbol = '='
-                intSepSymbol = u"\u2013"
-                extSepSymbol = u"\u2014"
-                
-                if sepLen % 2 == 0:
-                    remainVal = 1
-                else:
-                    remainVal = 0
-
-                siteWhitespace = 2
-                #Format the separator lines internal to each site
-                internalSeparator = intSepSymbol.center(sepLen-4, intSepSymbol).center(sepLen, ' ')
-
-                extSiteSeparator = "".center(sepLen, extSepSymbol)
-                siteSeparator = f"{hvsr_results['input_params']['site']}".center(sepLen - siteWhitespace, ' ').center(sepLen, siteSepSymbol)
-                endSiteSeparator = "".center(sepLen, siteSepSymbol)
-
-                #Start building list to print
-                report_string_list = []
-                report_string_list.append("") #Blank line to start
-                report_string_list.append(extSiteSeparator)
-                report_string_list.append(siteSeparator)
-                report_string_list.append(extSiteSeparator)
-                #report_string_list.append(internalSeparator)
-                report_string_list.append('')
-                report_string_list.append(f"\tSite Name: {hvsr_results['input_params']['site']}")
-                report_string_list.append(f"\tAcq. Date: {hvsr_results['input_params']['acq_date']}")
-                report_string_list.append(f"\tLocation : {hvsr_results['input_params']['longitude']}, {hvsr_results['input_params']['latitude']}")
-                report_string_list.append(f"\tElevation: {hvsr_results['input_params']['elevation']}")
-                report_string_list.append('')
-                report_string_list.append(internalSeparator)
-                report_string_list.append('')
-                if 'BestPeak' not in hvsr_results.keys():
-                    report_string_list.append('\tNo identifiable BestPeak was present between {} for {}'.format(hvsr_results['input_params']['hvsr_band'], hvsr_results['input_params']['site']))
-                else:
-                    report_string_list.append('\t{0:.3f} Hz Peak Frequency'.format(hvsr_results['BestPeak'][azimuth]['f0']))        
-                    if curvePass and peakPass:
-                        report_string_list.append('\t  {} Curve at {} Hz passed quality checks! ☺ :D'.format(sprit_utils.check_mark(), round(hvsr_results['BestPeak'][azimuth]['f0'],3)))
-                    else:
-                        report_string_list.append('\t  {} Peak at {} Hz did NOT pass quality checks ☹:('.format(sprit_utils.x_mark(), round(hvsr_results['BestPeak'][azimuth]['f0'],3)))            
-                    report_string_list.append('')
-                    report_string_list.append(internalSeparator)
-                    report_string_list.append('')
-
-                    justSize=34
-                    #Print individual results
-                    report_string_list.append('\tCurve Tests: {}/3 passed (3/3 needed)'.format(curvTestsPassed))
-                    report_string_list.append(f"\t\t {hvsr_results['BestPeak'][azimuth]['Report']['Lw'][-1]}"+" Length of processing windows".ljust(justSize)+f"{hvsr_results['BestPeak'][azimuth]['Report']['Lw']}")
-                    report_string_list.append(f"\t\t {hvsr_results['BestPeak'][azimuth]['Report']['Nc'][-1]}"+" Number of significant cycles".ljust(justSize)+f"{hvsr_results['BestPeak'][azimuth]['Report']['Nc']}")
-                    report_string_list.append(f"\t\t {hvsr_results['BestPeak'][azimuth]['Report']['σ_A(f)'][-1]}"+" Small H/V StDev over time".ljust(justSize)+f"{hvsr_results['BestPeak'][azimuth]['Report']['σ_A(f)']}")
-
-                    report_string_list.append('')
-                    report_string_list.append("\tPeak Tests: {}/6 passed (5/6 needed)".format(peakTestsPassed))
-                    report_string_list.append(f"\t\t {hvsr_results['BestPeak'][azimuth]['Report']['A(f-)'][-1]}"+" Peak is prominent below".ljust(justSize)+f"{hvsr_results['BestPeak'][azimuth]['Report']['A(f-)']}")
-                    report_string_list.append(f"\t\t {hvsr_results['BestPeak'][azimuth]['Report']['A(f+)'][-1]}"+" Peak is prominent above".ljust(justSize)+f"{hvsr_results['BestPeak'][azimuth]['Report']['A(f+)']}")
-                    report_string_list.append(f"\t\t {hvsr_results['BestPeak'][azimuth]['Report']['A0'][-1]}"+" Peak is large".ljust(justSize)+f"{hvsr_results['BestPeak'][azimuth]['Report']['A0']}")
-                    if hvsr_results['BestPeak'][azimuth]['PassList']['FreqStability']:
-                        res = sprit_utils.check_mark()
-                    else:
-                        res = sprit_utils.x_mark()
-                    report_string_list.append(f"\t\t {res}"+ " Peak freq. is stable over time".ljust(justSize)+ f"{hvsr_results['BestPeak'][azimuth]['Report']['P-'][:5]} and {hvsr_results['BestPeak'][azimuth]['Report']['P+'][:-1]} {res}")
-                    report_string_list.append(f"\t\t {hvsr_results['BestPeak'][azimuth]['Report']['Sf'][-1]}"+" Stability of peak (Freq. StDev)".ljust(justSize)+f"{hvsr_results['BestPeak'][azimuth]['Report']['Sf']}")
-                    report_string_list.append(f"\t\t {hvsr_results['BestPeak'][azimuth]['Report']['Sa'][-1]}"+" Stability of peak (Amp. StDev)".ljust(justSize)+f"{hvsr_results['BestPeak'][azimuth]['Report']['Sa']}")
-                report_string_list.append('')
-                report_string_list.append(f"Calculated using {hvsr_results['hvsr_windows_df']['Use'].sum()}/{hvsr_results['hvsr_windows_df']['Use'].count()} time windows".rjust(sepLen-1))
-                report_string_list.append(extSiteSeparator)
-                #report_string_list.append(endSiteSeparator)
-                #report_string_list.append(extSiteSeparator)
-                report_string_list.append('')
-                
-                reportStr=''
-                #Now print it
-                for line in report_string_list:
-                    reportStr = reportStr+'\n'+line
-
-                if not _no_output:
-                    print(reportStr)
-
-                export_report(export_obj=reportStr, _export_path=_export_path, _rep_form=_report_format)
-                hvsr_results['BestPeak'][azimuth]['Report']['Print_Report'] = reportStr
-                hvsr_results['Print_Report'] = reportStr
-
-            elif _report_format=='csv':
-                import pandas as pd
-                pdCols = ['Site Name', 'Acq_Date', 'Longitude', 'Latitide', 'Elevation', 'PeakFrequency', 
-                        'WindowLengthFreq.','SignificantCycles','LowCurveStDevOverTime',
-                        'PeakProminenceBelow','PeakProminenceAbove','PeakAmpClarity','FreqStability', 'PeakStability_FreqStD','PeakStability_AmpStD', 'PeakPasses']
-                d = hvsr_results
-                criteriaList = []
-                for p in hvsr_results['BestPeak'][azimuth]["PassList"]:
-                    criteriaList.append(hvsr_results['BestPeak'][azimuth]["PassList"][p])
-                criteriaList.append(hvsr_results['BestPeak'][azimuth]["PeakPasses"])
-                dfList = [[d['input_params']['site'], d['input_params']['acq_date'], d['input_params']['longitude'], d['input_params']['latitude'], d['input_params']['elevation'], round(d['BestPeak'][azimuth]['f0'], 3)]]
-                dfList[0].extend(criteriaList)
-                outDF = pd.DataFrame(dfList, columns=pdCols)
-
-                if verbose:
-                    print('\nCSV Report:\n')
-                    maxColWidth = 13
-                    print('  ', end='')
-                    for col in outDF.columns:
-                        if len(str(col)) > maxColWidth:
-                            colStr = str(col)[:maxColWidth-3]+'...'
-                        else:
-                            colStr = str(col)
-                        print(colStr.ljust(maxColWidth), end='  ')
-                    print() #new line
-                    for c in range(len(outDF.columns) * (maxColWidth+2)):
-                        if c % (maxColWidth+2) == 0:
-                            print('|', end='')
-                        else:
-                            print('-', end='')
-                    print('|') #new line
-                    print('  ', end='') #Small indent at start                    
-                    for row in outDF.iterrows():
-                        for col in row[1]:
-                            if len(str(col)) > maxColWidth:
-                                colStr = str(col)[:maxColWidth-3]+'...'
-                            else:
-                                colStr = str(col)
-                            print(colStr.ljust(maxColWidth), end='  ')
-                        print()
-
-                try:
-                    export_report(export_obj=outDF, _export_path=_export_path, _rep_form=_report_format)
-                except:
-                    print("Error in exporting csv report. CSV not exported")
-                hvsr_results['BestPeak'][azimuth]['Report']['CSV_Report'] = outDF
-                hvsr_results['CSV_Report'] = outDF
-                        
-            elif _report_format=='plot':
-                fig_ax = plot_hvsr(hvsr_results, plot_type=_plot_type, show=False, return_fig=True)
-
-                export_report(export_obj=fig_ax[0], _export_path=_export_path, _rep_form=_report_format)
-                hvsr_results['BestPeak'][azimuth]['Report']['HV_Plot'] = hvsr_results['HV_Plot']=fig_ax
-
-                print('\nPlot of data report:')
-                plt.show()
-                
-            return hvsr_results
-
-        for i, rep_form in enumerate(report_format):
-            if isinstance(export_path, (list, tuple)):
-                if not isinstance(report_format, (list, tuple)):
-                    warnings.warn('export_path is a list/tuple and report_format is not. This may result in unexpected behavior.')
-                if isinstance(report_format, (list, tuple)) and isinstance(export_path, (list, tuple)) and len(report_format) != len(export_path):
-                    warnings.warn('export_path and report_format are both lists or tuples, but they are not the same length. This may result in unexpected behavior.')
-            
-                exp_path = export_path[i]
-            else:
-                exp_path = export_path
-            hvsr_results = report_output(_report_format=rep_form, _plot_type=plot_type, _export_path=exp_path, _no_output=no_output, verbose=verbose)
-
-        hvsr_results['processing_parameters']['get_report'] = {}
-        for key, value in orig_args.items():
-            hvsr_results['processing_parameters']['get_report'][key] = value
-    return hvsr_results
-
-
-# Import data
-def import_data(import_filepath, data_format='pickle'):
-    """Function to import .hvsr (or other extension) data exported using export_data() function
-
-    Parameters
-    ----------
-    import_filepath : str or path object
-        Filepath of file created using export_data() function. This is usually a pickle file with a .hvsr extension
-    data_format : str, default='pickle'
-        Type of format data is in. Currently, only 'pickle' supported. Eventually, json or other type may be supported, by default 'pickle'.
-
-    Returns
-    -------
-    HVSRData or HVSRBatch object
-    """
-    if data_format=='pickle':
-        with open(import_filepath, 'rb') as f:
-            dataIN = pickle.load(f)
-    else:
-        dataIN = import_filepath
-    return dataIN
-
-
-# Import settings
-def import_settings(settings_import_path, settings_import_type='instrument', verbose=False):
-
-    allList = ['all', ':', 'both', 'any']
-    if settings_import_type.lower() not in allList:
-        # if just a single settings dict is desired
-        with open(settings_import_path, 'r') as f:
-            settingsDict = json.load(f)
-    else:
-        # Either a directory or list
-        if isinstance(settings_import_path, (list, tuple)):
-            for setPath in settings_import_path:
-                pass
-        else:
-            settings_import_path = sprit_utils.checkifpath(settings_import_path)
-            if not settings_import_path.is_dir():
-                raise RuntimeError(f'settings_import_type={settings_import_type}, but settings_import_path is not list/tuple or filepath to directory')
-            else:
-                instFile = settings_import_path.glob('*.inst')
-                procFile = settings_import_path.glob('*.proc')
-    return settingsDict
-
-
-# Define input parameters
-def input_params(datapath,
-                site='HVSR Site',
-                network='AM', 
-                station='RAC84', 
-                loc='00', 
-                channels=['EHZ', 'EHN', 'EHE'],
-                acq_date=str(datetime.datetime.now().date()),
-                starttime = obspy.UTCDateTime(NOWTIME.year, NOWTIME.month, NOWTIME.day, 0, 0, 0, 0),
-                endtime = obspy.UTCDateTime(NOWTIME.year, NOWTIME.month, NOWTIME.day, 23, 59, 59, 999999),
-                tzone = 'UTC',
-                xcoord = -88.2290526,
-                ycoord =  40.1012122,
-                elevation = 755,
-                input_crs='EPSG:4326',#4269 is NAD83, defautling to WGS
-                output_crs='EPSG:4326',
-                elev_unit = 'feet',
-                depth = 0,
-                instrument = 'Raspberry Shake',
-                metapath = None,
-                hvsr_band = [0.4, 40],
-                peak_freq_range=[0.4, 40],
-                processing_parameters={},
-                verbose=False
-                ):
-    """Function for designating input parameters for reading in and processing data
-    
-    Parameters
-    ----------
-    datapath : str or pathlib.Path object
-        Filepath of data. This can be a directory or file, but will need to match with what is chosen later as the source parameter in fetch_data()
-    site : str, default="HVSR Site"
-        Site name as designated by user for ease of reference. Used for plotting titles, filenames, etc.
-    network : str, default='AM'
-        The network designation of the seismometer. This is necessary for data from Raspberry Shakes. 'AM' is for Amateur network, which fits Raspberry Shakes.
-    station : str, default='RAC84'
-        The station name of the seismometer. This is necessary for data from Raspberry Shakes.
-    loc : str, default='00'
-        Location information of the seismometer.
-    channels : list, default=['EHZ', 'EHN', 'EHE']
-        The three channels used in this analysis, as a list of strings. Preferred that Z component is first, but not necessary
-    acq_date : str, int, date object, or datetime object
-        If string, preferred format is 'YYYY-MM-DD'. 
-        If int, this will be interpreted as the time_int of year of current year (e.g., 33 would be Feb 2 of current year)
-        If date or datetime object, this will be the date. Make sure to account for time change when converting to UTC (if UTC is the following time_int, use the UTC time_int).
-    starttime : str, time object, or datetime object, default='00:00:00.00'
-        Start time of data stream. This is necessary for Raspberry Shake data in 'raw' form, or for trimming data. Format can be either 'HH:MM:SS.micros' or 'HH:MM' at minimum.
-    endtime : str, time obejct, or datetime object, default='23:59:99.99'
-        End time of data stream. This is necessary for Raspberry Shake data in 'raw' form, or for trimming data. Same format as starttime.
-    tzone : str or int, default = 'UTC'
-        Timezone of input data. If string, 'UTC' will use the time as input directly. Any other string value needs to be a TZ identifier in the IANA database, a wikipedia page of these is available here: https://en.wikipedia.org/wiki/List_of_tz_database_time_zones.
-        If int, should be the int value of the UTC offset (e.g., for American Eastern Standard Time: -5). 
-        This is necessary for Raspberry Shake data in 'raw' format.
-    xcoord : float, default=-88.2290526
-        Longitude (or easting, or, generally, X coordinate) of data point, in Coordinate Reference System (CRS) designated by input_crs. Currently only used in csv output, but will likely be used in future for mapping/profile purposes.
-    ycoord : float, default=40.1012122
-        Latitute (or northing, or, generally, X coordinate) of data point, in Coordinate Reference System (CRS) designated by input_crs. Currently only used in csv output, but will likely be used in future for mapping/profile purposes.
-    input_crs : str or other format read by pyproj, default='EPSG:4326'
-        Coordinate reference system of input data, as used by pyproj.CRS.from_user_input()
-    output_crs : str or other format read by pyproj, default='EPSG:4326'
-        Coordinate reference system to which input data will be transformed, as used by pyproj.CRS.from_user_input()
-    elevation : float, default=755
-        Surface elevation of data point. Not currently used (except in csv output), but will likely be used in the future.
-    depth : float, default=0
-        Depth of seismometer. Not currently used, but will likely be used in the future.
-    instrument : str or list {'Raspberry Shake')
-        Instrument from which the data was acquired. 
-    metapath : str or pathlib.Path object, default=None
-        Filepath of metadata, in format supported by obspy.read_inventory. If default value of None, will read from resources folder of repository (only supported for Raspberry Shake).
-    hvsr_band : list, default=[0.4, 40]
-        Two-element list containing low and high "corner" frequencies (in Hz) for processing. This can specified again later.
-    peak_freq_range : list or tuple, default=[0.4, 40]
-        Two-element list or tuple containing low and high frequencies (in Hz) that are used to check for HVSR Peaks. This can be a tigher range than hvsr_band, but if larger, it will still only use the hvsr_band range.
-    processing_parameters={} : dict or filepath, default={}
-        If filepath, should point to a .proc json file with processing parameters (i.e, an output from sprit.export_settings()). 
-        Note that this only applies to parameters for the functions: 'fetch_data', 'remove_noise', 'generate_ppsds', 'process_hvsr', 'check_peaks', and 'get_report.'
-        If dictionary, dictionary containing nested dictionaries of function names as they key, and the parameter names/values as key/value pairs for each key. 
-        If a function name is not present, or if a parameter name is not present, default values will be used.
-        For example: 
-            `{ 'fetch_data' : {'source':'batch', 'trim_dir':"/path/to/trimmed/data", 'export_format':'mseed', 'detrend':'spline', 'plot_input_stream':True, 'verbose':False, kwargs:{'kwargskey':'kwargsvalue'}} }`
-    verbose : bool, default=False
-        Whether to print output and results to terminal
-
-    Returns
-    -------
-    params : sprit.HVSRData
-        sprit.HVSRData class containing input parameters, including data file path and metadata path. This will be used as an input to other functions. If batch processing, params will be converted to batch type in fetch_data() step.
-
-    """
-    orig_args = locals().copy() #Get the initial arguments
-    start_time = datetime.datetime.now()
-
-    #Reformat times
-    if type(acq_date) is datetime.datetime:
-        date = str(acq_date.date())
-    elif type(acq_date) is datetime.date:
-        date=str(acq_date)
-    elif type(acq_date) is str:
-        monthStrs = {'jan':1, 'january':1,
-                    'feb':2, 'february':2,
-                    'mar':3, 'march':3,
-                    'apr':4, 'april':4,
-                    'may':5,
-                    'jun':6, 'june':6,
-                    'jul':7, 'july':7,
-                    'aug':8, 'august':8,
-                    'sep':9, 'sept':9, 'september':9,
-                    'oct':10,'october':10, 
-                    'nov':11,'november':11,
-                    'dec':12,'december':12}
-
-        spelledMonth = False
-        for m in monthStrs.keys():
-            acq_date = acq_date.lower()
-            if m in acq_date:
-                spelledMonth = True
-                break
-
-        if spelledMonth is not False:
-            month = monthStrs[m]
-
-        if '/' in acq_date:
-            sep = '/'
-        elif '.' in acq_date:
-            sep='.'
-        elif ' ' in acq_date:
-            sep = ' '
-            acq_date = acq_date.replace(',', '')
-        else:
-            sep = '-'
-
-        acq_date = acq_date.split(sep)
-        if len(acq_date[2]) > 2: #American format
-            date = '{}-{}-{}'.format(acq_date[2], acq_date[0], acq_date[1])
-        else: #international format, one we're going to use
-            date = '{}-{}-{}'.format(acq_date[0], acq_date[1], acq_date[2])     
-    elif type(acq_date) is int:
-        year=datetime.datetime.today().year
-        date = str((datetime.datetime(year, 1, 1) + datetime.timedelta(acq_date - 1)).date())
-
-    if type(starttime) is str:
-        if 'T' in starttime:
-            #date=starttime.split('T')[0]
-            starttime = starttime.split('T')[1]
-        else:
-            pass
-            #starttime = date+'T'+starttime
-    elif type(starttime) is datetime.datetime:
-        #date = str(starttime.date())
-        starttime = str(starttime.time())
-        ###HERE IS NEXT
-    elif type(starttime) is datetime.time():
-        starttime = str(starttime)
-    
-    if not isinstance(starttime, obspy.UTCDateTime):
-        starttime = str(date)+"T"+str(starttime)
-    starttime = obspy.UTCDateTime(sprit_utils.format_time(starttime, tzone=tzone))
-    
-    if type(endtime) is str:
-        if 'T' in endtime:
-            date=endtime.split('T')[0]
-            endtime = endtime.split('T')[1]
-    elif type(endtime) is datetime.datetime:
-        date = str(endtime.date())
-        endtime = str(endtime.time())
-    elif type(endtime) is datetime.time():
-        endtime = str(endtime)
-
-    if not isinstance(endtime, obspy.UTCDateTime):
-        endtime = str(date)+"T"+str(endtime)
-    endtime = obspy.UTCDateTime(sprit_utils.format_time(endtime, tzone=tzone))
-
-    acq_date = datetime.date(year=int(date.split('-')[0]), month=int(date.split('-')[1]), day=int(date.split('-')[2]))
-    raspShakeInstNameList = ['raspberry shake', 'shake', 'raspberry', 'rs', 'rs3d', 'rasp. shake', 'raspshake']
-    
-    if output_crs is None:
-        output_crs='EPSG:4326'
-
-    if input_crs is None:
-        input_crs = 'EPSG:4326'#Default to WGS84
-    else:        
-        input_crs = CRS.from_user_input(input_crs)
-        output_crs = CRS.from_user_input(output_crs)
-
-        coord_transformer = Transformer.from_crs(input_crs, output_crs, always_xy=True)
-        xcoord, ycoord = coord_transformer.transform(xcoord, ycoord)
-
-    #Add key/values to input parameter dictionary
-    inputParamDict = {'site':site, 'net':network,'sta':station, 'loc':loc, 'cha':channels, 'instrument':instrument,
-                    'acq_date':acq_date,'starttime':starttime,'endtime':endtime, 'timezone':'UTC', #Will be in UTC by this point
-                    'longitude':xcoord,'latitude':ycoord,'elevation':elevation,'input_crs':input_crs, 'output_crs':output_crs,
-                    'depth':depth, 'datapath': datapath, 'metapath':metapath, 'hvsr_band':hvsr_band, 'peak_freq_range':peak_freq_range,
-                    'ProcessingStatus':{'InputParamsStatus':True, 'OverallStatus':True}
-                    }
-    
-    #Replace any default parameter settings with those from json file of interest, potentially
-    instrument_settings_dict = {}
-    if pathlib.Path(instrument).exists():
-        instrument_settings = import_settings(settings_import_path=instrument, settings_import_type='instrument', verbose=verbose)
-        input_params_args = inspect.getfullargspec(input_params).args
-        input_params_args.append('net')
-        input_params_args.append('sta')
-        for k, settings_value in instrument_settings.items():
-            if k in input_params_args:
-                instrument_settings_dict[k] = settings_value
-        inputParamDict['instrument_settings'] = inputParamDict['instrument']
-        inputParamDict.update(instrument_settings_dict)
-    
-    if instrument.lower() in raspShakeInstNameList:
-        if metapath is None or metapath=='':
-            metapath = pathlib.Path(pkg_resources.resource_filename(__name__, 'resources/rs3dv5plus_metadata.inv')).as_posix()
-            inputParamDict['metapath'] = metapath
-            #metapath = pathlib.Path(os.path.realpath(__file__)).parent.joinpath('/resources/rs3dv7_metadata.inv')
-
-    for settingName in instrument_settings_dict.keys():
-        if settingName in inputParamDict.keys():
-            inputParamDict[settingName] = instrument_settings_dict[settingName]
-
-    #Declare obspy here instead of at top of file for (for example) colab, where obspy first needs to be installed on environment
-    if verbose:
-        print('Gathering input parameters (input_params())')
-        for key, value in inputParamDict.items():
-            print('\t  {}={}'.format(key, value))
-        print()
-
-    if isinstance(processing_parameters, dict):
-        inputParamDict['processing_parameters'] = processing_parameters
-    else:
-        processing_parameters = sprit_utils.checkifpath(processing_parameters)
-        inputParamDict['processing_parameters'] = import_settings(processing_parameters, settings_import_type='processing', verbose=verbose)
-
-    #Format everything nicely
-    params = sprit_utils.make_it_classy(inputParamDict)
-    params['ProcessingStatus']['InputParamsStatus'] = True
-    params = _check_processing_status(params, start_time=start_time, func_name=inspect.stack()[0][3], verbose=verbose)
-    return params
-
-
-# Plot Azimuth data
-def plot_azimuth(hvsr_data, fig=None, ax=None, show_azimuth_peaks=False, interpolate_azimuths=True, show_azimuth_grid=False, **plot_azimuth_kwargs):
-    """Function to plot azimuths when azimuths are calculated
-
-    Parameters
-    ----------
-    hvsr_data : HVSRData or HVSRBatch
-        HVSRData that has gone through at least the sprit.fetch_data() step, and before sprit.generate_ppsds()
-    show_azimuth_peaks : bool, optional
-        Whether to display the peak value at each azimuth calculated on the chart, by default False
-    interpolate_azimuths : bool, optional
-        Whether to interpolate the azimuth data to get a smoother plot. 
-        This is just for visualization, does not change underlying data.
-        It takes a lot of time to process the data, but interpolation for vizualization can happen fairly fast. By default True.
-    show_azimuth_grid : bool, optional
-        Whether to display the grid on the chart, by default False
-
-    Returns
-    -------
-    matplotlib.Figure, matplotlib.Axis
-        Figure and axis of resulting azimuth plot
-    """
-    orig_args = locals().copy() #Get the initial arguments
-
-    if isinstance(hvsr_data, HVSRBatch):
-        #If running batch, we'll loop through each site
-        for site_name in hvsr_data.keys():
-            args = orig_args.copy() #Make a copy so we don't accidentally overwrite
-            individual_params = hvsr_data[site_name] #Get what would normally be the "params" variable for each site
-            args['hvsr_data'] = individual_params #reset the params parameter we originally read in to an individual site params
-            if hvsr_data[site_name]['ProcessingStatus']['OverallStatus']:
-                try:
-                    hvsr_data['Azimuth_Fig'] = _plot_azimuth_batch(**args) #Call another function, that lets us run this function again
-                except:
-                    print(f"ERROR: {site_name} will not have azimuths plotted.")
-    elif isinstance(hvsr_data, HVSRData):
-        if fig is None:
-            fig = plt.figure()
-
-        hvsr_band = hvsr_data.hvsr_band
-
-        azDataList = []
-        azExtraDataList = []
-
-        for k in sorted(hvsr_data.hvsr_az.keys()):
-            currData = hvsr_data.hvsr_az[k]
-            azDataList.append(currData)
-            azExtraDataList.append(currData)
-        
-            
-        freq = hvsr_data.x_freqs['Z'].tolist()[1:]
-        a = np.deg2rad(np.array(sorted(hvsr_data.hvsr_az.keys())).astype(float))
-        b = a + np.pi
-
-        z = np.array(azDataList)
-        z2 =np.array(azExtraDataList)
-
-        def interp_along_theta(orig_array, orig_ind):
-            newArrayList = []
-            for a1 in orig_array.T:
-                # Resample the array along the first dimension using numpy.interp
-                newZ = np.interp(
-                    np.linspace(np.pi/180, np.pi, 180),  # New indices
-                    orig_ind,  # Original indices
-                    a1)
-                newArrayList.append(newZ)
-            return np.array(newArrayList).T
-
-        if interpolate_azimuths:
-            z = interp_along_theta(z, a)
-            z2 = interp_along_theta(z2, a)
-
-            a =  np.linspace(np.deg2rad(1), np.pi, 180)
-            b = (a + np.pi).tolist()
-            a = a.tolist()
-
-        r, th = np.meshgrid(freq, a)
-        r2, th2 = np.meshgrid(freq, b)
-
-        # Set up plot
-        if ax is None:
-            ax = plt.subplot(polar=True)
-            plt.title(hvsr_data['site'])
-
-        else:
-            plt.sca(ax)
-
-        plt.semilogy()
-        ax.set_theta_zero_location("N")
-        ax.set_theta_direction(-1)
-        plt.xlim([0, np.pi*2])
-        plt.ylim([hvsr_band[1], hvsr_band[0]])
-
-        # Plot data
-        pmesh1 = plt.pcolormesh(th, r, z, cmap = 'jet')
-        pmesh2 = plt.pcolormesh(th2, r2, z2, cmap = 'jet')
-
-        azList = ['azimuth', 'az', 'a', 'radial', 'r']
-        azOpts = []
-        if 'plot_type' in plot_azimuth_kwargs.keys():
-            if type(plot_azimuth_kwargs['plot_type']) is str:
-                ptList = plot_azimuth_kwargs['plot_type'].split(' ')
-            elif isinstance(plot_azimuth_kwargs['plot_type'], (list, tuple)):
-                ptList = list(plot_azimuth_kwargs['plot_type'])
-
-            for az in azList:
-                if az in ptList:
-                    azOpts = [item.lower() for item in ptList[ptList.index(az)+1:]]
-
-        if 'p' in azOpts:
-            show_azimuth_peaks = True
-
-        if 'g' in azOpts:
-            show_azimuth_grid = True
-
-        if show_azimuth_peaks:
-            peakVals = []
-            peakThetas = []
-            for k in sorted(hvsr_data.hvsr_az.keys()):
-                peakVals.append(hvsr_data.BestPeak[k]['f0'])
-                peakThetas.append(int(k))
-            peakThetas = peakThetas + (180 + np.array(peakThetas)).tolist()
-            peakThetas = np.deg2rad(peakThetas).tolist()
-            peakVals = peakVals + peakVals
-            peakVals.append(peakVals[0])
-            peakThetas.append(peakThetas[0]+(np.pi*2))
-            peakThetas.append(peakThetas[1]+(np.pi*2))
-
-            peakThetas = (np.convolve(peakThetas, np.ones(2), 'full')/2).tolist()[1:-1]
-            newThetas = []
-            newVals = []
-            for i, p in enumerate(peakThetas):
-                newThetas.append(p)
-                newThetas.append(p)
-                if i == 0:
-                    newVals.append(peakVals[-1])
-                    newVals.append(peakVals[-1])
-                else:
-                    newVals.append(peakVals[i])
-                    newVals.append(peakVals[i])
-
-            newThetas.insert(0, newThetas[-1])
-            newThetas.pop()
-
-            newVals.append(newVals[0])
-            newThetas.append(newThetas[0])
-
-            #peakThetas = newThetas
-            #peakVals = newVals
-            if len(peakThetas) >= 20:
-                alphaVal = 0.2
-            else:
-                alphaVal = 0.9 - (19/28) 
-            plt.scatter(peakThetas, peakVals, marker='h', facecolors='none', edgecolors='k', alpha=alphaVal)
-        #plt.plot(a, r, ls='none', color = 'k') 
-
-        if show_azimuth_grid:
-            plt.grid(visible=show_azimuth_grid, which='both', alpha=0.5)
-            plt.grid(visible=show_azimuth_grid, which='major', c='k', linewidth=1, alpha=1)
-        #plt.colorbar(pmesh1)
-        plt.show()
-
-        hvsr_data['AzimuthFig'] = fig
-    else:
-        warnings.warn(f'hvsr_data must be of type HVSRData or HVSRBatch, not {type(hvsr_data)}')
-    return fig, ax
-
-
-# Main function for plotting results
-def plot_hvsr(hvsr_data, plot_type='HVSR ann p C+ ann p SPEC', azimuth='HV', use_subplots=True, fig=None, ax=None, return_fig=False,  save_dir=None, save_suffix='', show_legend=False, show=True, close_figs=False, clear_fig=True,**kwargs):
-    """Function to plot HVSR data
-
-    Parameters
-    ----------
-    hvsr_data : dict                  
-        Dictionary containing output from process_hvsr function
-    plot_type : str or list, default = 'HVSR ann p C+ ann p SPEC'
-        The plot_type of plot(s) to plot. If list, will plot all plots listed
-        - 'HVSR' - Standard HVSR plot, including standard deviation. Options are included below:
-            - 'p' shows a vertical dotted line at frequency of the "best" peak
-            - 'ann' annotates the frequency value of of the "best" peak
-            - 'all' shows all the peaks identified in check_peaks() (by default, only the max is identified)
-            - 't' shows the H/V curve for all time windows
-                -'tp' shows all the peaks from the H/V curves of all the time windows
-        - 'COMP' - plot of the PPSD curves for each individual component ("C" also works)
-            - '+' (as a suffix in 'C+' or 'COMP+') plots C on a plot separate from HVSR (C+ is default, but without + will plot on the same plot as HVSR)
-            - 'p' shows a vertical dotted line at frequency of the "best" peak
-            - 'ann' annotates the frequency value of of the "best" peak
-            - 'all' shows all the peaks identified in check_peaks() (by default, only the max is identified)
-            - 't' shows the H/V curve for all time windows
-        - 'SPEC' - spectrogram style plot of the H/V curve over time
-            - 'p' shows a horizontal dotted line at the frequency of the "best" peak
-            - 'ann' annotates the frequency value of the "best" peak
-    azimuth : str, default = 'HV'
-        What 'azimuth' to plot, default being standard N E components combined
-    use_subplots : bool, default = True
-        Whether to output the plots as subplots (True) or as separate plots (False)
-    fig : matplotlib.Figure, default = None
-        If not None, matplotlib figure on which plot is plotted
-    ax : matplotlib.Axis, default = None
-        If not None, matplotlib axis on which plot is plotted
-    return_fig : bool
-        Whether to return figure and axis objects
-    save_dir : str or None
-        Directory in which to save figures
-    save_suffix : str
-        Suffix to add to end of figure filename(s), if save_dir is used
-    show_legend : bool, default=False
-        Whether to show legend in plot
-    show : bool
-        Whether to show plot
-    close_figs : bool, default=False
-        Whether to close figures before plotting
-    clear_fig : bool, default=True
-        Whether to clear figures before plotting
-    **kwargs : keyword arguments
-        Keyword arguments for matplotlib.pyplot
-
-    Returns
-    -------
-    fig, ax : matplotlib figure and axis objects
-        Returns figure and axis matplotlib.pyplot objects if return_fig=True, otherwise, simply plots the figures
-    """
-    orig_args = locals().copy() #Get the initial arguments
-    if isinstance(hvsr_data, HVSRBatch):
-        #If running batch, we'll loop through each site
-        for site_name in hvsr_data.keys():
-            args = orig_args.copy() #Make a copy so we don't accidentally overwrite
-            individual_params = hvsr_data[site_name] #Get what would normally be the "params" variable for each site
-            args['hvsr_results'] = individual_params #reset the params parameter we originally read in to an individual site params
-            if hvsr_data[site_name]['ProcessingStatus']['OverallStatus']:
-                try:
-                    _hvsr_plot_batch(**args) #Call another function, that lets us run this function again
-                except:
-                    print(f"{site_name} not able to be plotted.")
-    else:
-        if clear_fig and fig is not None and ax is not None: #Intended use for tkinter
-            #Clear everything
-            for key in ax:
-                ax[key].clear()
-            for t in fig.texts:
-                del t
-            fig.clear()
-        if close_figs:
-            plt.close('all')
-
-        # The possible identifiers in plot_type for the different kind of plots
-        hvsrList = ['hvsr', 'hv', 'h']
-        compList = ['c', 'comp', 'component', 'components']
-        specgramList = ['spec', 'specgram', 'spectrogram']
-        azList = ['azimuth', 'az', 'a', 'radial', 'r']
-
-        hvsrInd = np.nan
-        compInd = np.nan
-        specInd = np.nan
-        azInd = np.nan
-
-        plot_type = plot_type.replace(',', '')
-        kList = plot_type.split(' ')
-        for i, k in enumerate(kList):
-            kList[i] = k.lower()
-
-        # Get the plots in the right order, no matter how they were input (and ensure the right options go with the right plot)
-        # HVSR index
-        if len(set(hvsrList).intersection(kList)):
-            for i, hv in enumerate(hvsrList):
-                if hv in kList:
-                    hvsrInd = kList.index(hv)
-                    break
-        # Component index
-        #if len(set(compList).intersection(kList)):
-        for i, c in enumerate(kList):
-            if '+' in c and c[:-1] in compList:
-                compInd = kList.index(c)
-                break
-            
-        # Specgram index
-        if len(set(specgramList).intersection(kList)):
-            for i, sp in enumerate(specgramList):
-                if sp in kList:
-                    specInd = kList.index(sp)
-                    break        
-
-        # Azimuth index
-        if len(set(azList).intersection(kList)):
-            for i, sp in enumerate(azList):
-                if sp in kList:
-                    azInd = kList.index(sp)
-                    break        
-
-        
-        # Get indices for all plot type indicators
-        indList = [hvsrInd, compInd, specInd, azInd]
-        indListCopy = indList.copy()
-        plotTypeList = ['hvsr', 'comp', 'spec', 'az']
-
-        plotTypeOrder = []
-        plotIndOrder = []
-
-        # Get lists with first and last indices of the specifiers for each plot
-        lastVal = 0
-        while lastVal != 99:
-            firstInd = np.nanargmin(indListCopy)
-            plotTypeOrder.append(plotTypeList[firstInd])
-            plotIndOrder.append(indList[firstInd])
-            lastVal = indListCopy[firstInd]
-            indListCopy[firstInd] = 99  #just a high number
-
-        plotTypeOrder.pop()
-        plotIndOrder[-1] = len(kList)
-        
-        # Get 
-        for i, p in enumerate(plotTypeOrder):
-            pStartInd = plotIndOrder[i]
-            pEndInd = plotIndOrder[i+1]
-            plotComponents = kList[pStartInd:pEndInd]
-
-            if use_subplots and i == 0 and fig is None and ax is None:
-                mosaicPlots = []
-                for pto in plotTypeOrder:
-                    if pto == 'az':
-                        for i, subp in enumerate(mosaicPlots):
-                            if (subp[0].lower() == 'hvsr' or subp[0].lower() == 'comp') and len([item for item in plotTypeOrder if item != "hvsr"]) > 0:
-                                mosaicPlots[i].append(subp[0])
-                                mosaicPlots[i].append(subp[0])
-                            else:
-                                mosaicPlots[i].append(subp[0])
-                                mosaicPlots[i].append(pto)
-                    else:
-                        mosaicPlots.append([pto])
-                perSubPDict = {}
-                if 'az' in plotTypeOrder:
-                    perSubPDict['az'] = {'projection':'polar'}
-                fig, ax = plt.subplot_mosaic(mosaicPlots, per_subplot_kw=perSubPDict, layout='constrained')
-                axis = ax[p]
-            elif use_subplots:
-                with warnings.catch_warnings():
-                    warnings.simplefilter("ignore") #Often warns about xlim when it is not an issue
-                    ax[p].clear()
-                axis = ax[p]
-            else:
-                fig, axis = plt.subplots()
-
-            if p == 'hvsr':
-                kwargs['subplot'] = 'hvsr'
-                _plot_hvsr(hvsr_data, fig=fig, ax=axis, plot_type=plotComponents, azimuth=azimuth, xtype='x_freqs', show_legend=show_legend, axes=ax, **kwargs)
-            elif p == 'comp':
-                plotComponents[0] = plotComponents[0][:-1]
-                kwargs['subplot'] == 'comp'
-                _plot_hvsr(hvsr_data, fig=fig, ax=axis, plot_type=plotComponents, azimuth=azimuth, xtype='x_freqs', show_legend=show_legend, axes=ax, **kwargs)
-            elif p == 'spec':
-                plottypeKwargs = {}
-                for c in plotComponents:
-                    plottypeKwargs[c] = True
-                kwargs.update(plottypeKwargs)
-                _plot_specgram_hvsr(hvsr_data, fig=fig, ax=axis, azimuth=azimuth, colorbar=False, **kwargs)
-            elif p == 'az':
-                kwargs['plot_type'] = plotComponents
-                hvsr_data['Azimuth_fig'] = plot_azimuth(hvsr_data, fig=fig, ax=axis, **kwargs)
-            else:
-                warnings.warn('Plot type {p} not recognized', UserWarning)   
-
-        windowsUsedStr = f"{hvsr_data['hvsr_windows_df']['Use'].sum()}/{hvsr_data['hvsr_windows_df'].shape[0]} windows used"
-        fig.text(x=0.98, y=0.02, s=windowsUsedStr, ha='right', va='bottom', fontsize='x-small',
-                 bbox=dict(facecolor='w', edgecolor=None, linewidth=0, alpha=1, pad=9))
-
-        if show:
-            fig.canvas.draw()
-            
-        if return_fig:
-            return fig, ax
-    return
-
-
-# Plot Obspy Trace in axis using matplotlib
-def plot_stream(stream, params, fig=None, axes=None, show_plot=False, ylim_std=0.75, return_fig=True):
-    """Function to plot a stream of data with Z, E, N components using matplotlib. Similar to obspy.Stream.Plot(), but will be formatted differently and eventually more customizable.
-    This is also used in various functions throughout the package.
-
-    Parameters
-    ----------
-    stream : obspy.core.Stream.stream
-        Obpsy stream of data with Z, E, N componenents
-    params : HVSRData or HVSRBatch
-        Data object with parameters relevant for creating plot
-    fig : matplotlib.Figure, default=None
-        Optional: if not None, matplotlib.Figure in which to plot the resulting figure (i.e., can be plotted in existing figure)
-    axes : matplotlib.Axis, default=None
-        Optional: if not None, matplotlib.Axis in which to plot the resulting figure (i.e., can be plotted in existing axis)
-    show_plot : bool, default=False
-        Whether to do matplotlib.pylot.show(), by default False
-    ylim_std : float, default = 0.75
-        Optional: the standard deviation of the data at which to clip the chart, by default 0.75
-    return_fig : bool, default=True
-        Optional: whether to return the figure, by default True
-
-    Returns
-    -------
-    (matplotlib.Figure, matplotlib.Axes)
-        Tuple containing the figure and axes of the resulting plot, only returned if return_fig = True
-    """
-    if fig is None and axes is None:
-        fig, axes = plt.subplot_mosaic([['Z'],['N'],['E']], sharex=True, sharey=False)
-
-    new_stream = stream.copy()
-    #axis.plot(trace.times, trace.data)
-    
-    sTime = stream[0].stats.starttime
-    timeList = {}
-    mplTimes = {}
-
-    #In case data is masked, need to split, decimate, then merge back together
-    if isinstance(new_stream[0].data, np.ma.masked_array):
-        new_stream = new_stream.split()
-    new_stream.decimate(10)
-    new_stream.merge()
-
-    zStream = new_stream.select(component='Z')#[0]
-    eStream = new_stream.select(component='E')#[0]
-    nStream = new_stream.select(component='N')#[0]
-    streams = [zStream, nStream, eStream]
-
-    for st in streams:
-        key = st[0].stats.component
-        timeList[key] = []
-        mplTimes[key] = []
-        for tr in st:
-            for t in np.ma.getdata(tr.times()):
-                newt = sTime + t
-                timeList[key].append(newt)
-                mplTimes[key].append(newt.matplotlib_date)
-
-    #Ensure that the min and max times for each component are the same
-    for i, k in enumerate(mplTimes.keys()):
-        currMin = np.min(list(map(np.min, mplTimes[k])))
-        currMax = np.max(list(map(np.max, mplTimes[k])))
-
-        if i == 0:
-            xmin = currMin
-            xmax = currMax
-        else:
-            if xmin > currMin:
-                xmin = currMin
-            if xmax < currMax:
-                xmax = currMax
-
-    axes['Z'].xaxis_date()
-    axes['N'].xaxis_date()
-    axes['E'].xaxis_date()
-
-    #tTicks = mdates.MinuteLocator(interval=5)
-    #axis.xaxis.set_major_locator(tTicks)
-    axes['E'].xaxis.set_major_locator(mdates.MinuteLocator(byminute=range(0,60,5)))
-    axes['E'].xaxis.set_major_formatter(mdates.DateFormatter('%H:%M'))
-    axes["E"].xaxis.set_minor_locator(mdates.MinuteLocator(interval=1))
-    axes["E"].tick_params(axis='x', labelsize=8)
-    
-
-    streams = [zStream.merge(method=1), 
-               nStream.merge(method=1), 
-               eStream.merge(method=1)]
-
-    for st in streams:
-        for i, tr in enumerate(st):
-            key = tr.stats.component
-            if key == 'Z':
-                C='k'
-            elif key=='N':
-                C='r'
-            else:
-                C='b'
-            axes[key].plot(mplTimes[key], tr.data, color=C, linewidth=0.15)
-
-
-    axes['Z'].set_ylabel('Z')
-    axes['N'].set_ylabel('N')
-    axes['E'].set_ylabel('E')
-    
-    #stDz = np.abs(np.nanstd(stream.select(component='Z')[0].data))
-    #stDn = np.abs(np.nanstd(stream.select(component='N')[0].data))
-    #stDe = np.abs(np.nanstd(stream.select(component='E')[0].data))
-    #stD = max([stDz, stDn, stDe])
-    
-    for i, comp in enumerate(list(mplTimes.keys())):
-        stD = np.abs(np.nanstd(np.ma.getdata(stream.select(component=comp)[0].data)))
-        dmed = np.nanmedian(np.ma.getdata(stream.select(component=comp)[0].data))
-
-        axes[comp].set_ylim([dmed-ylim_std*stD, dmed+ylim_std*stD])
-        if xmin < 0:
-            xmin=params['hvsr_band'][0]
-        axes[comp].set_xlim([xmin, xmax])
-
-    fig.suptitle(params['site'])
-    
-    day = "{}-{}-{}".format(stream[0].stats.starttime.year, stream[0].stats.starttime.month, stream[0].stats.starttime.day)
-    axes['E'].set_xlabel('UTC Time \n'+ day)
-
-    #plt.rcParams['figure.dpi'] = 100
-    #plt.rcParams['figure.figsize'] = (5,4)
-    
-    #fig.tight_layout()
-    fig.canvas.draw()
-
-    if show_plot:
-        plt.show()
-
-    if return_fig:
-        return fig, axes
-    return                 
-
-
-# Main function for processing HVSR Curve
-def process_hvsr(hvsr_data, method=3, smooth=True, freq_smooth='konno ohmachi', f_smooth_width=40, resample=True, outlier_curve_rmse_percentile=False, verbose=False):
-    """Process the input data and get HVSR data
-    
-    This is the main function that uses other (private) functions to do 
-    the bulk of processing of the HVSR data and the data quality checks.
-
-    Parameters
-    ----------
-    hvsr_data  : HVSRData or HVSRBatch
-        Data object containing all the parameters input and generated by the user (usually, during sprit.input_params(), sprit.fetch_data(), sprit.generate_ppsds() and/or sprit.remove_noise()).
-    method  : int or str, default=3
-        Method to use for combining the horizontal components
-            0) (not used)
-            1) Diffuse field assumption, or 'DFA' (not currently implemented)
-            2) 'Arithmetic Mean': H ≡ (HN + HE)/2
-            3) 'Geometric Mean': H ≡ √HN · HE, recommended by the SESAME project (2004)
-            4) 'Vector Summation': H ≡ √H2 N + H2 E
-            5) 'Quadratic Mean': H ≡ √(H2 N + H2 E )/2
-            6) 'Maximum Horizontal Value': H ≡ max {HN, HE}
-    smooth  : bool, default=True
-        bool or int may be used. 
-            If True, default to smooth H/V curve to using savgoy filter with window length of 51 (works well with default resample of 1000 pts)
-            If int, the length of the window in the savgoy filter.
-    freq_smooth : str {'konno ohmachi', 'constant', 'proportional'}
-        Which frequency smoothing method to use. By default, uses the 'konno ohmachi' method.
-            - The Konno & Ohmachi method uses the obspy.signal.konnoohmachismoothing.konno_ohmachi_smoothing() function: https://docs.obspy.org/packages/autogen/obspy.signal.konnoohmachismoothing.konno_ohmachi_smoothing.html
-            - The constant method uses a window of constant length f_smooth_width
-            - The proportional method uses a window the percentage length of the frequncy steps/range (f_smooth_width now refers to percentage)
-        See here for more information: https://www.geopsy.org/documentation/geopsy/hv-processing.html
-    f_smooth_width : int, default = 40
-        - For 'konno ohmachi': passed directly to the bandwidth parameter of the konno_ohmachi_smoothing() function, determines the width of the smoothing peak, with lower values resulting in broader peak. Must be > 0.
-        - For 'constant': the size of a triangular smoothing window in the number of frequency steps
-        - For 'proportional': the size of a triangular smoothing window in percentage of the number of frequency steps (e.g., if 1000 frequency steps/bins and f_smooth_width=40, window would be 400 steps wide)
-    resample  : bool, default = True
-        bool or int. 
-            If True, default to resample H/V data to include 1000 frequency values for the rest of the analysis
-            If int, the number of data points to interpolate/resample/smooth the component psd/HV curve data to.
-    outlier_curve_rmse_percentile : bool, float, default = False
-        If False, outlier curve removal is not carried out here. 
-        If True, defaults to 98 (98th percentile). 
-        Otherwise, float of percentile used as rmse_thresh of remove_outlier_curve().
-    verbose : bool, defualt=False
-        Whether to print output to terminal
-
-    Returns
-    -------
-        hvsr_out    : dict
-            Dictionary containing all the information about the data, including input parameters
-
-    """
-    orig_args = locals().copy() #Get the initial arguments
-    start_time = datetime.datetime.now()
-
-    # Update with processing parameters specified previously in input_params, if applicable
-    if 'processing_parameters' in hvsr_data.keys():
-        if 'process_hvsr' in hvsr_data['processing_parameters'].keys():
-            for k, v in hvsr_data['processing_parameters']['process_hvsr'].items():
-                defaultVDict = dict(zip(inspect.getfullargspec(process_hvsr).args[1:], 
-                                        inspect.getfullargspec(process_hvsr).defaults))
-                # Manual input to function overrides the imported parameter values
-                if (not isinstance(v, (HVSRData, HVSRBatch))) and (k in orig_args.keys()) and (orig_args[k]==defaultVDict[k]):
-                    orig_args[k] = v
-                    
-    method = orig_args['method']
-    smooth = orig_args['smooth']
-    freq_smooth = orig_args['freq_smooth']
-    f_smooth_width = orig_args['f_smooth_width']
-    resample = orig_args['resample']
-    outlier_curve_rmse_percentile = orig_args['outlier_curve_rmse_percentile']
-    verbose = orig_args['verbose']
-
-    if (verbose and isinstance(hvsr_data, HVSRBatch)) or (verbose and not hvsr_data['batch']):
-        if isinstance(hvsr_data, HVSRData) and hvsr_data['batch']:
-            pass
-        else:
-            print('\nCalculating Horizontal/Vertical Ratios at all frequencies/time steps (process_hvsr())')
-            print('\tUsing the following parameters:')
-            for key, value in orig_args.items():
-                if key=='hvsr_data':
-                    pass
-                else:
-                    print('\t  {}={}'.format(key, value))
-            print()
-
-    #First, divide up for batch or not
-    #Site is in the keys anytime it's not batch
-    if isinstance(hvsr_data, HVSRBatch):
-        #If running batch, we'll loop through each site
-        hvsr_out = {}
-        for site_name in hvsr_data.keys():
-            args = orig_args.copy() #Make a copy so we don't accidentally overwrite
-            args['hvsr_data'] = hvsr_data[site_name] #Get what would normally be the "hvsr_data" variable for each site
-            if hvsr_data[site_name]['ProcessingStatus']['OverallStatus']:
-                try:
-                    hvsr_out[site_name] = _process_hvsr_batch(**args) #Call another function, that lets us run this function again
-                except:
-                    hvsr_out = hvsr_data
-                    hvsr_out[site_name]['ProcessingStatus']['HVStatus']=False
-                    hvsr_out[site_name]['ProcessingStatus']['OverallStatus'] = False                    
-            else:
-                hvsr_out = hvsr_data
-                hvsr_out[site_name]['ProcessingStatus']['HVStatus']=False
-                hvsr_out[site_name]['ProcessingStatus']['OverallStatus'] = False
-        hvsr_out = HVSRBatch(hvsr_out)
-    else:
-        ppsds = hvsr_data['ppsds'].copy()#[k]['psd_values']
-        ppsds = sprit_utils.check_xvalues(ppsds)
-
-        methodList = ['<placeholder_0>', 'Diffuse Field Assumption', 'Arithmetic Mean', 'Geometric Mean', 'Vector Summation', 'Quadratic Mean', 'Maximum Horizontal Value']
-        x_freqs = {}
-        x_periods = {}
-
-        psdValsTAvg = {}
-        stDev = {}
-        stDevValsP = {}
-        stDevValsM = {}
-        psdRaw={}
-        currTimesUsed={}
-        hvsrDF = hvsr_data['hvsr_windows_df']
-        def move_avg(y, box_pts):
-            #box = np.ones(box_pts)/box_pts
-            box = np.hanning(box_pts)
-            y_smooth = np.convolve(y, box, mode='same') / sum(box)
-            return y_smooth
-
-        for k in ppsds.keys():
-            #input_ppsds = ppsds[k]['psd_values'] #original, not used anymore
-            input_ppsds = np.stack(hvsrDF['psd_values_'+k].values)
-
-            #currPPSDs = hvsrDF['psd_values_'+k][hvsrDF['Use']].values
-            #used_ppsds = np.stack(currPPSDs)
-            
-            #if reasmpling has been selected
-            if resample is True or isinstance(resample, (int, float)):
-                if resample is True:
-                    resample = 1000 #Default smooth value
-
-                #xValMin = min(ppsds[k]['period_bin_centers'])
-                #xValMax = max(ppsds[k]['period_bin_centers'])
-                xValMin = 1/hvsr_data['hvsr_band'][1]
-                xValMax = 1/hvsr_data['hvsr_band'][0]
-                #Resample period bin values
-                x_periods[k] = np.logspace(np.log10(xValMin), np.log10(xValMax), num=resample)
-                if smooth or isinstance(smooth, (int, float)):
-                    if smooth:
-                        smooth = 51 #Default smoothing window
-                        padVal = 25
-                    elif smooth % 2==0:
-                        smooth +1 #Otherwise, needs to be odd
-                        padVal = smooth//2
-                        if padVal %2==0:
-                            padVal += 1
-
-                #Resample raw ppsd values
-                for i, ppsd_t in enumerate(input_ppsds):
-                    if i==0:
-                        psdRaw[k] = np.interp(x_periods[k], ppsds[k]['period_bin_centers'], ppsd_t)
-                        if smooth is not False:
-                            padRawKPad = np.pad(psdRaw[k], [padVal, padVal], mode='reflect')
-                            #padRawKPadSmooth = scipy.signal.savgol_filter(padRawKPad, smooth, 3)
-                            padRawKPadSmooth = move_avg(padRawKPad, smooth)
-                            psdRaw[k] = padRawKPadSmooth[padVal:-padVal]
-
-                    else:
-                        psdRaw[k] = np.vstack((psdRaw[k], np.interp(x_periods[k], ppsds[k]['period_bin_centers'], ppsd_t)))
-                        if smooth is not False:
-                            padRawKiPad = np.pad(psdRaw[k][i], [padVal, padVal], mode='reflect')
-                            #padRawKiPadSmooth = scipy.signal.savgol_filter(padRawKiPad, smooth, 3)
-                            padRawKiPadSmooth = move_avg(padRawKiPad, smooth)
-                            psdRaw[k][i] = padRawKiPadSmooth[padVal:-padVal]
-
-            else:
-                #If no resampling desired
-                #x_periods[k] = np.array(ppsds[k]['period_bin_centers'])
-                x_periods[k] = np.round([1/p for p in hvsr_data['ppsds'][k]['period_xedges'][:-1]],3)
-                x_periods[k][0] = hvsr_data['hvsr_band'][1]
-                x_periods[k][-1] = hvsr_data['hvsr_band'][0]
-                psdRaw[k] = np.array(input_ppsds)
-
-            hvsrDF['psd_values_'+k] = list(psdRaw[k])
-            use = hvsrDF['Use'].astype(bool)
-
-            #Get average psd value across time for each channel (used to calc main H/V curve)
-            psdValsTAvg[k] = np.nanmedian(np.stack(hvsrDF[use]['psd_values_'+k]), axis=0)
-            x_freqs[k] = np.array([1/p for p in x_periods[k]]) #np.divide(np.ones_like(x_periods[k]), x_periods[k]) 
-            stDev[k] = np.nanstd(np.stack(hvsrDF[use]['psd_values_'+k]), axis=0)
-
-            stDevValsM[k] = np.array(psdValsTAvg[k] - stDev[k])
-            stDevValsP[k] = np.array(psdValsTAvg[k] + stDev[k])
-
-            currTimesUsed[k] = np.stack(hvsrDF[use]['TimesProcessed_Obspy'])
-            #currTimesUsed[k] = ppsds[k]['current_times_used'] #original one
-        
-        #Get string of method type
-        if type(method) is int:
-            methodInt = method
-            method = methodList[method]
-        hvsr_data['method'] = method
-
-        #This gets the main hvsr curve averaged from all time steps
-        anyK = list(x_freqs.keys())[0]
-        hvsr_curve, hvsr_az, _ = __get_hvsr_curve(x=x_freqs[anyK], psd=psdValsTAvg, method=methodInt, hvsr_data=hvsr_data, verbose=verbose)
-        origPPSD = hvsr_data['ppsds_obspy'].copy()
-
-        #print('hvcurv', np.array(hvsr_curve).shape)
-        #print('hvaz', np.array(hvsr_az).shape)
-
-        #Add some other variables to our output dictionary
-        hvsr_dataUpdate = {'input_params':hvsr_data,
-                    'x_freqs':x_freqs,
-                    'hvsr_curve':hvsr_curve,
-                    'hvsr_az':hvsr_az,
-                    'x_period':x_periods,
-                    'psd_raw':psdRaw,
-                    'current_times_used': currTimesUsed,
-                    'psd_values_tavg':psdValsTAvg,
-                    'ppsd_std':stDev,
-                    'ppsd_std_vals_m':stDevValsM,
-                    'ppsd_std_vals_p':stDevValsP,
-                    'method':method,
-                    'ppsds':ppsds,
-                    'ppsds_obspy':origPPSD,
-                    'tsteps_used': hvsr_data['tsteps_used'].copy(),
-                    'hvsr_windows_df':hvsr_data['hvsr_windows_df']
-                    }
-        
-        hvsr_out = HVSRData(hvsr_dataUpdate)
-
-        #This is if manual editing was used (should probably be updated at some point to just use masks)
-        if 'xwindows_out' in hvsr_data.keys():
-            hvsr_out['xwindows_out'] = hvsr_data['xwindows_out']
-        else:
-            hvsr_out['xwindows_out'] = []
-
-
-        freq_smooth_ko = ['konno ohmachi', 'konno-ohmachi', 'konnoohmachi', 'konnohmachi', 'ko', 'k']
-        freq_smooth_constant = ['constant', 'const', 'c']
-        freq_smooth_proport = ['proportional', 'proportion', 'prop', 'p']
-
-        #Frequency Smoothing
-        if not freq_smooth:
-            if verbose:
-                warnings.warn('No frequency smoothing is being applied. This is not recommended for noisy datasets.')
-        elif freq_smooth is True or freq_smooth.lower() in freq_smooth_ko:
-            from obspy.signal import konnoohmachismoothing
-            for k in hvsr_out['psd_raw']:
-                colName = f'psd_values_{k}'
-
-                ppsd_data = np.stack(hvsr_out['hvsr_windows_df'][colName])
-                ppsd_data = hvsr_out['psd_raw'][k]
-
-
-                freqs = hvsr_out['x_freqs'][k]
-                padding_length = int(f_smooth_width)
-
-                padding_value_R = np.nanmean(ppsd_data[:,-1*padding_length:])
-                padding_value_L = np.nanmean(ppsd_data[:,:padding_length])
-
-                # Pad the data to prevent boundary anamolies
-                padded_ppsd_data = np.pad(ppsd_data, ((0, 0), (padding_length, padding_length)), 
-                                          'constant', constant_values=(padding_value_L, padding_value_R))
-
-                # Pad the frequencies
-                ratio = freqs[1] / freqs[0]
-                # Generate new elements on either side and combine
-                left_padding = [freqs[0] / (ratio ** i) for i in range(padding_length, 0, -1)]
-                right_padding = [freqs[-1] * (ratio ** i) for i in range(1, padding_length + 1)]
-                padded_freqs = np.concatenate([left_padding, freqs, right_padding])
-                
-                #Filter out UserWarning for just this method, since it throws up a UserWarning that doesn't really matter about dtypes often
-                with warnings.catch_warnings():
-                    warnings.simplefilter('ignore', category=UserWarning)
-                    smoothed_ppsd_data = konnoohmachismoothing.konno_ohmachi_smoothing(padded_ppsd_data, 
-                                                    padded_freqs, bandwidth=f_smooth_width, normalize=True)
-                
-                #Just use the original data
-                smoothed_ppsd_data = smoothed_ppsd_data[:,padding_length:-1*padding_length]
-                hvsr_out['psd_raw'][k] = smoothed_ppsd_data
-                hvsr_out['hvsr_windows_df'][colName] = pd.Series(list(smoothed_ppsd_data), index=hvsr_out['hvsr_windows_df'].index)
-        elif freq_smooth.lower() in freq_smooth_constant:
-            hvsr_out = __freq_smooth_window(hvsr_out, f_smooth_width, kind_freq_smooth='constant')
-        elif freq_smooth.lower() in freq_smooth_proport:
-            hvsr_out = __freq_smooth_window(hvsr_out, f_smooth_width, kind_freq_smooth='proportional')
-        else:
-            if verbose:
-                warnings.warn(f'You indicated no frequency smoothing should be applied (freq_smooth = {freq_smooth}). This is not recommended for noisy datasets.')
-
-        #Get hvsr curve from three components at each time step
-        anyK = list(hvsr_out['psd_raw'].keys())[0]
-        if method==1 or method =='dfa' or method =='Diffuse Field Assumption':
-            pass ###UPDATE HERE NEXT???__get_hvsr_curve(x=hvsr_out['x_freqs'][anyK], psd=tStepDict, method=methodInt, hvsr_data=hvsr_out, verbose=verbose)
-        else:
-            hvsr_tSteps = []
-            hvsr_tSteps_az = {}
-            for tStep in range(len(hvsr_out['psd_raw'][anyK])):
-                tStepDict = {}
-                for k in hvsr_out['psd_raw']:
-                    tStepDict[k] = hvsr_out['psd_raw'][k][tStep]
-                
-                hvsr_tstep, hvsr_az_tstep, _ = __get_hvsr_curve(x=hvsr_out['x_freqs'][anyK], psd=tStepDict, method=methodInt, hvsr_data=hvsr_out, verbose=verbose)
-                
-                hvsr_tSteps.append(np.float32(hvsr_tstep)) #Add hvsr curve for each time step to larger list of arrays with hvsr_curves
-                for k, v in hvsr_az_tstep.items():
-                    if tStep == 0:
-                        hvsr_tSteps_az[k] = [np.float32(v)]
-                    else:
-                        hvsr_tSteps_az[k].append(np.float32(v))
-        hvsr_out['hvsr_windows_df']['HV_Curves'] = hvsr_tSteps
-        
-        # Add azimuth HV Curves to hvsr_windows_df
-        for key, values in hvsr_tSteps_az.items():
-            hvsr_out['hvsr_windows_df']['HV_Curves_'+key] = values
-        
-        hvsr_out['ind_hvsr_curves'] = {}
-        for col_name in hvsr_out['hvsr_windows_df']:
-            if "HV_Curves" in col_name:
-                if col_name == 'HV_Curves':
-                    colID = 'HV'
-                else:
-                    colID = col_name.split('_')[2]
-                hvsr_out['ind_hvsr_curves'][colID] = np.stack(hvsr_out['hvsr_windows_df'][hvsr_out['hvsr_windows_df']['Use']][col_name])
-
-        #Initialize array based only on the curves we are currently using
-        indHVCurvesArr = np.stack(hvsr_out['hvsr_windows_df']['HV_Curves'][hvsr_out['hvsr_windows_df']['Use']])
-        #indHVCurvesArr = hvsr_out['ind_hvsr_curves']
-
-        if outlier_curve_rmse_percentile:
-            if outlier_curve_rmse_percentile is True:
-                outlier_curve_rmse_percentile = 98
-            hvsr_out = remove_outlier_curves(hvsr_out, use_percentile=True, rmse_thresh=outlier_curve_rmse_percentile, use_hv_curve=True, verbose=verbose)
-  
-        hvsr_out['ind_hvsr_stdDev'] = {}
-        for col_name in hvsr_out['hvsr_windows_df'].columns:
-            if "HV_Curves" in col_name:
-                if col_name == 'HV_Curves':
-                    keyID = 'HV'
-                else:
-                    keyID = col_name.split('_')[2]
-                curr_indHVCurvesArr = np.stack(hvsr_out['hvsr_windows_df'][col_name][hvsr_out['hvsr_windows_df']['Use']])
-                hvsr_out['ind_hvsr_stdDev'][keyID] = np.nanstd(curr_indHVCurvesArr, axis=0)
-
-        #Get peaks for each time step
-        hvsr_out['ind_hvsr_peak_indices'] = {}
-        #hvsr_out['hvsr_windows_df']['CurvesPeakFreqs'] = {}
-        for col_name in hvsr_out['hvsr_windows_df'].columns:
-            if "HV_Curves" in col_name:
-                tStepPeaks = []
-                if len(col_name.split('_')) > 2:
-                    colSuffix = "_"+'_'.join(col_name.split('_')[2:])
-                else:
-                    colSuffix = '_HV'
-
-                for tStepHVSR in hvsr_out['hvsr_windows_df'][col_name]:
-                    tStepPeaks.append(__find_peaks(tStepHVSR))                
-                hvsr_out['ind_hvsr_peak_indices']['PeakInds'+colSuffix] = tStepPeaks
-                hvsr_out['hvsr_windows_df']['CurvesPeakIndices'+colSuffix] = tStepPeaks
-
-                tStepPFList = []
-                for tPeaks in tStepPeaks:
-                    tStepPFs = []
-                    for pInd in tPeaks:
-                        tStepPFs.append(np.float32(hvsr_out['x_freqs'][anyK][pInd]))
-                    tStepPFList.append(tStepPFs)
-                hvsr_out['hvsr_windows_df']['CurvesPeakFreqs'+colSuffix] = tStepPFList
-
-        #for tStepHVSR in hvsr_out['hvsr_windows_df']['HV_Curves']:
-        #    tStepPeaks.append(__find_peaks(tStepHVSR))
-        #hvsr_out['ind_hvsr_peak_indices'] = tStepPeaks
-        #hvsr_out['hvsr_windows_df']['CurvesPeakIndices'] = tStepPeaks
-
-        #hvsr_out['hvsr_windows_df']['CurvesPeakFreqs'] = {}
-        #tStepPFList = []
-        #for tPeaks in tStepPeaks:
-        #    tStepPFs = []
-        #    for pInd in tPeaks:
-        #        tStepPFs.append(np.float32(hvsr_out['x_freqs'][anyK][pInd]))
-        #    tStepPFList.append(tStepPFs)
-        #hvsr_out['hvsr_windows_df']['CurvesPeakFreqs'] = tStepPFList
-
-        #Get peaks of main HV curve
-        hvsr_out['hvsr_peak_indices'] = {}
-        hvsr_out['hvsr_peak_indices']['HV'] = __find_peaks(hvsr_out['hvsr_curve'])
-        for k in hvsr_az.keys():
-            hvsr_out['hvsr_peak_indices'][k] = __find_peaks(hvsr_out['hvsr_az'][k])
-        
-        #Get frequency values at HV peaks in main curve
-        hvsr_out['hvsr_peak_freqs'] = {}
-        for k in hvsr_out['hvsr_peak_indices'].keys():
-            hvsrPF = []
-            for p in hvsr_out['hvsr_peak_indices'][k]:
-                hvsrPF.append(hvsr_out['x_freqs'][anyK][p])
-            hvsr_out['hvsr_peak_freqs'][k] = np.array(hvsrPF)
-
-        #Get other HVSR parameters (i.e., standard deviations, etc.)
-        hvsr_out = __gethvsrparams(hvsr_out)
-
-        #Include the original obspy stream in the output
-        hvsr_out['input_stream'] = hvsr_dataUpdate['input_params']['input_stream'] #input_stream
-        hvsr_out = sprit_utils.make_it_classy(hvsr_out)
-        hvsr_out['ProcessingStatus']['HVStatus'] = True
-
-        if 'processing_parameters' not in hvsr_out.keys():
-            hvsr_out['processing_parameters'] = {}
-        hvsr_out['processing_parameters']['generate_ppsds'] = {}
-        for key, value in orig_args.items():
-            hvsr_out['processing_parameters']['generate_ppsds'][key] = value
-
-    hvsr_out = _check_processing_status(hvsr_out, start_time=start_time, func_name=inspect.stack()[0][3], verbose=verbose)
-
-    return hvsr_out
-
-
-# Function to remove noise windows from data
-def remove_noise(hvsr_data, remove_method='auto', sat_percent=0.995, noise_percent=0.80, sta=2, lta=30, stalta_thresh=[0.5,5], warmup_time=0, cooldown_time=0, min_win_size=1, remove_raw_noise=False, verbose=False):
-    """Function to remove noisy windows from data, using various methods.
-    
-    Methods include 
-    - Manual window selection (by clicking on a chart with spectrogram and stream data), 
-    - Auto window selection, which does the following two in sequence (these can also be done indepently):
-        - A sta/lta "antitrigger" method (using stalta values to automatically remove triggered windows where there appears to be too much noise)
-        - A noise threshold method, that cuts off all times where the noise threshold equals more than (by default) 80% of the highest amplitude noise sample for the length specified by lta (in seconds)
-        - A saturation threshold method, that cuts off all times where the noise threshold equals more than (by default) 99.5% of the highest amplitude noise sample.
-
-    Parameters
-    ----------
-    hvsr_data : dict, obspy.Stream, or obspy.Trace
-        Dictionary containing all the data and parameters for the HVSR analysis
-    remove_method : str, {'auto', 'manual', 'stalta'/'antitrigger', 'saturation threshold', 'noise threshold', 'warmup'/'cooldown'/'buffer'/'warm_cool'}
-        The different methods for removing noise from the dataset. A list of strings will also work, in which case, it should be a list of the above strings. See descriptions above for what how each method works. By default 'auto.'
-        If remove_method='auto', this is the equivalent of remove_method=['noise threshold', 'antitrigger', 'saturation threshold', 'warm_cool']
-    sat_percent : float, default=0.995
-        Percentage (between 0 and 1), to use as the threshold at which to remove data. This is used in the saturation method. By default 0.995. 
-        If a value is passed that is greater than 1, it will be divided by 100 to obtain the percentage.
-    noise_percent : float, default = 0.8
-        Percentage (between 0 and 1), to use as the threshold at which to remove data, if it persists for longer than time (in seconds (specified by min_win_size)). This is used in the noise threshold method. By default 0.8. 
-        If a value is passed that is greater than 1, it will be divided by 100 to obtain the percentage.
-    sta : int, optional
-        Short term average (STA) window (in seconds), by default 2. For use with sta/lta antitrigger method.
-    lta : int, optional
-        Long term average (STA) window (in seconds), by default 30. For use with sta/lta antitrigger method.
-    stalta_thresh : list, default=[0.5,5]
-        Two-item list or tuple with the thresholds for the stalta antitrigger. The first value (index [0]) is the lower threshold, the second value (index [1] is the upper threshold), by default [0.5,5]
-    warmup_time : int, default=0
-        Time in seconds to allow for warmup of the instrument (or while operator is still near instrument). This will renove any data before this time, by default 0.
-    cooldown_time : int, default=0
-        Time in seconds to allow for cooldown of the instrument (or for when operator is nearing instrument). This will renove any data before this time, by default 0.
-    min_win_size : float, default=1
-        The minumum size a window must be over specified threshold (in seconds) for it to be removed
-    remove_raw_noise : bool, default=False
-        If remove_raw_noise=True, will perform operation on raw data ('input_stream'), rather than potentially already-modified data ('stream').
-    verbose : bool, default=False
-        Whether to print status of remove_noise
-
-    Returns
-    -------
-    output : dict
-        Dictionary similar to hvsr_data, but containing modified data with 'noise' removed
-    """
-    #Get intput paramaters
-    orig_args = locals().copy()
-    start_time = datetime.datetime.now()
-    
-    # Update with processing parameters specified previously in input_params, if applicable
-    if 'processing_parameters' in hvsr_data.keys():
-        if 'remove_noise' in hvsr_data['processing_parameters'].keys():
-            for k, v in hvsr_data['processing_parameters']['remove_noise'].items():
-                defaultVDict = dict(zip(inspect.getfullargspec(remove_noise).args[1:], 
-                                        inspect.getfullargspec(remove_noise).defaults))
-                # Manual input to function overrides the imported parameter values
-                if (not isinstance(v, (HVSRData, HVSRBatch))) and (k in orig_args.keys()) and (orig_args[k]==defaultVDict[k]):
-                    orig_args[k] = v
-
-    remove_method = orig_args['remove_method']
-    sat_percent = orig_args['sat_percent']
-    noise_percent = orig_args['noise_percent']
-    sta = orig_args['sta']
-    lta = orig_args['lta']
-    stalta_thresh = orig_args['stalta_thresh']
-    warmup_time = orig_args['warmup_time']
-    cooldown_time = orig_args['cooldown_time']
-    min_win_size = orig_args['min_win_size']
-    remove_raw_noise = orig_args['remove_raw_noise']
-    verbose = orig_args['verbose']
-
-    if (verbose and isinstance(hvsr_data, HVSRBatch)) or (verbose and not hvsr_data['batch']):
-        if isinstance(hvsr_data, HVSRData) and hvsr_data['batch']:
-            pass
-        else:
-            print('\nRemoving noisy data windows (remove_noise())')
-            print('\tUsing the following parameters:')
-            for key, value in orig_args.items():
-                if key=='hvsr_data':
-                    pass
-                else:
-                    print('\t  {}={}'.format(key, value))
-
-    #Setup lists
-    manualList = ['manual', 'man', 'm', 'window', 'windows', 'w']
-    autoList = ['auto', 'automatic', 'all', 'a']
-    antitrigger = ['stalta', 'anti', 'antitrigger', 'trigger', 'at']
-    saturationThresh = ['saturation threshold', 'saturation', 'sat', 's']
-    noiseThresh = ['noise threshold', 'noise', 'threshold', 'n']
-    warmup_cooldown=['warmup', 'cooldown', 'warm', 'cool', 'buffer', 'warmup-cooldown', 'warmup_cooldown', 'wc', 'warm_cool', 'warm-cool']
-
-    #Get Stream from hvsr_data
-    if isinstance(hvsr_data, HVSRBatch):
-        #If running batch, we'll loop through each site
-        hvsr_out = {}
-        for site_name in hvsr_data.keys():
-            args = orig_args.copy() #Make a copy so we don't accidentally overwrite
-            args['hvsr_data'] = hvsr_data[site_name] #Get what would normally be the "hvsr_data" variable for each site
-            if hvsr_data[site_name]['ProcessingStatus']['OverallStatus']:
-                try:
-                   hvsr_out[site_name] = __remove_noise_batch(**args) #Call another function, that lets us run this function again
-                except Exception as e:
-                    hvsr_out[site_name]['ProcessingStatus']['RemoveNoiseStatus']=False
-                    hvsr_out[site_name]['ProcessingStatus']['OverallStatus']=False
-                    if verbose:
-                        print(e)
-            else:
-                hvsr_data[site_name]['ProcessingStatus']['RemoveNoiseStatus']=False
-                hvsr_data[site_name]['ProcessingStatus']['OverallStatus']=False
-                hvsr_out = hvsr_data
-
-        output = HVSRBatch(hvsr_out)
-        return output
-    elif isinstance(hvsr_data, (HVSRData, dict, obspy.Stream, obspy.Trace)):
-        if isinstance(hvsr_data, (HVSRData, dict)):
-            if remove_raw_noise:
-                inStream = hvsr_data['input_stream'].copy()
-            else:
-                inStream = hvsr_data['stream'].copy()
-            output = hvsr_data#.copy()
-        else:
-            inStream = hvsr_data.copy()
-            output = inStream.copy()
-
-        outStream = inStream
-        
-        # Get remove_method into consistent format (list)
-        if isinstance(remove_method, str):
-            if ',' in remove_method:
-                remove_method = remove_method.split(',')
-            else:
-                remove_method = [remove_method]
-        elif isinstance(remove_method, (list, tuple)):
-            pass
-        elif not remove_method:
-            remove_method=[None]
-        else:
-            warnings.warn(f"Input value remove_method={remove_method} must be either string, list of strings, None, or False. No noise removal will be carried out. Please choose one of the following: 'manual', 'auto', 'antitrigger', 'noise threshold', 'warmup_cooldown'.")
-            return output
-            
-        # Reorder list so manual is always first, if it is specified
-        if len(set(remove_method).intersection(manualList)) > 0:
-            manInd = list(set(remove_method).intersection(manualList))[0]
-            remove_method.remove(manInd)
-            remove_method.insert(0, manInd)
-        
-        #Go through each type of removal and remove
-        for rem_kind in remove_method:
-            if not rem_kind:
-                break
-            elif rem_kind.lower() in manualList:
-                if isinstance(output, (HVSRData, dict)):
-                    if 'xwindows_out' in output.keys():
-                        pass
-                    else:
-                        output = _select_windows(output)
-                    window_list = output['xwindows_out']
-                if isinstance(outStream, obspy.core.stream.Stream):
-                    if window_list is not None:
-                        output['stream'] = __remove_windows(inStream, window_list, warmup_time)
-                    else:
-                        output = _select_windows(output)
-                elif isinstance(output, (HVSRData, dict)):
-                    pass
-                else:
-                    RuntimeError("Only obspy.core.stream.Stream data type is currently supported for manual noise removal method.")     
-            elif rem_kind.lower() in autoList:
-                outStream = __remove_anti_stalta(outStream, sta=sta, lta=lta, thresh=stalta_thresh)
-                outStream = __remove_noise_thresh(outStream, noise_percent=noise_percent, lta=lta, min_win_size=min_win_size)
-                outStream = __remove_noise_saturate(outStream, sat_percent=sat_percent, min_win_size=min_win_size)
-                outStream = __remove_warmup_cooldown(stream=outStream, warmup_time=warmup_time, cooldown_time=cooldown_time)
-            elif rem_kind.lower() in antitrigger:
-                outStream = __remove_anti_stalta(outStream, sta=sta, lta=lta, thresh=stalta_thresh)
-            elif rem_kind.lower() in saturationThresh:
-                outStream = __remove_noise_saturate(outStream, sat_percent=sat_percent, min_win_size=min_win_size)
-            elif rem_kind.lower() in noiseThresh:
-                outStream = __remove_noise_thresh(outStream, noise_percent=noise_percent, lta=lta, min_win_size=min_win_size)
-            elif rem_kind.lower() in warmup_cooldown:
-                outStream = __remove_warmup_cooldown(stream=outStream, warmup_time=warmup_time, cooldown_time=cooldown_time)
-            else:
-                if len(remove_method)==1:
-                    warnings.warn(f"Input value remove_method={remove_method} is not recognized. No noise removal will be carried out. Please choose one of the following: 'manual', 'auto', 'antitrigger', 'noise threshold', 'warmup_cooldown'.")
-                    break
-                warnings.warn(f"Input value remove_method={remove_method} is not recognized. Continuing with other noise removal methods.")
-
-        #Add output
-        if isinstance(output, (HVSRData, dict)):
-            if isinstance(outStream, (obspy.Stream, obspy.Trace)):
-                output['stream'] = outStream
-            else:
-                output['stream'] = outStream['stream']
-            output['input_stream'] = hvsr_data['input_stream']
-            
-            if 'processing_parameters' not in output.keys():
-                output['processing_parameters'] = {}
-            output['processing_parameters']['remove_noise'] = {}
-            for key, value in orig_args.items():
-                output['processing_parameters']['remove_noise'][key] = value
-            
-            output['ProcessingStatus']['RemoveNoiseStatus'] = True
-            output = _check_processing_status(output, start_time=start_time, func_name=inspect.stack()[0][3], verbose=verbose)
-
-            if 'hvsr_windows_df' in output.keys() or ('params' in output.keys() and 'hvsr_windows_df' in output['params'].keys())or ('input_params' in output.keys() and 'hvsr_windows_df' in output['input_params'].keys()):
-                hvsrDF = output['hvsr_windows_df']
-                
-                outStream = output['stream'].split()
-                for i, trace in enumerate(outStream):
-                    if i ==0:
-                        trEndTime = trace.stats.endtime
-                        comp_end = trace.stats.component
-                        continue
-                    trStartTime = trace.stats.starttime
-                    comp_start = trace.stats.component
-                    
-                    if trEndTime < trStartTime and comp_end==comp_start:
-                        gap = [trEndTime,trStartTime]
-
-                        output['hvsr_windows_df']['Use'] = (hvsrDF['TimesProcessed_Obspy'].gt(gap[0]) & hvsrDF['TimesProcessed_Obspy'].gt(gap[1]) )| \
-                                        (hvsrDF['TimesProcessed_ObspyEnd'].lt(gap[0]) & hvsrDF['TimesProcessed_ObspyEnd'].lt(gap[1]))# | \
-                        output['hvsr_windows_df']['Use'] = output['hvsr_windows_df']['Use'].astype(bool)
-                    
-                    trEndTime = trace.stats.endtime
-                
-                outStream.merge()
-                output['stream'] = outStream
-                    
-        elif isinstance(hvsr_data, obspy.Stream) or isinstance(hvsr_data, obspy.Trace):
-            output = outStream
-        else:
-            warnings.warn(f"Output of type {type(output)} for this function will likely result in errors in other processing steps. Returning hvsr_data data.")
-            return hvsr_data
-        output = sprit_utils.make_it_classy(output)
-        if 'xwindows_out' not in output.keys():
-            output['xwindows_out'] = []
-    else:
-        RuntimeError(f"Input of type type(hvsr_data)={type(hvsr_data)} cannot be used.")
-    return output
-
-
-# Remove outlier ppsds
-def remove_outlier_curves(hvsr_data, rmse_thresh=98, use_percentile=True, use_hv_curve=False, show_outlier_plot=False, verbose=False):
-    """Function used to remove outliers curves using Root Mean Square Error to calculate the error of each windowed
-    Probabilistic Power Spectral Density (PPSD) curve against the median PPSD value at each frequency step for all times.
-    It calculates the RMSE for the PPSD curves of each component individually. All curves are removed from analysis.
-    
-    Some abberant curves often occur due to the remove_noise() function, so this should be run some time after remove_noise(). 
-    In general, the recommended workflow is to run this immediately following the generate_ppsds() function.
-
-    Parameters
-    ----------
-    hvsr_data : dict
-        Input dictionary containing all the values and parameters of interest
-    rmse_thresh : float or int, default=98
-        The Root Mean Square Error value to use as a threshold for determining whether a curve is an outlier. 
-        This averages over each individual entire curve so that curves with very abberant data (often occurs when using the remove_noise() method), can be identified.
-        Otherwise, specify a float or integer to use as the cutoff RMSE value (all curves with RMSE above will be removed)
-    use_percentile :  float, default=True
-        Whether rmse_thresh should be interepreted as a raw RMSE value or as a percentile of the RMSE values.
-    use_hv_curve : bool, default=False
-        Whether to use the calculated HV Curve or the individual components. This can only be True after process_hvsr() has been run.
-    show_plot : bool, default=False
-        Whether to show a plot of the removed data
-    verbose : bool, default=False
-        Whether to print output of function to terminal
-
-    Returns
-    -------
-    hvsr_data : dict
-        Input dictionary with values modified based on work of function.
-    """
-    # Setup function
-    #Get intput paramaters
-    orig_args = locals().copy()
-    start_time = datetime.datetime.now()
-    
-    # Update with processing parameters specified previously in input_params, if applicable
-    if 'processing_parameters' in hvsr_data.keys():
-        if 'remove_outlier_curves' in hvsr_data['processing_parameters'].keys() and 'remove_noise' in hvsr_data['processing_parameters'].keys():
-            for k, v in hvsr_data['processing_parameters']['remove_noise'].items():
-                defaultVDict = dict(zip(inspect.getfullargspec(remove_outlier_curves).args[1:], 
-                                        inspect.getfullargspec(remove_outlier_curves).defaults))
-                # Manual input to function overrides the imported parameter values
-                if (not isinstance(v, (HVSRData, HVSRBatch))) and (k in orig_args.keys()) and (orig_args[k]==defaultVDict[k]):
-                    orig_args[k] = v
-
-    # Reset parameters in case of manual override of imported parameters
-    use_percentile = orig_args['use_percentile']
-    rmse_thresh = orig_args['rmse_thresh']
-    use_hv_curve = orig_args['use_hv_curve']
-    show_outlier_plot = orig_args['show_outlier_plot']
-    verbose = orig_args['verbose']
-
-    #Print if verbose, which changes depending on if batch data or not
-    if (verbose and isinstance(hvsr_data, HVSRBatch)) or (verbose and not hvsr_data['batch']):
-        if isinstance(hvsr_data, HVSRData) and hvsr_data['batch']:
-            pass
-        else:
-            print('\nRemoving outlier curves from further analysis (remove_outlier_curves())')
-            print('\tUsing the following parameters:')
-            for key, value in orig_args.items():
-                if key=='hvsr_data':
-                    pass
-                else:
-                    print('\t  {}={}'.format(key, value))
-            print()
-    
-    #First, divide up for batch or not
-    #Site is in the keys anytime it's not batch
-    if isinstance(hvsr_data, HVSRBatch):
-        #If running batch, we'll loop through each site
-        hvsr_out = {}
-        for site_name in hvsr_data.keys():
-            args = orig_args.copy() #Make a copy so we don't accidentally overwrite
-            args['hvsr_data'] = hvsr_data[site_name] #Get what would normally be the "hvsr_data" variable for each site
-            if hvsr_data[site_name]['ProcessingStatus']['OverallStatus']:
-                try:
-                    hvsr_out[site_name] = __remove_outlier_curves(**args) #Call another function, that lets us run this function again
-                except:
-                    hvsr_out = hvsr_data
-                    hvsr_out[site_name]['ProcessingStatus']['RemoveOutlierCurves'] = False
-                    hvsr_out[site_name]['ProcessingStatus']['OverallStatus'] = False                    
-            else:
-                hvsr_out = hvsr_data
-                hvsr_out[site_name]['ProcessingStatus']['RemoveOutlierCurves'] = False
-                hvsr_out[site_name]['ProcessingStatus']['OverallStatus'] = False
-        hvsr_out = HVSRBatch(hvsr_out)
-    else:  
-        #Create plot if designated        
-        if not use_hv_curve:
-            compNames = []
-            for col_name in hvsr_data['hvsr_windows_df'].columns:
-                if 'psd_values' in col_name:
-                    compNames.append('_'.join(col_name.split('_')[2:]))
-            colNames = compNames
-            col_prefix = 'psd_values_'
-        else:
-            compNames = []
-            for col_name in hvsr_data['hvsr_windows_df'].columns:
-                if col_name.startswith('HV_Curves') and "Log10" not in col_name:
-                    compNames.append(col_name)
-            colNames = compNames
-            col_prefix = 'HV_Curves'
-        if show_outlier_plot:
-            if use_hv_curve:
-                spMosaic = ['HV Curve']
-            else:
-                spMosaic = [['Z'],
-                            ['E'],
-                            ['N']]
-            fig, ax=plt.subplot_mosaic(spMosaic, sharex=True)
-
-        #Loop through each component, and determine which curves are outliers
-        bad_rmse=[]
-        for i, column in enumerate(colNames):
-            if column in compNames:
-                if use_hv_curve == False:
-                    column = col_prefix+column
-                else:
-                    column = column
-                
-            # Retrieve data from dataframe (use all windows, just in case)
-            curr_data = np.stack(hvsr_data['hvsr_windows_df'][column])
-            
-            # Calculate a median curve, and reshape so same size as original
-            medCurve = np.nanmedian(curr_data, axis=0)
-            medCurveArr = np.tile(medCurve, (curr_data.shape[0], 1))
-            
-            # Calculate RMSE
-            rmse = np.sqrt(((np.subtract(curr_data, medCurveArr)**2).sum(axis=1))/curr_data.shape[1])
-            hvsr_data['hvsr_windows_df']['RMSE_'+column] = rmse
-            if use_percentile is True:
-                rmse_threshold = np.percentile(rmse[~np.isnan(rmse)], rmse_thresh)
-                if verbose:
-                    print(f'\tRMSE at {rmse_thresh}th percentile for {column} calculated at: {rmse_threshold:.2f}')
-            else:
-                rmse_threshold = rmse_thresh
-            
-            # Retrieve index of those RMSE values that lie outside the threshold
-            for j, curve in enumerate(curr_data):
-                if rmse[j] > rmse_threshold:
-                    bad_rmse.append(j)
-
-            # Show plot of removed/retained data
-            if show_outlier_plot and use_hv_curve == False:
-                # Intialize to only get unique labels
-                rem_label_got = False
-                keep_label_got = False
-                
-                # Iterate through each curve to determine if it's rmse is outside threshold, for plot
-                for j, curve in enumerate(curr_data):
-                    label=None
-                    if rmse[j] > rmse_threshold:
-                        linestyle = 'dashed'
-                        linecolor='darkred'
-                        alpha = 1
-                        linewidth = 1
-                        if not rem_label_got:
-                            label='Removed Curve'
-                            rem_label_got=True
-                    else:
-                        linestyle='solid'
-                        linecolor = 'rosybrown'
-                        alpha = 0.25
-                        linewidth=0.5
-                        if not keep_label_got:
-                            keep_label_got=True
-                            label='Retained Curve'
-
-                    # Plot each individual curve
-                    ax[compNames[i]].plot(1/hvsr_data.ppsds[compNames[i]]['period_bin_centers'], curve, linewidth=linewidth, c=linecolor, linestyle=linestyle, alpha=alpha, label=label)
-                
-                # Plot the median curve
-                ax[compNames[i]].plot(1/hvsr_data.ppsds[compNames[i]]['period_bin_centers'],medCurve, linewidth=1, color='k', label='Median Curve')
-                
-                # Format axis
-                ax[compNames[i]].set_ylabel(f"{compNames[i]}")
-                ax[compNames[i]].legend(fontsize=10, labelspacing=0.1)
-                ax[compNames[i]].semilogx()             
-        if show_outlier_plot:
-            plt.show()
-                    
-        # Get unique values of bad_rmse indices and set the "Use" column of the hvsr_windows_df to False for that window
-        bad_rmse = np.unique(bad_rmse)
-        if len(bad_rmse) > 0:
-            
-            hvsr_data['hvsr_windows_df']['Use'] = hvsr_data['hvsr_windows_df']['Use'] * (rmse_threshold > hvsr_data['hvsr_windows_df']['RMSE_'+column])
-            #hvsr_data['hvsr_windows_df'].loc[bad_index, "Use"] = False   
-        
-        if verbose:
-            if len(bad_rmse)>0:
-                print(f"\tThe windows starting at the following times have been removed from further analysis ({len(bad_rmse)}/{hvsr_data['hvsr_windows_df'].shape[0]}):")
-                for b in hvsr_data['hvsr_windows_df'].index[pd.Series(bad_rmse)]:
-                    print(f"\t\t{b}")
-            else:
-                print('\tNo outlier curves have been removed')
-                    
-        hvsr_out = hvsr_data
-
-        if 'processing_parameters' not in hvsr_out.keys():
-            hvsr_out['processing_parameters'] = {}
-        hvsr_out['processing_parameters']['remove_outlier_curves'] = {}
-        for key, value in orig_args.items():
-            hvsr_out['processing_parameters']['remove_outlier_curves'][key] = value
-
-        hvsr_data['ProcessingStatus']['RemoveOutlierCurvesStatus'] = True
-    
-    hvsr_out = _check_processing_status(hvsr_out, start_time=start_time, func_name=inspect.stack()[0][3], verbose=verbose)
-    
-    return hvsr_out
-
-
-# Read data as batch
-def batch_data_read(input_data, batch_type='table', param_col=None, batch_params=None, verbose=False, **readcsv_getMeta_fetch_kwargs):
-    """Function to read data in data as a batch of multiple data files. This is best used through sprit.fetch_data(*args, source='batch', **other_kwargs).
-
-    Parameters
-    ----------
-    input_data : filepath or list
-        Input data information for how to read in data as batch
-    batch_type : str, optional
-        Type of batch read, only 'table' and 'filelist' accepted. If 'table', will read data from a file read in using pandas.read_csv(), by default 'table'
-    param_col : None or str, optional
-        Name of parameter column from batch information file. Only used if a batch_type='table' and single parameter column is used, rather than one column per parameter (for single parameter column, parameters are formatted with = between keys/values and , between item pairs), by default None
-    batch_params : list, dict, or None, default = None
-        Parameters to be used if batch_type='filelist'. If it is a list, needs to be the same length as input_data. If it is a dict, will be applied to all files in input_data and will combined with extra keyword arguments caught by **readcsv_getMeta_fetch_kwargs.
-    verbose : bool, optional
-        Whether to print information to terminal during batch read, by default False
-    **readcsv_getMeta_fetch_kwargs
-        Keyword arguments that will be read into pandas.read_csv(), sprit.input_params, sprit.get_metadata(), and/or sprit.fetch_data()
-
-    Returns
-    -------
-    dict
-        Dictionary with each item representing a different file read in, and which consists of its own parameter dictionary to be used by the rest of the processing steps
-
-    Raises
-    ------
-    IndexError
-        _description_
-    """
-    #First figure out columns
-    input_params_params = input_params.__code__.co_varnames
-    get_metadata_params = get_metadata.__code__.co_varnames
-    fetch_data_params = fetch_data.__code__.co_varnames
-
-    if batch_type=='sample':
-        sample_data=True
-        batch_type='table'
-    else:
-        sample_data = False
-    
-    # Dictionary to store the stream objects
-    stream_dict = {}
-    data_dict = {}
-    if batch_type == 'table':
-        if isinstance(input_data, pd.DataFrame):
-            dataReadInfoDF = input_data
-        elif isinstance(input_data, dict):
-            #For params input
-            pass
-        else:#Read csv
-            read_csv_kwargs = {k: v for k, v in locals()['readcsv_getMeta_fetch_kwargs'].items() if k in pd.read_csv.__code__.co_varnames}
-            dataReadInfoDF = pd.read_csv(input_data, **read_csv_kwargs)
-            if 'datapath' in dataReadInfoDF.columns:
-                filelist = list(dataReadInfoDF['datapath'])
-            #dataReadInfoDF = dataReadInfoDF.replace(np.nan, None)
-
-        #If this is sample data, we need to create absolute paths to the filepaths
-        if sample_data:
-            sample_data_dir = pathlib.Path(pkg_resources.resource_filename(__name__, 'resources/sample_data/'))
-            for index, row in dataReadInfoDF.iterrows():
-                dataReadInfoDF.loc[index, 'datapath'] = sample_data_dir.joinpath(row.loc['datapath'])
-
-        default_dict = {'site':'HVSR Site',
-                    'network':'AM', 
-                    'station':'RAC84', 
-                    'loc':'00', 
-                    'channels':['EHZ', 'EHN', 'EHE'],
-                    'acq_date':str(datetime.datetime.now().date()),
-                    'starttime' : '00:00:00.00',
-                    'endtime' : '23:59:59.999',
-                    'tzone' : 'UTC',
-                    'xcoord' : -88.2290526,
-                    'ycoord' :  40.1012122,
-                    'elevation' : 755,
-                    'input_crs':'EPSG:4326',#4269 is NAD83, defautling to WGS
-                    'output_crs':'EPSG:4326',
-                    'elev_unit' : 'feet',
-                    'depth' : 0,
-                    'instrument' : 'Raspberry Shake',
-                    'metapath' : '',
-                    'hvsr_band' : [0.4, 40],
-                    'write_path':'',
-                    'source':'file', 
-                    'export_format':'mseed', 
-                    'detrend':'spline', 
-                    'detrend_order':2, 
-                    'verbose':False}
-
-        print(f"\t{dataReadInfoDF.shape[0]} sites found: {list(dataReadInfoDF['site'])}")
-        if verbose:
-            maxLength = 25
-            maxColWidth = 12
-            if dataReadInfoDF.shape[0] > maxLength:
-                print(f'\t Showing information for first {maxLength} files only:')
-            print()
-            #Print nicely formated df
-            #Print column names
-            print('\t', end='')
-            for col in dataReadInfoDF.columns:
-                print(str(col)[:maxColWidth].ljust(maxColWidth), end='  ')
-            print('\n\t', end='')
-
-            #Print separator
-            tableLen = (maxColWidth+2)*len(dataReadInfoDF.columns)
-            for r in range(tableLen):
-                print('-', end='')
-            print()
-
-            #Print columns/rows
-            for index, row in dataReadInfoDF.iterrows():
-                print('\t', end='')
-                for col in row:
-                    if len(str(col)) > maxColWidth:
-                        print((str(col)[:maxColWidth-3]+'...').ljust(maxColWidth), end='  ')
-                    else:
-                        print(str(col)[:maxColWidth].ljust(maxColWidth), end='  ')
-                print()
-            if dataReadInfoDF.shape[0] > maxLength:
-                endline = f'\t...{dataReadInfoDF.shape[0]-maxLength} more rows in file.\n'
-            else:
-                endline = '\n'
-            print(endline)
-
-            print('Fetching the following files:')
-        param_dict_list = []
-        verboseStatement = []
-        if param_col is None: #Not a single parameter column, each col=parameter
-            for row_ind in range(dataReadInfoDF.shape[0]):
-                param_dict = {}
-                verboseStatement.append([])
-                for col in dataReadInfoDF.columns:
-                    if col in input_params_params or col in get_metadata_params or col in fetch_data_params:
-                        currParam = dataReadInfoDF.loc[row_ind, col]
-                        if pd.isna(currParam) or currParam == 'nan':
-                            if col in default_dict.keys():
-                                param_dict[col] = default_dict[col] #Get default value
-                                if verbose:
-                                    if type(default_dict[col]) is str:
-                                        verboseStatement[row_ind].append("\t\t'{}' parameter not specified in batch file. Using {}='{}'".format(col, col, default_dict[col]))
-                                    else:
-                                        verboseStatement[row_ind].append("\t\t'{}' parameter not specified in batch file. Using {}={}".format(col, col, default_dict[col]))
-                            else:
-                                param_dict[col] = None
-                        else:
-                            param_dict[col] = dataReadInfoDF.loc[row_ind, col]
-                param_dict_list.append(param_dict)
-        else:
-            if param_col not in dataReadInfoDF.columns:
-                raise IndexError('{} is not a column in {} (columns are: {})'.format(param_col, input_data, dataReadInfoDF.columns))
-            for row in dataReadInfoDF[param_col]:
-                param_dict = {}
-                splitRow = str(row).split(',')
-                for item in splitRow:
-                    param_dict[item.split('=')[0]] = item.split('=')[1]
-                param_dict_list.append(param_dict)
-        #input_params(datapath,site,network,station,loc,channels, acq_date,starttime, endtime, tzone, xcoord, ycoord, elevation, depth, instrument, metapath, hvsr_band)
-        #fetch_data(params, inv, source, trim_dir, export_format, detrend, detrend_order, verbose)
-        #get_metadata(params, write_path)
-    elif batch_type == 'filelist':
-        if isinstance(batch_params, list):
-            if len(batch_params) != len(input_data):
-                raise RuntimeError('If batch_params is list, it must be the same length as input_data. len(batch_params)={} != len(input_data)={}'.format(len(batch_params), len(input_data)))
-            param_dict_list = batch_params
-        elif isinstance(batch_params, dict):
-            batch_params.update(readcsv_getMeta_fetch_kwargs)
-            param_dict_list = []
-            for i in range(len(input_data)):
-                param_dict_list.append(batch_params)
-        
-        # Read and process each MiniSEED file
-        for i, file in enumerate(input_data):
-            if isinstance(file, obspy.core.stream.Stream):
-                warnings.warn('Reading in a list of Obspy streams is not currently supported, but may be implemented in the future', FutureWarning)
-                pass 
-            else:
-                param_dict_list[i]['datapath'] = file
-
-    hvsr_metaDict = {}
-    zfillDigs = len(str(len(param_dict_list))) #Get number of digits of length of param_dict_list
-    i=0
-    for i, param_dict in enumerate(param_dict_list):
-        # Read the data file into a Stream object
-        input_params_kwargs = {k: v for k, v in locals()['readcsv_getMeta_fetch_kwargs'].items() if k in input_params.__code__.co_varnames}
-        input_params_kwargs2 = {k: v for k, v in param_dict.items() if k in input_params.__code__.co_varnames}
-        input_params_kwargs.update(input_params_kwargs2)
-
-        params = input_params(**input_params_kwargs)
-
-        fetch_data_kwargs = {k: v for k, v in locals()['readcsv_getMeta_fetch_kwargs'].items() if k in fetch_data.__code__.co_varnames}
-        fetch_data_kwargs2 = {k: v for k, v in param_dict.items() if k in fetch_data.__code__.co_varnames[0:7]}
-        fetch_data_kwargs.update(fetch_data_kwargs2)
-        
-        try:
-            params = fetch_data(params=params, **fetch_data_kwargs)
-        except:
-            params['ProcessingStatus']['FetchDataStatus']=False
-            params['ProcessingStatus']['OverallStatus'] = False            
-        
-        if verbose and params['ProcessingStatus']['FetchDataStatus']:
-            print("\t  {}".format(params['site']))
-            if verboseStatement !=[]:
-                for item in verboseStatement[i]:
-                    print(item)
-        elif verbose and not params['ProcessingStatus']['FetchDataStatus']:
-            print("\t  {} not read correctly. Processing will not be carried out.".format(params['site']))
-                
-        params['batch'] = True
-
-        if params['site'] == default_dict['site']: #If site was not designated
-            params['site'] = "{}_{}".format(params['site'], str(i).zfill(zfillDigs))
-            i+=1
-        hvsr_metaDict[params['site']] = params
-
-    hvsr_metaDict = HVSRBatch(hvsr_metaDict)
-
-    return hvsr_metaDict
-
-
-# Just for testing
-def test_function():
-    print('is this working?')
-
-
-# BATCH FUNCTIONS: various functions that are used to help the regular functions handle batch data
-# Helper function for batch processing of check_peaks
-def _check_peaks_batch(**check_peaks_kwargs):
-    try:
-        hvsr_data = check_peaks(**check_peaks_kwargs)
-        if check_peaks_kwargs['verbose']:
-            print('\t{} succesfully completed check_peaks()'.format(hvsr_data['input_params']['site']))    
-    except:
-        warnings.warn(f"Error in check_peaks({check_peaks_kwargs['hvsr_data']['input_params']['site']}, **check_peaks_kwargs)", RuntimeWarning)
-        hvsr_data = check_peaks_kwargs['hvsr_data']
-        
-    return hvsr_data
-
-
-# Support function for running batch
-def _generate_ppsds_batch(**generate_ppsds_kwargs):
-    try:
-        params = generate_ppsds(**generate_ppsds_kwargs)
-        if generate_ppsds_kwargs['verbose']:
-            print('\t{} successfully completed generate_ppsds()'.format(params['site']))
-    except Exception as e:
-        print(e)
-        warnings.warn(f"Error in generate_ppsds({generate_ppsds_kwargs['params']['site']}, **generate_ppsds_kwargs)", RuntimeWarning)
-        params = generate_ppsds_kwargs['params']
-        
-    return params
-
-
-# Helper function for batch processing of get_report
-def _get_report_batch(**get_report_kwargs):
-
-    try:
-        hvsr_results = get_report(**get_report_kwargs)
-        #Print if verbose, but selected report_format was not print
-        print('\n\n\n') #add some 'whitespace'
-        if get_report_kwargs['verbose']:
-            if 'print' in get_report_kwargs['report_format']:
-                pass
-            else:
-                get_report_kwargs['report_format'] = 'print'
-                get_report(**get_report_kwargs)
-        
-    except:
-        warnMsg = f"Error in get_report({get_report_kwargs['hvsr_results']['input_params']['site']}, **get_report_kwargs)"
-        if get_report_kwargs['verbose']:
-            print('\t'+warnMsg)
-        else:
-            warnings.warn(warnMsg, RuntimeWarning)
-        hvsr_results = get_report_kwargs['hvsr_results']
-        
-    return hvsr_results
-
-
-# Helper function for batch procesing of azimuth
-def __azimuth_batch(**azimuth_kwargs):
-    try:
-        hvsr_data = calculate_azimuth(**azimuth_kwargs)
-
-        if azimuth_kwargs['verbose']:
-            if 'input_params' in hvsr_data.keys():
-                print('\t{} successfully completed calculate_azimuth()'.format(hvsr_data['input_params']['site']))
-            elif 'site' in hvsr_data.keys():
-                print('\t{} successfully completed calculate_azimuth()'.format(hvsr_data['site']))
-    except Exception as e:
-        warnings.warn(f"Error in calculate_azimuth({azimuth_kwargs['input']['site']}, **azimuth_kwargs)", RuntimeWarning)
-
-    return hvsr_data
-
-
-# Helper function for batch procesing of remove_noise
-def __remove_noise_batch(**remove_noise_kwargs):
-    try:
-        hvsr_data = remove_noise(**remove_noise_kwargs)
-
-        if remove_noise_kwargs['verbose']:
-            if 'input_params' in hvsr_data.keys():
-                print('\t{} successfully completed remove_noise()'.format(hvsr_data['input_params']['site']))
-            elif 'site' in hvsr_data.keys():
-                print('\t{} successfully completed remove_noise()'.format(hvsr_data['site']))
-    except Exception as e:
-        warnings.warn(f"Error in remove_noise({remove_noise_kwargs['input']['site']}, **remove_noise_kwargs)", RuntimeWarning)
-
-    return hvsr_data
-
-
-# Helper function batch processing of remove_outlier_curves
-def __remove_outlier_curves(**remove_outlier_curves_kwargs):
-    try:
-        hvsr_data = remove_outlier_curves(**remove_outlier_curves_kwargs)
-
-        if remove_outlier_curves_kwargs['verbose']:
-            if 'input_params' in hvsr_data.keys():
-                print('\t{} successfully completed remove_outlier_curves()'.format(hvsr_data['input_params']['site']))
-            elif 'site' in hvsr_data.keys():
-                print('\t{} successfully completed remove_outlier_curves()'.format(hvsr_data['site']))
-    except Exception as e:
-        warnings.warn(f"Error in remove_outlier_curves({remove_outlier_curves_kwargs['input']['site']}, **remove_outlier_curves_kwargs)", RuntimeWarning)
-
-    return hvsr_data
-
-
-# Batch function for plot_hvsr()
-def _hvsr_plot_batch(**hvsr_plot_kwargs):
-    try:
-        hvsr_data = plot_hvsr(**hvsr_plot_kwargs)
-    except:
-        warnings.warn(f"Error in plotting ({hvsr_plot_kwargs['hvsr_data']['input_params']['site']}, **hvsr_plot_kwargs)", RuntimeWarning)
-        hvsr_data = hvsr_plot_kwargs['hvsr_data']
-        
-    return hvsr_data
-
-
-# Support function for batch of plot_azimuth()
-def _plot_azimuth_batch(**plot_azimuth_kwargs):
-    try:
-        hvsr_data['Azimuth_Fig'] = plot_azimuth(**plot_azimuth_kwargs)
-        if plot_azimuth_kwargs['verbose']:
-            print('\t{} successfully completed plot_azimuth()'.format(hvsr_data['input_params']['site']))
-    except:
-        errMsg = f"Error in plot_azimuth({plot_azimuth_kwargs['params']['site']}, **plot_azimuth_kwargs)"
-        if plot_azimuth_kwargs['verbose']:
-            print('\t'+errMsg)
-        else:
-            warnings.warn(errMsg, RuntimeWarning)
-        hvsr_data = plot_azimuth_kwargs['params']
-        
-    return hvsr_data
-
-
-# Helper function for batch version of process_hvsr()
-def _process_hvsr_batch(**process_hvsr_kwargs):
-    try:
-        hvsr_data = process_hvsr(**process_hvsr_kwargs)
-        if process_hvsr_kwargs['verbose']:
-            print('\t{} successfully completed process_hvsr()'.format(hvsr_data['input_params']['site']))
-    except:
-        errMsg=f"Error in process_hvsr({process_hvsr_kwargs['params']['site']}, **process_hvsr_kwargs)"
-        if process_hvsr_kwargs['verbose']:
-            print('\t'+errMsg)
-        else:
-            warnings.warn(errMsg, RuntimeWarning)
-        hvsr_data = process_hvsr_kwargs['params']
-        
-    return hvsr_data
-
-# Special helper function that checks the processing status at each stage of processing to help determine if any processing steps were skipped
-def _check_processing_status(hvsr_data, start_time=datetime.datetime.now(), func_name='', verbose=False):
-    """Internal function to check processing status, used primarily in the sprit.run() function to allow processing to continue if one site is bad.
-
-    Parameters
-    ----------
-    hvsr_data : sprit.HVSRData
-        Data being processed
-
-    Returns
-    -------
-    sprit.HVSRData
-        Data being processed, with updated the 'OverallStatus' key of the attribute ProcessingStatus updated.
-    """
-    #Convert HVSRData to same format as HVSRBatch so same code works the same on both
-    if isinstance(hvsr_data, HVSRData):
-        siteName = hvsr_data['site']
-        hvsr_interim = {siteName: hvsr_data}
-    else:
-        hvsr_interim = hvsr_data
-    
-    # Check overall processing status on all (or only 1 if HVSRData) site(s)
-    for sitename in hvsr_interim.keys():
-        statusOK = True
-        for status_type, status_value in hvsr_interim[sitename]['ProcessingStatus'].items():
-            if not status_value and (status_type != 'RemoveNoiseStatus' and status_type!='RemoveOutlierCurvesStatus'):
-                statusOK = False
-                
-        if statusOK:
-            hvsr_interim[sitename]['ProcessingStatus']['OverallStatus'] = True
-        else:
-            hvsr_interim[sitename]['ProcessingStatus']['OverallStatus'] = False
-
-    # Get back original data in HVSRData format, if that was the input
-    if isinstance(hvsr_data, HVSRData):
-        hvsr_data = hvsr_interim[siteName]
-    
-    # Print how long it took to perform function
-    if verbose:
-        elapsed = (datetime.datetime.now()-start_time)
-        print(f"\t\t{func_name} completed in  {str(elapsed)[:-3]}")
-    return hvsr_data
-
-
-# HELPER functions for fetch_data() and get_metadata()
-# Read in metadata .inv file, specifically for RaspShake
-def _update_shake_metadata(filepath, params, write_path=''):
-    """Reads static metadata file provided for Rasp Shake and updates with input parameters. Used primarily in the get_metadata() function.
-
-        PARAMETERS
-        ----------
-        filepath : str or pathlib.Path object
-            Filepath to metadata file. Should be a file format supported by obspy.read_inventory().
-        params : dict
-            Dictionary containing necessary keys/values for updating, currently only supported for STATIONXML with Raspberry Shakes.
-                Necessary keys: 'net', 'sta', 
-                Optional keys: 'longitude', 'latitude', 'elevation', 'depth'
-        write_path   : str, default=''
-            If specified, filepath to write to updated inventory file to.
-
-        Returns
-        -------
-        params : dict
-            Updated params dict with new key:value pair with updated updated obspy.inventory object (key="inv")
-    """
-
-    network = params['net']
-    station = params['sta']
-    optKeys = ['longitude', 'latitude', 'elevation', 'depth']
-    for k in optKeys:
-        if k not in params.keys():
-            params[k] = '0'
-    xcoord = str(params['longitude'])
-    ycoord = str(params['latitude'])
-    elevation = str(params['elevation'])
-    depth = str(params['depth'])
-    
-    startdate = str(datetime.datetime(year=2023, month=2, day=15)) #First day sprit code worked :)
-    enddate=str(datetime.datetime.today())
-
-    filepath = sprit_utils.checkifpath(filepath)
-    tree = ET.parse(str(filepath))
-    root = tree.getroot()
-
-    prefix= "{http://www.fdsn.org/xml/station/1}"
-
-    for item in root.iter(prefix+'Channel'):
-        item.attrib['startDate'] = startdate
-        item.attrib['endDate'] = enddate
-
-    for item in root.iter(prefix+'Station'):
-        item.attrib['code'] = station
-        item.attrib['startDate'] = startdate
-        item.attrib['endDate'] = enddate
-
-    for item in root.iter(prefix+'Network'):
-        item.attrib['code'] = network
-        
-    for item in root.iter(prefix+'Latitude'):
-        item.text = ycoord
-
-    for item in root.iter(prefix+'Longitude'):
-        item.text = xcoord
-
-    for item in root.iter(prefix+'Created'):
-        nowTime = str(datetime.datetime.now())
-        item.text = nowTime
-
-    for item in root.iter(prefix+'Elevation'):
-        item.text= elevation
-
-    for item in root.iter(prefix+'Depth'):
-        item.text=depth
-
-    #Set up (and) export
-    #filetag = '_'+str(datetime.datetime.today().date())
-    #outfile = str(parentPath)+'\\'+filename+filetag+'.inv'
-
-    if write_path != '':
-        try:
-            write_path = pathlib.Path(write_path)
-            if write_path.is_dir():
-                fname = params['network']+'_'+params['station']+'_'+params['site']
-                fname = fname + '_response.xml'
-                write_file = write_path.joinpath(fname)
-            else:
-                write_file=write_path
-            tree.write(write_file, xml_declaration=True, method='xml',encoding='UTF-8')
-            inv = obspy.read_inventory(write_file, format='STATIONXML', level='response')
-        except:
-            warnings.warn(f'write_path={write_path} is not recognized as a filepath, updated metadata file will not be written')
-            write_path=''
-    else:
-        try:
-            #Create temporary file for reading into obspy
-            tpf = tempfile.NamedTemporaryFile(delete=False)
-            stringRoot = ET.tostring(root, encoding='UTF-8', method='xml')
-            tpf.write(stringRoot)
-
-            inv = obspy.read_inventory(tpf.name, format='STATIONXML', level='response')
-            tpf.close()
-
-            os.remove(tpf.name)
-        except:
-            write_file = pathlib.Path(__file__).with_name('metadata.xml')
-            tree.write(write_file, xml_declaration=True, method='xml',encoding='UTF-8')
-            inv = obspy.read_inventory(write_file.as_posix(), format='STATIONXML', level='response')
-            os.remove(write_file.as_posix())
-
-    params['inv'] = inv
-    params['params']['inv'] = inv
-    return params
-
-
-# Support function for get_metadata()
-def _read_RS_Metadata(params, source=None):
-    """Function to read the metadata from Raspberry Shake using the StationXML file provided by the company.
-    Intended to be used within the get_metadata() function.
-
-    Parameters
-    ----------
-    params : dict
-        The parameter dictionary output from input_params() and read into get_metadata()
-
-    Returns
-    -------
-    params : dict
-        Further modified parameter dictionary
-    """
-    if 'inv' in params.keys():
-        inv = params['inv']
-    else:
-        sprit_utils.checkifpath(params['metapath'])
-        inv = obspy.read_inventory(params['metapath'], format='STATIONXML', level='response')
-        params['inv'] = inv
-
-    station = params['sta']
-    network = params['net']
-    channels = params['cha']
-
-    if isinstance(inv, obspy.core.inventory.inventory.Inventory):
-        #Create temporary file from inventory object
-        tpf = tempfile.NamedTemporaryFile(delete=False)
-        inv.write(tpf.name, format='STATIONXML')
-
-        #Read data into xmlTree
-        tree = ET.parse(tpf.name)
-        root = tree.getroot()
-
-        #Close and remove temporary file
-        tpf.close()
-        os.remove(tpf.name)
-    else:
-        inv = sprit_utils.checkifpath(inv)
-        inv = obspy.read_inventory(params['metapath'], format='STATIONXML', level='response')
-        params['inv'] = inv
-        tree = ET.parse(inv)
-        root = tree.getroot()
-
-    #if write_path != '':
-    #    inv.write(write_path, format='STATIONXML')
-
-    #This is specific to RaspShake
-    c=channels[0]
-    pzList = [str(n) for n in list(range(7))]
-    s=pzList[0]
-
-    prefix= "{http://www.fdsn.org/xml/station/1}"
-
-    sensitivityPath = "./"+prefix+"Network[@code='"+network+"']/"+prefix+"Station[@code='"+station+"']/"+prefix+"Channel[@code='"+c+"']/"+prefix+"Response/"+prefix+"InstrumentSensitivity/"+prefix+"Value"
-    gainPath = "./"+prefix+"Network[@code='"+network+"']/"+prefix+"Station[@code='"+station+"']/"+prefix+"Channel[@code='"+c+"']/"+prefix+"Response/"+prefix+"Stage[@number='1']/"+prefix+"StageGain/"+prefix+"Value"
-
-    #paz = []
-    rsCList = ['EHZ', 'EHN', 'EHE']
-    paz = {}
-    for c in channels:
-        channelPaz = {}
-        #channelPaz['channel'] = c
-        for item in root.findall(sensitivityPath):
-            channelPaz['sensitivity']=float(item.text)
-
-        for item in root.findall(gainPath):
-            channelPaz['gain']=float(item.text)
-        
-        poleList = []
-        zeroList = []
-        for s in pzList:
-            if int(s) < 4:
-                polePathReal = "./"+prefix+"Network[@code='"+network+"']/"+prefix+"Station[@code='"+station+"']/"+prefix+"Channel[@code='"+c+"']/"+prefix+"Response/"+prefix+"Stage[@number='1']/"+prefix+"PolesZeros/"+prefix+"Pole[@number='"+s+"']/"+prefix+"Real"
-                polePathImag = "./"+prefix+"Network[@code='"+network+"']/"+prefix+"Station[@code='"+station+"']/"+prefix+"Channel[@code='"+c+"']/"+prefix+"Response/"+prefix+"Stage[@number='1']/"+prefix+"PolesZeros/"+prefix+"Pole[@number='"+s+"']/"+prefix+"Imaginary"
-                for poleItem in root.findall(polePathReal):
-                    poleReal = poleItem.text
-                for poleItem in root.findall(polePathImag):
-                    pole = complex(float(poleReal), float(poleItem.text))
-                    poleList.append(pole)
-                    channelPaz['poles'] = poleList
-                    #channelPaz['poles'] = list(set(poleList))
-            else:
-                zeroPathReal = "./"+prefix+"Network[@code='"+network+"']/"+prefix+"Station[@code='"+station+"']/"+prefix+"Channel[@code='"+c+"']/"+prefix+"Response/"+prefix+"Stage[@number='1']/"+prefix+"PolesZeros/"+prefix+"Zero[@number='"+s+"']/"+prefix+"Real"
-                zeroPathImag = "./"+prefix+"Network[@code='"+network+"']/"+prefix+"Station[@code='"+station+"']/"+prefix+"Channel[@code='"+c+"']/"+prefix+"Response/"+prefix+"Stage[@number='1']/"+prefix+"PolesZeros/"+prefix+"Zero[@number='"+s+"']/"+prefix+"Imaginary"
-                for zeroItem in root.findall(zeroPathReal):
-                    zeroReal = zeroItem.text
-                
-                for zeroItem in root.findall(zeroPathImag):
-                    zero = complex(float(zeroReal), float(zeroItem.text))
-                    #zero = zeroReal + "+" + zeroItem.text+'j'
-                    zeroList.append(zero)
-                    #channelPaz['zeros'] = list(set(zeroList))
-                    channelPaz['zeros'] = zeroList
-        if str(c).upper() in rsCList:
-            c = str(c)[-1].upper()
-        paz[str(c)] = channelPaz
-    params['paz'] = paz
-    params['params']['paz'] = paz
-
-    return params
-
-
-# Helper function to sort channels
-def _sort_channels(input, source, verbose):
-    if source!='batch':
-        input = {'SITENAME': {'stream':input}} #Make same structure as batch
-
-    for site in input.keys():
-        rawDataIN = input[site]['stream']
-
-        if rawDataIN is None:
-            if verbose:
-                raise RuntimeError("No data was read using specified parameters {}".format(input[site]))
-            else:
-                raise RuntimeError("No data was read using specified parameters")
-
-        elif isinstance(rawDataIN, obspy.core.stream.Stream):
-            #Make sure z component is first
-            dataIN = rawDataIN.sort(['channel'], reverse=True) #z, n, e order
-        else:
-            #Not usually used anymore, retained just in case
-            dataIN = []
-            for i, st in enumerate(rawDataIN):
-                if 'Z' in st[0].stats['channel']:#).split('.')[3]:#[12:15]:
-                    dataIN.append(rawDataIN[i])
-                else:
-                    dataIN.append(rawDataIN[i].sort(['channel'], reverse=True)) #z, n, e order            
-
-        input[site]['stream'] = dataIN
-            
-    if source=='batch':
-        #Return a dict
-        output = input
-    else:
-        #Return a stream otherwise
-        output = input[site]['stream']
-    return output
-
-
-# Trim data 
-def _trim_data(input, stream=None, export_dir=None, export_format=None, source=None, **kwargs):
-    """Function to trim data to start and end time
-
-        Trim data to start and end times so that stream being analyzed only contains wanted data.
-        Can also export data to specified directory using a specified site name and/or export_format
-
-        Parameters
-        ----------
-            input  : HVSRData
-                HVSR Data class containing input parameters for trimming
-            stream  : obspy.stream object  
-                Obspy stream to be trimmed
-            export_dir: str or pathlib obj   
-                Output filepath to export trimmed data to. If not specified, does not export. 
-            export_format  : str or None, default=None  
-                If None, and export_dir is specified, format defaults to .mseed. Otherwise, exports trimmed stream using obspy.core.stream.Stream.write() method, with export_format being passed to the format argument. 
-                https://docs.obspy.org/packages/autogen/obspy.core.stream.Stream.write.html#obspy.core.stream.Stream.write
-            **kwargs
-                Keyword arguments passed directly to obspy.core.stream.Stream.trim() method.
-                
-        Returns
-        -------
-            st_trimmed  : obspy.stream object 
-                Obpsy Stream trimmed to start and end times
-    """
-    #if source!='batch':
-    #    #input = {'SITENAME': {'stream':input}} #Make same structure as batch
-    #    pass
-
-    if 'starttime' in kwargs.keys():
-        start = kwargs['starttime']
-    elif isinstance(input, (HVSRData, dict)):
-        start = input['starttime']
-    
-    if 'endtime' in kwargs.keys():
-        end = kwargs['endtime']
-    else:
-        end = input['endtime']
-        
-    if 'site' in kwargs.keys():
-        site = kwargs['site']
-    else:
-        site = input['site']
-
-    if stream is not None:
-        st_trimmed = stream.copy()
-    elif 'stream' in input.keys():
-        st_trimmed = input['stream'].copy()
-    else:
-        raise UnboundLocalError("stream not specified. Must either be specified using stream parameter or as a key in the input parameters (input['stream'])")
-        
-    trimStart = obspy.UTCDateTime(start)
-    trimEnd = obspy.UTCDateTime(end)
-
-    #If data is contained in a masked array, split to undo masked array
-    if isinstance(st_trimmed[0].data, np.ma.masked_array):
-        st_trimmed = st_trimmed.split()
-        #This split is undone with the .merge() method a few lines down
-
-    for tr in st_trimmed:
-        if trimStart > tr.stats.endtime or trimEnd < tr.stats.starttime:
-            pass
-        else:
-            st_trimmed.trim(starttime=trimStart, endtime=trimEnd, **kwargs)
-
-    st_trimmed.merge(method=1)
-
-    if export_format is None:
-        export_format = '.mseed'
-
-    #Format export filepath, if exporting
-    if export_dir is not None:
-        if site is None:
-            site=''
-        else:
-            site = site+'_'
-        if '.' not in export_format:
-            export_format = '.'+export_format
-        net = st_trimmed[0].stats.network
-        sta = st_trimmed[0].stats.station
-        loc = st_trimmed[0].stats.location
-        yr = str(st_trimmed[0].stats.starttime.year)
-        strtD=str(st_trimmed[0].stats.starttime.date)
-        strtT=str(st_trimmed[0].stats.starttime.time)[0:2]
-        strtT=strtT+str(st_trimmed[0].stats.starttime.time)[3:5]
-        endT = str(st_trimmed[0].stats.endtime.time)[0:2]
-        endT = endT+str(st_trimmed[0].stats.endtime.time)[3:5]
-        doy = str(st_trimmed[0].stats.starttime.utctimetuple().tm_yday).zfill(3)
-
-        export_dir = sprit_utils.checkifpath(export_dir)
-        export_dir = str(export_dir)
-        export_dir = export_dir.replace('\\', '/')
-        export_dir = export_dir.replace('\\'[0], '/')
-
-        if type(export_format) is str:
-            filename = site+net+'.'+sta+'.'+loc+'.'+yr+'.'+doy+'_'+strtD+'_'+strtT+'-'+endT+export_format
-        elif type(export_format) is bool:
-            filename = site+net+'.'+sta+'.'+loc+'.'+yr+'.'+doy+'_'+strtD+'_'+strtT+'-'+endT+'.mseed'
-
-        if export_dir[-1]=='/':
-            export_dir=export_dir[:-1]
-        
-        exportFile = export_dir+'/'+filename
-
-        #Take care of masked arrays for writing purposes
-        if 'fill_value' in kwargs.keys():
-            for tr in st_trimmed:
-                if isinstance(tr.data, np.ma.masked_array):
-                    tr.data = tr.data.filled(kwargs['fill_value'])
-        else:
-            st_trimmed = st_trimmed.split()
-        
-        st_trimmed.write(filename=exportFile)
-    else:
-        pass
-
-    return st_trimmed
-
-
-# Helper function to detrend data
-def __detrend_data(input, detrend, detrend_order, verbose, source):
-    """Helper function to detrend data, specifically formatted for the HVSRData and HVSRBatch objects"""
-    if source!='batch':
-        input = {'SITENAME': {'stream':input}} #Make same structure as batch
-
-    for key in input.keys():
-        dataIN = input[key]['stream']
-        if detrend==False:
-            pass
-        elif detrend==True:
-            #By default, do a spline removal
-            for tr in dataIN:
-                tr.detrend(type='spline', order=detrend_order, dspline=1000)        
-        else:
-            data_undetrended = dataIN.copy()
-            try:
-                if str(detrend).lower()=='simple':
-                    for tr in dataIN:
-                        tr.detrend(type=detrend)
-                if str(detrend).lower()=='linear':
-                    for tr in dataIN:
-                        tr.detrend(type=detrend)
-                if str(detrend).lower()=='constant' or detrend=='demean':
-                    for tr in dataIN:
-                        tr.detrend(type=detrend)                
-                if str(detrend).lower()=='polynomial':
-                    for tr in dataIN:
-                        tr.detrend(type=detrend, order=detrend_order)   
-                if str(detrend).lower()=='spline':
-                    for tr in dataIN:
-                        tr.detrend(type=detrend, order=int(detrend_order), dspline=1000)       
-            except:
-                dataIN = data_undetrended
-                if verbose:
-                    warnings.warn("Detrend error, data not detrended", UserWarning)
-        
-        input[key]['stream'] = dataIN
-
-    if source=='batch':
-        #Return a dict
-        output = input
-    else:
-        #Return a stream otherwise
-        output = input[key]['stream']
-    return output
-
-
-# Read data from raspberry shake
-def __read_RS_file_struct(datapath, source, year, doy, inv, params, verbose=False):
-    """"Private function used by fetch_data() to read in Raspberry Shake data"""
-    from obspy.core import UTCDateTime
-    fileList = []
-    folderPathList = []
-    filesinfolder = False
-    datapath = sprit_utils.checkifpath(datapath)
-    #Read RS files
-    if source=='raw': #raw data with individual files per trace
-        if datapath.is_dir():
-            for child in datapath.iterdir():
-                if child.is_file() and child.name.startswith('AM') and str(doy).zfill(3) in child.name and str(year) in child.name:
-                    filesinfolder = True
-                    folderPathList.append(datapath)
-                    fileList.append(child)
-                elif child.is_dir() and child.name.startswith('EH') and not filesinfolder:
-                    folderPathList.append(child)
-                    for c in child.iterdir():
-                        if c.is_file() and c.name.startswith('AM') and c.name.endswith(str(doy).zfill(3)) and str(year) in c.name:
-                            fileList.append(c)
-
-
-            if len(fileList) == 0:
-                doyList = []
-                printList= []
-                for j, folder in enumerate(folderPathList):
-                    for i, file in enumerate(folder.iterdir()):
-                        if j ==0:
-                            doyList.append(str(year) + ' ' + str(file.name[-3:]))
-                            printList.append(f"{datetime.datetime.strptime(doyList[i], '%Y %j').strftime('%b %d')} | Day of year: {file.name[-3:]}")
-                if len(printList) == 0:
-                    warnings.warn('No files found matching Raspberry Shake data structure or files in specified directory.')
-                else:
-                    warnings.warn(f'No file found for specified date: {params["acq_date"]}. The following days/files exist for specified year in this directory')
-                    for p in printList:
-                        print('\t',p)
-                return None
-            elif len(fileList) !=3:
-                warnings.warn('3 channels needed! {} found.'.format(len(folderPathList)), UserWarning)
-            else:
-                fileList.sort(reverse=True) # Puts z channel first
-                folderPathList.sort(reverse=True)
-                if verbose:
-                    print('Reading files: \n\t{}\n\t{}\n\t{}'.format(fileList[0].name, fileList[1].name, fileList[2].name))
-
-            traceList = []
-            for i, f in enumerate(fileList):
-                with warnings.catch_warnings():
-                    warnings.filterwarnings(action='ignore', message='^readMSEEDBuffer()')
-                    st = obspy.read(str(f))#, starttime=UTCDateTime(params['starttime']), endtime=UTCDateTime(params['endtime']), nearest_sample=False)
-                    st = st.split()
-                    st.trim(starttime=UTCDateTime(params['starttime']), endtime=UTCDateTime(params['endtime']), nearest_sample=False)
-                    st.merge()
-                    tr = (st[0])
-                    #tr= obspy.Trace(tr.data,header=meta)
-                    traceList.append(tr)
-            rawDataIN = obspy.Stream(traceList)
-            with warnings.catch_warnings():
-                warnings.filterwarnings(action='ignore', message='Found more than one matching response.*')
-                rawDataIN.attach_response(inv)
-        else:
-            rawDataIN = obspy.read(str(datapath), starttime=UTCDateTime(params['starttime']), endttime=UTCDateTime(params['endtime']), nearest_sample=True)
-            rawDataIN.attach_response(inv)
-    elif source=='dir': #files with 3 traces, but may be several in a directory or only directory name provided
-        obspyFormats = ['AH','ALSEP_PSE','ALSEP_WTH','ALSEP_WTN','CSS','DMX','GCF','GSE1','GSE2','KINEMETRICS_EVT','MSEED','NNSA_KB_CORE','PDAS','PICKLE','Q','REFTEK130','RG16','SAC','SACXY','SEG2','SEGY','SEISAN','SH_ASC','SLIST','SU','TSPAIR','WAV','WIN','Y']
-        for file in datapath.iterdir():
-            ext = file.suffix[1:]
-            rawFormat = False
-            if ext.isnumeric():
-                if float(ext) >= 0 and float(ext) < 367:
-                    rawFormat=True
-            
-            if ext.upper() in obspyFormats or rawFormat:
-                filesinfolder = True
-                folderPathList.append(datapath)
-                fileList.append(file.name)
-                        
-        filepaths = []
-        rawDataIN = obspy.Stream()
-        for i, f in enumerate(fileList):
-            filepaths.append(folderPathList[i].joinpath(f))
-            #filepaths[i] = pathlib.Path(filepaths[i])
-            currData = obspy.read(filepaths[i])
-            currData.merge()
-            #rawDataIN.append(currData)
-            #if i == 0:
-            #    rawDataIN = currData.copy()
-            if isinstance(currData, obspy.core.stream.Stream):
-                rawDataIN += currData.copy()
-        #rawDataIN = obspy.Stream(rawDataIN)
-        rawDataIN.attach_response(inv)  
-        if type(rawDataIN) is list and len(rawDataIN)==1:
-            rawDataIN = rawDataIN[0]
-    elif source=='file':
-        rawDataIN = obspy.read(str(datapath), starttime=UTCDateTime(params['starttime']), endttime=UTCDateTime(params['endtime']), nearest=True)
-        rawDataIN.merge()   
-        rawDataIN.attach_response(inv)
-    elif type(source) is list or type(datapath) is list:
-        pass #Eventually do something
-        rawDataIN.attach_response(inv)
-
-    return rawDataIN
-
-
-# Read data from Tromino
-def read_tromino_files(datapath, params, sampling_rate=128, start_byte=24576, verbose=False, **kwargs):
-    """Function to read data from tromino. Specifically, this has been lightly tested on Tromino 3G+ machines
-
-    Parameters
-    ----------
-    datapath : str, pathlib.Path()
-        The input parameter _datapath_ from sprit.input_params()
-    params : HVSRData or HVSRBatch
-        The parameters as read in from input_params() and and fetch_data()
-    verbose : bool, optional
-        Whether to print results to terminal, by default False
-
-    Returns
-    -------
-    obspy.Stream
-        An obspy.Stream object containing the trace data from the Tromino instrument
-    """
-    dPath = datapath
-
-    strucSizes = {'c':1, 'b':1,'B':1, '?':1,
-                'h':2,'H':2,'e':2,
-                'i':4,'I':4,'l':4,'L':4,'f':4,
-                'q':8,'Q':8,'d':8,
-                'n':8,'N':8,'s':16,'p':16,'P':16,'x':16}
-
-    #H (pretty sure it's Q) I L or Q all seem to work (probably not Q?)
-    structFormat = 'H'
-    structSize = strucSizes[structFormat]
-
-    dataList = []
-    with open(dPath, 'rb') as f:
-        while True:
-            data = f.read(structSize)  # Read 4 bytes
-            if not data:  # End of file
-                break
-            value = struct.unpack(structFormat, data)[0]  # Interpret as a float
-            dataList.append(value)
-     
-    import numpy as np
-    dataArr = np.array(dataList)
-    import matplotlib.pyplot as plt
-
-    medVal = np.nanmedian(dataArr[50000:100000])
-
-    if 'start_byte' in kwargs.keys():
-        start_byte = kwargs['start_byte']
-
-    startByte = start_byte
-    comp1 = dataArr[startByte::3] - medVal
-    comp2 = dataArr[startByte+1::3] - medVal
-    comp3 = dataArr[startByte+2::3] - medVal
-    headerBytes = dataArr[:startByte]
-
-    #fig, ax = plt.subplots(3, sharex=True, sharey=True)
-    #ax[0].plot(comp1, linewidth=0.1, c='k')
-    #ax[1].plot(comp2, linewidth=0.1, c='k')
-    #ax[2].plot(comp3, linewidth=0.1, c='k')
-
-    if 'sampling_rate' in kwargs.keys():
-        sampling_rate = kwargs['sampling_rate']
-
-    sTime = obspy.UTCDateTime(params['acq_date'].year, params['acq_date'].month, params['acq_date'].day,
-                              params['starttime'].hour, params['starttime'].minute,
-                              params['starttime'].second,params['starttime'].microsecond)
-    eTime = sTime + (((len(comp1))/sampling_rate)/60)*60
-
-    traceHeader1 = {'sampling_rate':sampling_rate,
-            'calib' : 1,
-            'npts':len(comp1),
-            'network':'AM',
-            'location':'00',
-            'station' : 'TRMNO',
-            'channel':'BHE',
-            'starttime':sTime}
-    
-    traceHeader2=traceHeader1.copy()
-    traceHeader3=traceHeader1.copy()
-    traceHeader2['channel'] = 'BHN'
-    traceHeader3['channel'] = 'BHZ'
-
-    trace1 = obspy.Trace(data=comp1, header=traceHeader1)
-    trace2 = obspy.Trace(data=comp2, header=traceHeader2)
-    trace3 = obspy.Trace(data=comp3, header=traceHeader3)
-
-    st = obspy.Stream([trace1, trace2, trace3])    
-    return st
-
-
-# Helper functions for remove_noise()
-# Helper function for removing gaps
-def __remove_gaps(stream, window_gaps_obspy):
-    """Helper function for removing gaps"""
-    
-    # combine overlapping windows
-    overlapList = []
-    for i in range(len(window_gaps_obspy)-2):
-        if window_gaps_obspy[i][1] > window_gaps_obspy[i+1][0]:
-            overlapList.append(i)
-
-    for i, t in enumerate(overlapList):
-        if i < len(window_gaps_obspy)-2:
-            window_gaps_obspy[i][1] = window_gaps_obspy[i+1][1]
-            window_gaps_obspy.pop(i+1)
-
-    #Add streams
-    window_gaps_s = []
-    for w, win in enumerate(window_gaps_obspy):
-        if w == 0:
-            pass
-        elif w == len(window_gaps_obspy)-1:
-            pass
-        else:
-            window_gaps_s.append(win[1]-win[0])
-
-    if len(window_gaps_s) > 0:
-        stream_windows = []
-        j = 0
-        for i, window in enumerate(window_gaps_s):
-            j=i
-            newSt = stream.copy()
-            stream_windows.append(newSt.trim(starttime=window_gaps_obspy[i][1], endtime=window_gaps_obspy[i+1][0]))
-        i = j + 1
-        newSt = stream.copy()
-        stream_windows.append(newSt.trim(starttime=window_gaps_obspy[i][1], endtime=window_gaps_obspy[i+1][0]))
-
-        for i, st in enumerate(stream_windows):
-            if i == 0:
-                outStream = st.copy()
-            else:
-                newSt = st.copy()
-                gap = window_gaps_s[i-1]
-                outStream = outStream + newSt.trim(starttime=stream[0].stats.starttime - gap, pad=True, fill_value=None)       
-        outStream.merge()
-    else:
-        outStream = stream.copy()
-
-    return outStream
-
-
-# Helper function for getting windows to remove noise using stalta antitrigger method
-def __remove_anti_stalta(stream, sta, lta, thresh, show_plot=False):
-    """Helper function for getting windows to remove noise using stalta antitrigger method
-
-    Parameters
-    ----------
-    stream : obspy.core.stream.Stream object
-        Input stream on which to perform noise removal
-    sta : int
-        Number of seconds to use as short term window, reads from remove_noise() function.
-    lta : int
-        Number of seconds to use as long term window, reads from remove_noise() function.
-    thresh : list
-        Two-item list or tuple with the thresholds for the stalta antitrigger. Reads from remove_noise() function. The first value (index [0]) is the lower threshold, the second value (index [1] is the upper threshold), by default [0.5,5]
-    show_plot : bool
-        If True, will plot the trigger and stalta values. Reads from remove_noise() function, by default False.
-
-    Returns
-    -------
-    outStream : obspy.core.stream.Stream object
-        Stream with a masked array for the data where 'noise' has been removed
-
-    """
-    from obspy.signal.trigger import classic_sta_lta
-
-    sampleRate = float(stream[0].stats.delta)
-
-    sta_samples = sta / sampleRate #Convert to samples
-    lta_samples = lta / sampleRate #Convert to samples
-    staltaStream = stream.copy()
-    cFunList = []
-
-    for t, tr in enumerate(staltaStream):
-        with warnings.catch_warnings():
-            warnings.filterwarnings('ignore', category=UserWarning)
-            cFunList.append(classic_sta_lta(tr, nsta=sta_samples, nlta=lta_samples))
-
-    if show_plot is True:
-        obspy.signal.trigger.plot_trigger(tr, cFunList[0], thresh[1], thresh[0])
-    elif type(show_plot) is int:
-        obspy.signal.trigger.plot_trigger(tr, cFunList[show_plot], thresh[1], thresh[0])
-
-    windows_samples = []
-    for t, cf in enumerate(cFunList):
-        if len(obspy.signal.trigger.trigger_onset(cf, thresh[1], thresh[0]))>0:
-            windows_samples.extend(obspy.signal.trigger.trigger_onset(cf, thresh[1], thresh[0]).tolist())
-    
-    def condense_window_samples(win_samples):
-        # Sort the list of lists based on the first element of each internal list
-        sorted_list = sorted(win_samples, key=lambda x: x[0])
-        
-        # Initialize an empty result list
-        result = []
-        
-        # Initialize variables to track the current range
-        start, end = sorted_list[0]
-        
-        # Iterate over the sorted list
-        for i in range(1, len(sorted_list)):
-            current_start, current_end = sorted_list[i]
-            
-            # If the current range overlaps with the previous range
-            if current_start <= end:
-                # Update the end of the current range
-                end = max(end, current_end)
-            else:
-                # Add the previous range to the result and update the current range
-                result.append([start, end])
-                start, end = current_start, current_end
-        
-        # Add the last range to the result
-        result.append([start, end])
-        
-        return result        
-    windows_samples = condense_window_samples(windows_samples)
-
-    startT = stream[0].stats.starttime
-    endT = stream[0].stats.endtime
-    window_UTC = []
-    window_MPL = []
-    window_UTC.append([startT, startT])
-    for w, win in enumerate(windows_samples):
-        for i, t in enumerate(win):
-            if i == 0:
-                window_UTC.append([])
-                window_MPL.append([])
-            trigShift = sta
-            if trigShift > t * sampleRate:
-                trigShift = 0
-            tSec = t * sampleRate - trigShift
-            window_UTC[w+1].append(startT+tSec)
-            window_MPL[w].append(window_UTC[w][i].matplotlib_date)
-    
-    window_UTC.append([endT, endT])
-    #window_MPL[w].append(window_UTC[w][i].matplotlib_date)
-    outStream = __remove_gaps(stream, window_UTC)
-    return outStream
-
-
-# Remove noise saturation
-def __remove_noise_saturate(stream, sat_percent, min_win_size):
-    """Function to remove "saturated" data points that exceed a certain percent (sat_percent) of the maximum data value in the stream.  
-
-    Parameters
-    ----------
-    stream : obspy.Stream
-        Obspy Stream of interest
-    sat_percent : float
-        Percentage of the maximum amplitude, which will be used as the saturation threshold above which data points will be excluded
-    min_win_size : float
-        The minumum size a window must be (in seconds) for it to be removed
-
-    Returns
-    -------
-    obspy.Stream
-        Stream with masked array (if data removed) with "saturated" data removed
-    """
-    if sat_percent > 1:
-        sat_percent = sat_percent / 100
-
-    removeInd = np.array([], dtype=int)
-    for trace in stream:
-        dataArr = trace.data.copy()
-
-        sample_rate = trace.stats.delta
-
-        #Get max amplitude value
-        maxAmp = np.max(np.absolute(dataArr, where = not None))
-        thresholdAmp = maxAmp * sat_percent
-        cond = np.nonzero(np.absolute(dataArr, where=not None) > thresholdAmp)[0]
-        removeInd = np.hstack([removeInd, cond])
-        #trace.data = np.ma.where(np.absolute(data, where = not None) > (noise_percent * maxAmp), None, data)
-    #Combine indices from all three traces
-    removeInd = np.unique(removeInd)
-    
-    removeList = []  # initialize
-    min_win_samples = int(min_win_size / sample_rate)
-
-    if len(removeInd) > 0:
-        startInd = removeInd[0]
-        endInd = removeInd[0]
-
-        for i in range(0, len(removeInd)):             
-            if removeInd[i] - removeInd[i-1] > 1:
-                if endInd - startInd >= min_win_samples:
-                    removeList.append([int(startInd), int(endInd)])
-                startInd = removeInd[i]
-            endInd = removeInd[i]
-
-
-
-    removeList.append([-1, -1]) #figure out a way to get rid of this
-
-    #Convert removeList from samples to seconds after start to UTCDateTime
-    sampleRate = stream[0].stats.delta
-    startT = stream[0].stats.starttime
-    endT = stream[0].stats.endtime
-    removeSec = []
-    removeUTC = []
-    removeUTC.append([startT, startT])
-    for i, win in enumerate(removeList):
-        removeSec.append(list(np.round(sampleRate * np.array(win),6)))
-        removeUTC.append(list(np.add(startT, removeSec[i])))
-    removeUTC[-1][0] = removeUTC[-1][1] = endT
-    
-    outstream  = __remove_gaps(stream, removeUTC)
-    return outstream
-
-
-# Helper function for removing data using the noise threshold input from remove_noise()
-def __remove_noise_thresh(stream, noise_percent=0.8, lta=30, min_win_size=1):
-    """Helper function for removing data using the noise threshold input from remove_noise()
-
-    The purpose of the noise threshold method is to remove noisy windows (e.g., lots of traffic all at once). 
-    
-    This function uses the lta value (which can be specified here), and finds times where the lta value is at least at the noise_percent level of the max lta value for at least a specified time (min_win_size)
-
-    Parameters
-    ----------
-    stream : obspy.core.stream.Stream object
-        Input stream from which to remove windows. Passed from remove_noise().
-    noise_percent : float, default=0.995
-        Percentage (between 0 and 1), to use as the threshold at which to remove data. This is used in the noise threshold method. By default 0.995. 
-        If a value is passed that is greater than 1, it will be divided by 100 to obtain the percentage. Passed from remove_noise().
-    lta : int, default = 30
-        Length of lta to use (in seconds)
-    min_win_size : int, default = 1
-        Minimum amount of time (in seconds) at which noise is above noise_percent level.
-    
-    Returns
-    -------
-    outStream : obspy.core.stream.Stream object
-        Stream with a masked array for the data where 'noise' has been removed. Passed to remove_noise().
-    """
-    if noise_percent > 1:
-        noise_percent = noise_percent / 100
-
-    removeInd = np.array([], dtype=int)
-    for trace in stream:
-        dataArr = trace.data.copy()
-
-        sample_rate = trace.stats.delta
-        lta_samples = int(lta / sample_rate)
-
-        #Get lta values across traces data
-        window_size = lta_samples
-        if window_size == 0:
-            window_size = 1
-        kernel = np.ones(window_size) / window_size
-        maskedArr = np.ma.array(dataArr, dtype=float, fill_value=None)
-        ltaArr = np.convolve(maskedArr, kernel, mode='same')
-        #Get max lta value
-        maxLTA = np.max(ltaArr, where = not None)
-        cond = np.nonzero(np.absolute(ltaArr, where=not None) > (noise_percent * maxLTA))[0]
-        removeInd = np.hstack([removeInd, cond])
-        #trace.data = np.ma.where(np.absolute(data, where = not None) > (noise_percent * maxAmp), None, data)
-    #Combine indices from all three traces
-    removeInd = np.unique(removeInd)
-
-    # Make sure we're not removing single indices (we only want longer than min_win_size)
-    removeList = []  # initialize    
-    min_win_samples = int(min_win_size / sample_rate)
-
-    if len(removeInd) > 0:
-        startInd = removeInd[0]
-        endInd = removeInd[0]
-
-        for i in range(0, len(removeInd)):
-            #If indices are non-consecutive... 
-            if removeInd[i] - removeInd[i-1] > 1:
-                #If the indices are non-consecutive and the 
-                if endInd - startInd >= min_win_samples:
-                    removeList.append([int(startInd), int(endInd)])
-                    
-                #Set startInd as the current index
-                startInd = removeInd[i]
-            endInd = removeInd[i]
-            
-    removeList.append([-1, -1])
-
-    sampleRate = stream[0].stats.delta
-    startT = stream[0].stats.starttime
-    endT = stream[0].stats.endtime
-    removeSec = []
-    removeUTC = []
-
-    removeUTC.append([startT, startT])
-    for i, win in enumerate(removeList):
-        removeSec.append(list(np.round(sampleRate * np.array(win),6)))
-        removeUTC.append(list(np.add(startT, removeSec[i])))
-    removeUTC[-1][0] = removeUTC[-1][1] = endT
-
-    outstream  = __remove_gaps(stream, removeUTC)
-
-    return outstream
-
-
-# Helper function for removing data during warmup (when seismometers are still initializing) and "cooldown" (when there may be noise from deactivating seismometer) time, if desired
-def __remove_warmup_cooldown(stream, warmup_time = 0, cooldown_time = 0):
-    sampleRate = float(stream[0].stats.delta)
-    outStream = stream.copy()
-
-    warmup_samples = int(warmup_time / sampleRate) #Convert to samples
-    windows_samples=[]
-    for tr in stream:
-        totalSamples = len(tr.data)-1#float(tr.stats.endtime - tr.stats.starttime) / tr.stats.delta
-        cooldown_samples = int(totalSamples - (cooldown_time / sampleRate)) #Convert to samples
-    windows_samples = [[0, warmup_samples],[cooldown_samples, totalSamples]]
-    if cooldown_time==0:
-        windows_samples.pop(1)
-    if warmup_time==0:
-        windows_samples.pop(0)
-
-    if windows_samples == []:
-        pass
-    else:
-        startT = stream[0].stats.starttime
-        endT = stream[-1].stats.endtime
-        window_UTC = []
-        window_MPL = []
-        window_UTC.append([startT, startT])
-
-        for w, win in enumerate(windows_samples):
-            for j, tm in enumerate(win):
-
-                if j == 0:
-                    window_UTC.append([])
-                    window_MPL.append([])
-                tSec = tm * sampleRate
-                window_UTC[w+1].append(startT+tSec)
-                window_MPL[w].append(window_UTC[w][j].matplotlib_date)
-        window_UTC.append([endT, endT])
-
-        #window_MPL[w].append(window_UTC[w][i].matplotlib_date)
-        outStream = __remove_gaps(stream, window_UTC)
-    return outStream
-
-
-# Plot noise windows
-def _plot_noise_windows(hvsr_data, fig=None, ax=None, clear_fig=False, fill_gaps=None,
-                         do_stalta=False, sta=5, lta=30, stalta_thresh=[0.5,5], 
-                         do_pctThresh=False, sat_percent=0.8, min_win_size=1, 
-                         do_noiseWin=False, noise_percent=0.995, 
-                         do_warmup=False, warmup_time=0, cooldown_time=0, 
-                         return_dict=False, use_tkinter=False):
-    
-    if clear_fig: #Intended use for tkinter
-        #Clear everything
-        for key in ax:
-            ax[key].clear()
-        fig.clear()
-
-        #Really make sure it's out of memory
-        fig = []
-        ax = []
-        try:
-            fig.get_children()
-        except:
-            pass
-        try:
-            ax.get_children()
-        except:
-            pass
-
-    if use_tkinter:
-        try:
-            pass #Don't think this is being used anymore, defined in sprit_gui separately
-            #ax=ax_noise #self.ax_noise #?
-            #fig=fig_noise
-        except:
-            pass
-
-    #Reset axes, figure, and canvas widget
-    noise_mosaic = [['spec'],['spec'],['spec'],
-            ['spec'],['spec'],['spec'],
-            ['signalz'],['signalz'], ['signaln'], ['signale']]
-    fig, ax = plt.subplot_mosaic(noise_mosaic, sharex=True)  
-    #self.noise_canvas = FigureCanvasTkAgg(fig, master=canvasFrame_noise)
-    #self.noise_canvasWidget.destroy()
-    #self.noise_canvasWidget = self.noise_canvas.get_tk_widget()#.pack(side=tk.TOP, fill=tk.BOTH, expand=1)
-    #self.noise_canvasWidget.pack(fill='both')#.grid(row=0, column=0, sticky='nsew')
-    fig.canvas.draw()
-    
-    fig, ax = _plot_specgram_stream(stream=hvsr_data['stream'], params=hvsr_data, fig=fig, ax=ax, component='Z', stack_type='linear', detrend='mean', fill_gaps=fill_gaps, dbscale=True, return_fig=True, cmap_per=[0.1,0.9])
-    fig.canvas.draw()
-
-    #Set initial input
-    input = hvsr_data['stream']
-
-    if do_stalta:
-        hvsr_data['stream'] = remove_noise(hvsr_data=input, remove_method='stalta', sta=sta, lta=lta, stalta_thresh=stalta_thresh)
-        input = hvsr_data['stream']
-
-    if do_pctThresh:
-        hvsr_data['stream'] = remove_noise(hvsr_data=input, remove_method='saturation',  sat_percent=sat_percent, min_win_size=min_win_size)
-        input = hvsr_data['stream']
-
-    if do_noiseWin:
-        hvsr_data['stream'] = remove_noise(hvsr_data=input, remove_method='noise', noise_percent=noise_percent, lta=lta, min_win_size=min_win_size)
-        input = hvsr_data['stream']
-
-    if do_warmup:
-        hvsr_data['stream'] = remove_noise(hvsr_data=input, remove_method='warmup', warmup_time=warmup_time, cooldown_time=cooldown_time)
-
-    fig, ax, noise_windows_line_artists, noise_windows_window_artists = _get_removed_windows(input=hvsr_data, fig=fig, ax=ax, time_type='matplotlib')
-    
-    fig.canvas.draw()
-    plt.show()
-    if return_dict:
-        hvsr_data['Windows_Plot'] = (fig, ax)
-        return hvsr_data
-    return 
-
-
-# Helper function for manual window selection 
-def __draw_boxes(event, clickNo, xWindows, pathList, windowDrawn, winArtist, lineArtist, x0, fig, ax):
-    """Helper function for manual window selection to draw boxes to show where windows have been selected for removal"""
-    #Create an axis dictionary if it does not already exist so all functions are the same
-
-    if isinstance(ax, np.ndarray) or isinstance(ax, dict):
-        ax = ax
-    else:
-        ax = {'a':ax}
-
-    
-    if len(ax) > 1:
-        if type(ax) is not dict:
-            axDict = {}
-            for i, a in enumerate(ax):
-                axDict[str(i)] = a
-            ax = axDict
-    #else:
-    #    ax = {'a':ax}
-    
-    #if event.inaxes!=ax: return
-    #y0, y1 = ax.get_ylim()
-    y0 = []
-    y1 = []
-    kList = []
-    for k in ax.keys():
-        kList.append(k)
-        y0.append(ax[k].get_ylim()[0])
-        y1.append(ax[k].get_ylim()[1])
-    #else:
-    #    y0 = [ax.get_ylim()[0]]
-    #    y1 = [ax.get_ylim()[1]]
-
-    if clickNo == 0:
-        #y = np.linspace(ax.get_ylim()[0], ax.get_ylim()[1], 2)
-        x0 = event.xdata
-        clickNo = 1   
-        lineArtist.append([])
-        winNums = len(xWindows)
-        for i, k in enumerate(ax.keys()):
-            linArt = ax[k].axvline(x0, 0, 1, color='k', linewidth=1, zorder=100)
-            lineArtist[winNums].append([linArt, linArt])
-        #else:
-        #    linArt = plt.axvline(x0, y0[i], y1[i], color='k', linewidth=1, zorder=100)
-        #    lineArtist.append([linArt, linArt])
-    else:
-        x1 = event.xdata
-        clickNo = 0
-
-        windowDrawn.append([])
-        winArtist.append([])  
-        pathList.append([])
-        winNums = len(xWindows)
-        for i, key in enumerate(kList):
-            path_data = [
-                (matplotlib.path.Path.MOVETO, (x0, y0[i])),
-                (matplotlib.path.Path.LINETO, (x1, y0[i])),
-                (matplotlib.path.Path.LINETO, (x1, y1[i])),
-                (matplotlib.path.Path.LINETO, (x0, y1[i])),
-                (matplotlib.path.Path.LINETO, (x0, y0[i])),
-                (matplotlib.path.Path.CLOSEPOLY, (x0, y0[i])),
-            ]
-            codes, verts = zip(*path_data)
-            path = matplotlib.path.Path(verts, codes)
-
-            windowDrawn[winNums].append(False)
-            winArtist[winNums].append(None)
-
-            pathList[winNums].append(path)
-            __draw_windows(event=event, pathlist=pathList, ax_key=key, windowDrawn=windowDrawn, winArtist=winArtist, xWindows=xWindows, fig=fig, ax=ax)
-            linArt = plt.axvline(x1, 0, 1, color='k', linewidth=0.5, zorder=100)
-
-            [lineArtist[winNums][i].pop(-1)]
-            lineArtist[winNums][i].append(linArt)
-        x_win = [x0, x1]
-        x_win.sort() #Make sure they are in the right order
-        xWindows.append(x_win)
-    fig.canvas.draw()
-    return clickNo, x0
-
-
-# Helper function for manual window selection to draw boxes to deslect windows for removal
-def __remove_on_right(event, xWindows, pathList, windowDrawn, winArtist,  lineArtist, fig, ax):
-    """Helper function for manual window selection to draw boxes to deslect windows for removal"""
-
-    if xWindows is not None:
-        for i, xWins in enumerate(xWindows):
-            if event.xdata > xWins[0] and event.xdata < xWins[1]:
-                linArtists = lineArtist[i]
-                pathList.pop(i)
-                for j, a in enumerate(linArtists):
-                    winArtist[i][j].remove()#.pop(i)
-                    lineArtist[i][j][0].remove()#.pop(i)#[i].pop(j)
-                    lineArtist[i][j][1].remove()
-                windowDrawn.pop(i)
-                lineArtist.pop(i)#[i].pop(j)
-                winArtist.pop(i)#[i].pop(j)
-                xWindows.pop(i)
-    fig.canvas.draw() 
-
-
-# Helper function for updating the canvas and drawing/deleted the boxes
-def __draw_windows(event, pathlist, ax_key, windowDrawn, winArtist, xWindows, fig, ax):
-    """Helper function for updating the canvas and drawing/deleted the boxes"""
-    for i, pa in enumerate(pathlist):
-        for j, p in enumerate(pa): 
-            if windowDrawn[i][j]:
-                pass
-            else:
-                patch = matplotlib.patches.PathPatch(p, facecolor='k', alpha=0.75)                            
-                winArt = ax[ax_key].add_patch(patch)
-                windowDrawn[i][j] = True
-                winArtist[i][j] = winArt
-
-    if event.button is MouseButton.RIGHT:
-        fig.canvas.draw()
-
-
-# Helper function for getting click event information
-def __on_click(event):
-    """Helper function for getting click event information"""
-    global clickNo
-    global x0
-    if event.button is MouseButton.RIGHT:
-        __remove_on_right(event, xWindows, pathList, windowDrawn, winArtist, lineArtist, fig, ax)
-
-    if event.button is MouseButton.LEFT:            
-        clickNo, x0 = __draw_boxes(event, clickNo, xWindows, pathList, windowDrawn, winArtist, lineArtist, x0, fig, ax)    
-
-
-# Function to select windows using original stream specgram/plots
-def _select_windows(input):
-    """Function to manually select windows for exclusion from data.
-
-    Parameters
-    ----------
-    input : dict
-        Dictionary containing all the hvsr information.
-
-    Returns
-    -------
-    xWindows : list
-        List of two-item lists containing start and end times of windows to be removed.
-    """
-    from matplotlib.backend_bases import MouseButton
-    import matplotlib.pyplot as plt
-    import matplotlib
-    import time
-    global fig
-    global ax
-
-    if isinstance(input, (HVSRData, dict)):
-        if 'hvsr_curve' in input.keys():
-            fig, ax = plot_hvsr(hvsr_data=input, plot_type='spec', returnfig=True, cmap='turbo')
-        else:
-            hvsr_data = input#.copy()
-            input_stream = hvsr_data['stream']
-    
-    if isinstance(input_stream, obspy.core.stream.Stream):
-        fig, ax = _plot_specgram_stream(input_stream, component=['Z'])
-    elif isinstance(input_stream, obspy.core.trace.Trace):
-        fig, ax = _plot_specgram_stream(input_stream)
-
-    global lineArtist
-    global winArtist
-    global windowDrawn
-    global pathList
-    global xWindows
-    global clickNo
-    global x0
-    x0=0
-    clickNo = 0
-    xWindows = []
-    pathList = []
-    windowDrawn = []
-    winArtist = []
-    lineArtist = []
-
-    global fig_closed
-    fig_closed = False
-    while fig_closed is False:
-        fig.canvas.mpl_connect('button_press_event', __on_click)#(clickNo, xWindows, pathList, windowDrawn, winArtist, lineArtist, x0, fig, ax))
-        fig.canvas.mpl_connect('close_event', _on_fig_close)#(clickNo, xWindows, pathList, windowDrawn, winArtist, lineArtist, x0, fig, ax))
-        plt.pause(1)
-
-    hvsr_data['xwindows_out'] = xWindows
-    hvsr_data['fig_noise'] = fig
-    hvsr_data['ax_noise'] = ax
-    return hvsr_data
-
-
-# Support function to help select_windows run properly
-def _on_fig_close(event):
-    global fig_closed
-    fig_closed = True
-    return
-
-
-# Shows windows with None on input plot
-def _get_removed_windows(input, fig=None, ax=None, lineArtist =[], winArtist = [], existing_lineArtists=[], existing_xWindows=[], exist_win_format='matplotlib', keep_line_artists=True, time_type='matplotlib',show_plot=False):
-    """This function is for getting Nones from masked arrays and plotting them as windows"""
-    if fig is None and ax is None:
-        fig, ax = plt.subplots()
-
-    if isinstance(input, (dict, HVSRData)):
-        stream = input['stream'].copy()
-    elif isinstance(input, (obspy.core.trace.Trace, obspy.core.stream.Stream)):
-        stream = input.copy()
-    else:
-        pass #Warning?
-        
-    samplesList = ['sample', 'samples', 's']
-    utcList = ['utc', 'utcdatetime', 'obspy', 'u', 'o']
-    matplotlibList = ['matplotlib', 'mpl', 'm']    
-    
-    #Get masked indices of trace(s)
-    trace = stream.merge()[0]
-    sample_rate = trace.stats.delta
-    windows = []
-    #windows.append([0,np.nan])
-    #mask = np.isnan(trace.data)  # Create a mask for None values
-    #masked_array = np.ma.array(trace.data, mask=mask).copy()
-    masked_array = trace.data.copy()
-    if isinstance(masked_array, np.ma.MaskedArray):
-        masked_array = masked_array.mask.nonzero()[0]
-        lastMaskInd = masked_array[0]-1
-        wInd = 0
-        for i in range(0, len(masked_array)-1):
-            maskInd = masked_array[i]
-            if maskInd-lastMaskInd > 1 or i==0:
-                windows.append([np.nan, np.nan])
-                if i==0:
-                    windows[wInd][0] = masked_array[i]
-                else:
-                    windows[wInd-1][1] = masked_array[i - 1]
-                windows[wInd][0] = masked_array[i]
-                wInd += 1
-            lastMaskInd = maskInd
-        windows[wInd-1][1] = masked_array[-1] #Fill in last masked value (wInd-1 b/c wInd+=1 earlier)
-    winTypeList = ['gaps'] * len(windows)
-
-    #Check if the windows are just gaps
-    if len(existing_xWindows) > 0:
-        existWin = []
-        #Check if windows are already being taken care of with the gaps
-        startList = []
-        endList = []
-        for start, end in windows:
-            startList.append((trace.stats.starttime + start*sample_rate).matplotlib_date)
-            endList.append((trace.stats.starttime + end*sample_rate).matplotlib_date)
-        for w in existing_xWindows:
-            removed=False
-            if w[0] in startList and w[1] in endList:
-                existing_xWindows.remove(w)
-
-                removed=True                    
-            if exist_win_format.lower() in matplotlibList and not removed:
-                sTimeMPL = trace.stats.starttime.matplotlib_date #Convert time to samples from starttime
-                existWin.append(list(np.round((w - sTimeMPL)*3600*24/sample_rate)))
-                                    
-        windows = windows + existWin
-        existWinTypeList = ['removed'] * len(existWin)
-        winTypeList = winTypeList + existWinTypeList
-
-    #Reformat ax as needed
-    if isinstance(ax, np.ndarray):
-        origAxes = ax.copy()
-        newAx = {}
-        for i, a in enumerate(ax):
-            newAx[i] = a
-        axes = newAx
-    elif isinstance(ax, dict):
-        origAxes = ax
-        axes = ax
-    else:
-        origAxes = ax
-        axes = {'ax':ax}
-
-    for i, a in enumerate(axes.keys()):
-        ax = axes[a]
-        pathList = []
-        
-        windowDrawn = []
-        winArtist = []
-        if existing_lineArtists == []:
-            lineArtist = []
-        elif len(existing_lineArtists)>=1 and keep_line_artists:
-            lineArtist = existing_lineArtists
-        else:
-            lineArtist = []
-
-        for winNums, win in enumerate(windows):
-            if time_type.lower() in samplesList:
-                x0 = win[0]
-                x1 = win[1]
-            elif time_type.lower() in utcList or time_type.lower() in matplotlibList:
-                #sample_rate = trace.stats.delta
-
-                x0 = trace.stats.starttime + (win[0] * sample_rate)
-                x1 = trace.stats.starttime + (win[1] * sample_rate)
-
-                if time_type.lower() in matplotlibList:
-                    x0 = x0.matplotlib_date
-                    x1 = x1.matplotlib_date
-            else:
-                warnings.warn(f'time_type={time_type} not recognized. Defaulting to matplotlib time formatting')
-                x0 = trace.stats.starttime + (win[0] * sample_rate)
-                x1 = trace.stats.starttime + (win[1] * sample_rate)
-                
-                x0 = x0.matplotlib_date
-                x1 = x1.matplotlib_date
-            
-            y0, y1 = ax.get_ylim()
-
-            path_data = [
-                        (matplotlib.path.Path.MOVETO, (x0, y0)),
-                        (matplotlib.path.Path.LINETO, (x1, y0)),
-                        (matplotlib.path.Path.LINETO, (x1, y1)),
-                        (matplotlib.path.Path.LINETO, (x0, y1)),
-                        (matplotlib.path.Path.LINETO, (x0, y0)),
-                        (matplotlib.path.Path.CLOSEPOLY, (x0, y0)),
-                    ]
-            
-            codes, verts = zip(*path_data)
-            path = matplotlib.path.Path(verts, codes)
-
-            #
-            windowDrawn.append(False)
-            winArtist.append(None)
-            lineArtist.append([])
-            
-            if winTypeList[winNums] == 'gaps':
-                clr = '#b13d41'
-            elif winTypeList[winNums] == 'removed':
-                clr = 'k'
-            else:
-                clr = 'yellow'
-
-            linArt0 = ax.axvline(x0, y0, y1, color=clr, linewidth=0.5, zorder=100)
-            linArt1 = plt.axvline(x1, y0, y1, color=clr, linewidth=0.5, zorder=100)
-            lineArtist[winNums].append([linArt0, linArt1])
-            #
-            
-            pathList.append(path)
-
-        for i, pa in enumerate(pathList):
-            if windowDrawn[i]:
-                pass
-            else:
-                patch = matplotlib.patches.PathPatch(pa, facecolor=clr, alpha=0.75)                            
-                winArt = ax.add_patch(patch)
-                windowDrawn[i] = True
-                winArtist[i] = winArt
-        
-        #Reformat ax as needed
-        if isinstance(origAxes, np.ndarray):
-            origAxes[i] = ax
-        elif isinstance(origAxes, dict):
-            origAxes[a] = ax
-        else:
-            origAxes = ax
-
-        ax = origAxes
-
-        fig.canvas.draw()
-    
-    if show_plot:
-        plt.show()
-    return fig, ax, lineArtist, winArtist
-
-
-# Helper function for removing windows from data, leaving gaps
-def __remove_windows(stream, window_list, warmup_time):
-    """Helper function that actually does the work in obspy to remove the windows calculated in the remove_noise function
-s
-    Parameters
-    ----------
-    stream : obspy.core.stream.Stream object
-        Input stream from which to remove windows
-    window_list : list
-        A list of windows with start and end times for the windows to be removed
-    warmup_time : int, default = 0
-        Passed from remove_noise, the amount of time in seconds to allow for warmup. Anything before this is removed as 'noise'.
-
-    Returns
-    -------
-    outStream : obspy.core.stream.Stream object
-        Stream with a masked array for the data where 'noise' has been removed
-    """
-    og_stream = stream.copy()
-
-    #Find the latest start time and earliest endtime of all traces (in case they aren't consistent)
-    maxStartTime = obspy.UTCDateTime(-1e10) #Go back pretty far (almost 400 years) to start with
-    minEndTime = obspy.UTCDateTime(1e10)
-    for comp in ['E', 'N', 'Z']:
-        tr = stream.select(component=comp).copy()
-        if tr[0].stats.starttime > maxStartTime:
-            maxStartTime = tr[0].stats.starttime
-        if tr[0].stats.endtime < minEndTime:
-            minEndTime = tr[0].stats.endtime
-
-    #Trim all traces to the same start/end time
-    stream.trim(starttime=maxStartTime, endtime=minEndTime)      
-
-    #Sort windows by the start of the window
-    sorted_window_list = []
-    windowStart = []
-    for i, window in enumerate(window_list):
-        windowStart.append(window[0])
-    windowStart_og = windowStart.copy()
-    windowStart.sort()
-    sorted_start_list = windowStart
-    ranks = [windowStart_og.index(item) for item in sorted_start_list]
-    for r in ranks:
-        sorted_window_list.append(window_list[r])
-
-    for i, w in enumerate(sorted_window_list):
-        if i < len(sorted_window_list) - 1:
-            if w[1] > sorted_window_list[i+1][0]:
-                warnings.warn(f"Warning: Overlapping windows. Please start over and reselect windows to be removed or use a different noise removal method: {w[1]} '>' {sorted_window_list[i+1][0]}")
-                return
-                
-    window_gaps_obspy = []
-    window_gaps = []
-
-    buffer_time = np.ceil((stream[0].stats.endtime-stream[0].stats.starttime)*0.01)
-
-    #Get obspy.UTCDateTime objects for the gap times
-    window_gaps_obspy.append([stream[0].stats.starttime + warmup_time, stream[0].stats.starttime + warmup_time])
-    for i, window in enumerate(sorted_window_list):
-        for j, item in enumerate(window):
-            if j == 0:
-                window_gaps_obspy.append([0,0])
-            window_gaps_obspy[i+1][j] = obspy.UTCDateTime(matplotlib.dates.num2date(item))
-        window_gaps.append((window[1]-window[0])*86400)
-    window_gaps_obspy.append([stream[0].stats.endtime-buffer_time, stream[0].stats.endtime-buffer_time])
-    #Note, we added start and endtimes to obpsy list to help with later functionality
-
-    #Clean up stream windows (especially, start and end)
-    for i, window in enumerate(window_gaps):
-        newSt = stream.copy()
-        #Check if first window starts before end of warmup time
-        #If the start of the first exclusion window is before the warmup_time is over
-        if window_gaps_obspy[i+1][0] - newSt[0].stats.starttime < warmup_time:
-            #If the end of first exclusion window is also before the warmup_time is over
-            if window_gaps_obspy[i+1][1] - newSt[0].stats.starttime < warmup_time:
-                #Remove that window completely, it is unnecessary
-                window_gaps.pop(i)
-                window_gaps_obspy.pop(i+1)
-                #...and reset the entire window to start at the warmup_time end
-                window_gaps_obspy[0][0] = window_gaps_obspy[0][1] = newSt[0].stats.starttime + warmup_time
-                continue
-            else: #if window overlaps the start of the stream after warmup_time
-                #Remove that window
-                window_gaps.pop(i)
-                #...and reset the start of the window to be the end of warm up time
-                #...and  remove that first window from the obspy list
-                window_gaps_obspy[0][0] = window_gaps_obspy[0][1] =  window_gaps_obspy[i+1][1]#newSt[0].stats.starttime + warmup_time
-                window_gaps_obspy.pop(i+1)
-
-
-        if stream[0].stats.endtime - window_gaps_obspy[i+1][1] > stream[0].stats.endtime - buffer_time:        
-            if stream[0].stats.endtime - window_gaps_obspy[i+1][0] > stream[0].stats.endtime - buffer_time:
-                window_gaps.pop(i)
-                window_gaps_obspy.pop(i+1)
-            else:  #if end of window overlaps the buffer time, just end it at the start of the window (always end with stream, not gap)
-                window_gaps.pop(i)
-                window_gaps_obspy[-1][0] = window_gaps_obspy[-1][1] = newSt[0].stats.endtime - buffer_time
-   
-    #Add streams
-    stream_windows = []
-    j = 0
-    for i, window in enumerate(window_gaps):
-        j=i
-        newSt = stream.copy()
-        stream_windows.append(newSt.trim(starttime=window_gaps_obspy[i][1], endtime=window_gaps_obspy[i+1][0]))
-    i = j + 1
-    newSt = stream.copy()
-    stream_windows.append(newSt.trim(starttime=window_gaps_obspy[i][1], endtime=window_gaps_obspy[i+1][0]))
-
-    for i, st in enumerate(stream_windows):
-        if i == 0:
-            outStream = st.copy()
-        else:
-            newSt = st.copy()
-            gap = window_gaps[i-1]
-            outStream = outStream + newSt.trim(starttime=st[0].stats.starttime - gap, pad=True, fill_value=None)       
-    outStream.merge()
-    return outStream
-
-
-# Helper functions for process_hvsr()
-# Get diffuse field assumption data
-def _dfa(params, verbose=False):#, equal_interval_energy, median_daily_psd, verbose=False):
-    """Function for performing Diffuse Field Assumption (DFA) analysis
-    
-        This feature is not yet implemented.
-    """
-    # Use equal energy for daily PSDs to give small 'events' a chance to contribute
-    # the same as large ones, so that P1+P2+P3=1
-
-    x_values=params['ppsds']['Z']['period_bin_centers']
-
-    method=params['method']
-
-    methodList = ['<placeholder>', 'Diffuse Field Assumption', 'Arithmetic Mean', 'Geometric Mean', 'Vector Summation', 'Quadratic Mean', 'Maximum Horizontal Value']
-    dfaList = ['dfa', 'diffuse field', 'diffuse field assumption']
-    if type(method) is int:
-        method = methodList[method]
-
-    if method.lower() in dfaList:
-        if verbose:
-            print('[Using Diffuuse Field Assumption (DFA)', flush=True)
-        params['dfa'] = {}
-        params['dfa']['sum_ns_power'] = list()
-        params['dfa']['sum_ew_power'] = list()
-        params['dfa']['sum_z_power'] = list()
-        params['dfa']['time_int_psd'] = {'Z':{}, 'E':{}, 'N':{}}
-        params['dfa']['time_values'] = list()
-        params['dfa']['equal_interval_energy'] = {'Z':{}, 'E':{}, 'N':{}}
-
-        # Make sure we have all 3 components for every time sample
-        for i, t_int in enumerate(params['ppsds']['Z']['current_times_used']):#day_time_values):
-            #if day_time not in (day_time_psd[0].keys()) or day_time not in (day_time_psd[1].keys()) or day_time not in (day_time_psd[2].keys()):
-            #    continue
-            
-            #Currently the same as day_time, and probably notneeded to redefine
-            time_int = str(t_int)#day_time.split('T')[0]
-            if time_int not in params['dfa']['time_values']:
-                params['dfa']['time_values'].append(time_int)
-
-            # Initialize the PSDs.
-            if time_int not in params['dfa']['time_int_psd']['Z'].keys():
-                params['dfa']['time_int_psd']['Z'][time_int] = list()
-                params['dfa']['time_int_psd']['E'][time_int] = list()
-                params['dfa']['time_int_psd']['N'][time_int] = list()
-
-            params['dfa']['time_int_psd']['Z'][time_int].append(params['ppsds']['Z']['psd_values'][i])
-            params['dfa']['time_int_psd']['E'][time_int].append(params['ppsds']['E']['psd_values'][i])
-            params['dfa']['time_int_psd']['N'][time_int].append(params['ppsds']['N']['psd_values'][i])
-
-        # For each time_int equalize energy
-        for time_int in params['dfa']['time_values']:
-
-            # Each PSD for the time_int
-            for k in range(len(params['dfa']['time_int_psd']['Z'][time_int])):
-                Pz = list()
-                P1 = list()
-                P2 = list()
-                sum_pz = 0
-                sum_p1 = 0
-                sum_p2 = 0
-
-                # Each sample of the PSD , convert to power
-                for j in range(len(x_values) - 1):
-                    pz = __get_power([params['dfa']['time_int_psd']['Z'][time_int][k][j], params['dfa']['time_int_psd']['Z'][time_int][k][j + 1]], [x_values[j], x_values[j + 1]])
-                    Pz.append(pz)
-                    sum_pz += pz
-                    p1 = __get_power([params['dfa']['time_int_psd']['E'][time_int][k][j], params['dfa']['time_int_psd']['E'][time_int][k][j + 1]], [x_values[j], x_values[j + 1]])
-                    P1.append(p1)
-                    sum_p1 += p1
-                    p2 = __get_power([params['dfa']['time_int_psd']['N'][time_int][k][j], params['dfa']['time_int_psd']['N'][time_int][k][j + 1]], [x_values[j], x_values[j + 1]])
-                    P2.append(p2)
-                    sum_p2 += p2
-
-                sum_power = sum_pz + sum_p1 + sum_p2  # total power
-
-                # Mormalized power
-                for j in range(len(x_values) - 1):
-                    # Initialize if this is the first sample of the time_int
-                    if k == 0:
-                        params['dfa']['sum_z_power'].append(Pz[j] / sum_power)
-                        params['dfa']['sum_ns_power'].append(P1[j] / sum_power)
-                        params['dfa']['sum_ew_power'].append(P2[j] / sum_power)
-                    else:
-                        params['dfa']['sum_z_power'][j] += (Pz[j] / sum_power)
-                        params['dfa']['sum_ns_power'][j] += (P1[j] / sum_power)
-                        params['dfa']['sum_ew_power'][j] += (P2[j] / sum_power)
-            # Average the normalized daily power
-            for j in range(len(x_values) - 1):
-                params['dfa']['sum_z_power'][j] /= len(params['dfa']['time_int_psd']['Z'][time_int])
-                params['dfa']['sum_ns_power'][j] /= len(params['dfa']['time_int_psd']['Z'][time_int])
-                params['dfa']['sum_ew_power'][j] /= len(params['dfa']['time_int_psd']['Z'][time_int])
-
-            params['dfa']['equal_interval_energy']['Z'][time_int] = params['dfa']['sum_z_power']
-            params['dfa']['equal_interval_energy']['E'][time_int] = params['dfa']['sum_ns_power']
-            params['dfa']['equal_interval_energy']['N'][time_int] = params['dfa']['sum_ew_power']
-
-    return params
-
-
-# Helper function for smoothing across frequencies
-def __freq_smooth_window(hvsr_out, f_smooth_width, kind_freq_smooth):
-    """Helper function to smooth frequency if 'constant' or 'proportional' is passed to freq_smooth parameter of process_hvsr() function"""
-    if kind_freq_smooth == 'constant':
-        fwidthHalf = f_smooth_width//2
-    elif kind_freq_smooth == 'proportional':
-        anyKey = list(hvsr_out['psd_raw'].keys())[0]
-        freqLength = hvsr_out['psd_raw'][anyKey].shape[1]
-        if f_smooth_width > 1:
-            fwidthHalf = int(f_smooth_width/100 * freqLength)
-        else:
-            fwidthHalf = int(f_smooth_width * freqLength)
-    else:
-        warnings.warn('Oops, typo somewhere')
-
-
-    for k in hvsr_out['psd_raw']:
-        colName = f'psd_values_{k}'
-
-        newTPSD = list(np.stack(hvsr_out['hvsr_windows_df'][colName]))
-        #newTPSD = list(np.ones_like(hvsr_out['psd_raw'][k]))
-
-        for t, tPSD in enumerate(hvsr_out['psd_raw'][k]):
-            for i, fVal in enumerate(tPSD):
-                if i < fwidthHalf:
-                    downWin = i
-                    ind = -1*(fwidthHalf-downWin)
-                    windMultiplier_down = np.linspace(1/fwidthHalf, 1-1/fwidthHalf, fwidthHalf)
-                    windMultiplier_down = windMultiplier_down[:ind]
-                else:
-                    downWin = fwidthHalf
-                    windMultiplier_down =  np.linspace(1/fwidthHalf, 1-1/fwidthHalf, fwidthHalf)
-                if i + fwidthHalf >= len(tPSD):
-                    upWin = (len(tPSD) - i)
-                    ind = -1 * (fwidthHalf-upWin+1)
-                    windMultiplier_up = np.linspace(1-1/fwidthHalf, 0, fwidthHalf)
-                    windMultiplier_up = windMultiplier_up[:ind]
-
-                else:
-                    upWin = fwidthHalf+1
-                    windMultiplier_up = np.linspace(1 - 1/fwidthHalf, 0, fwidthHalf)
-            
-                windMultiplier = list(np.hstack([windMultiplier_down, windMultiplier_up]))
-                midInd = np.argmax(windMultiplier)
-                if i > 0:
-                    midInd+=1
-                windMultiplier.insert(midInd, 1)
-                smoothVal = np.divide(np.sum(np.multiply(tPSD[i-downWin:i+upWin], windMultiplier)), np.sum(windMultiplier))
-                newTPSD[t][i] = smoothVal
-
-        hvsr_out['psd_raw'][k] = newTPSD
-        hvsr_out['hvsr_windows_df'][colName] = pd.Series(list(newTPSD), index=hvsr_out['hvsr_windows_df'].index)
-
-
-    return hvsr_out
-
-
-# Get an HVSR curve, given an array of x values (freqs), and a dict with psds for three components
-def __get_hvsr_curve(x, psd, method, hvsr_data, verbose=False):
-    """ Get an HVSR curve from three components over the same time period/frequency intervals
-
-    Parameters
-    ----------
-        x   : list or array_like
-            x value (frequency or period)
-        psd : dict
-            Dictionary with psd values for three components. Usually read in as part of hvsr_data from process_hvsr
-        method : int or str
-            Integer or string, read in from process_hvsr method parameter
-    
-    Returns
-    -------
-        tuple
-         (hvsr_curve, hvsr_tSteps), both np.arrays. hvsr_curve is a numpy array containing H/V ratios at each frequency/period in x.
-         hvsr_tSteps only used with diffuse field assumption method. 
-
-    """
-    hvsr_curve = []
-    hvsr_tSteps = []
-    hvsr_azimuth = {}
-
-    params = hvsr_data
-    if method==1 or method =='dfa' or method =='Diffuse Field Assumption':
-        warnings.warn('WARNING: DFA method is currently experimental and not supported')
-        for j in range(len(x)-1):
-            for time_interval in params['ppsds']['Z']['current_times_used']:
-                hvsr_curve_tinterval = []
-                params = _dfa(params, verbose=verbose)
-                eie = params['dfa']['equal_interval_energy']
-                if time_interval in list(eie['Z'].keys()) and time_interval in list(eie['E'].keys()) and time_interval in list(eie['N'].keys()):
-                    hvsr = math.sqrt(
-                        (eie['Z'][str(time_interval)][j] + eie['N'][str(time_interval)][j]) / eie['Z'][str(time_interval)][j])
-                    hvsr_curve_tinterval.append(hvsr)
-                else:
-                    if verbose > 0:
-                        print('WARNING: '+ time_interval + ' missing component, skipped!')
-                    continue
-            #Average overtime
-            hvsr_curve.append(np.mean(hvsr_curve_tinterval))
-            hvsr_tSteps.append(hvsr_curve_tinterval)
-    else:
-        for j in range(len(x)-1):
-            psd0 = [psd['Z'][j], psd['Z'][j + 1]]
-            psd1 = [psd['E'][j], psd['E'][j + 1]]
-            psd2 = [psd['N'][j], psd['N'][j + 1]]
-            f =    [x[j], x[j + 1]]
-
-            hvratio = __get_hvsr(psd0, psd1, psd2, f, use_method=method)
-            hvsr_curve.append(hvratio)
-            
-            # Do azimuth HVSR Calculations, if applicable
-            hvratio_az = 0
-            for k in psd.keys():
-                if k.lower() not in ['z', 'e', 'n']:
-                    psd_az = [psd[k][j], psd[k][j + 1]]
-                    hvratio_az = __get_hvsr(psd0, psd_az, None, f, use_method='az')
-                    if j == 0:
-                        hvsr_azimuth[k] = [hvratio_az]
-                    else:
-                        hvsr_azimuth[k].append(hvratio_az)
-            
-        hvsr_tSteps = None # Only used for DFA
-       
-    return np.array(hvsr_curve), hvsr_azimuth, hvsr_tSteps
-
-
-# Get HVSR
-def __get_hvsr(_dbz, _db1, _db2, _x, use_method=4):
-    """
-    _dbz : list
-        Two item list with deciBel value of z component at either end of particular frequency step
-    _db1 : list
-        Two item list with deciBel value of either e or n component (does not matter which) at either end of particular frequency step
-    _db2 : list
-        Two item list with deciBel value of either e or n component (does not matter which) at either end of particular frequency step
-    _x : list
-        Two item list containing frequency values at either end of frequency step of interest
-    use_method : int, default = 4
-        H is computed based on the selected use_method see: https://academic.oup.com/gji/article/194/2/936/597415
-            use_method:
-            (1) Diffuse Field Assumption (DFA)
-            (2) arithmetic mean, that is, H ≡ (HN + HE)/2
-            (3) geometric mean, that is, H ≡ √HN · HE, recommended by the SESAME project (2004)
-            (4) vector summation, that is, H ≡ √H2 N + H2 E
-            (5) quadratic mean, that is, H ≡ √(H2 N + H2 E )/2
-            (6) maximum horizontal value, that is, H ≡ max {HN, HE}
-        """
-
-    _pz = __get_power(_dbz, _x)
-    _p1 = __get_power(_db1, _x)
-    
-    _hz = math.sqrt(_pz)
-    _h1 = math.sqrt(_p1)
-
-    if _db2 is None:
-        _p2 = 1
-        _h2 = 1
-    else:
-        _p2 = __get_power(_db2, _x)
-        _h2 = math.sqrt(_p2)
-
-    _h = {  2: (_h1 + _h2) / 2.0, #Arithmetic mean
-            3: math.sqrt(_h1 * _h2), #Geometric mean
-            4: math.sqrt(_p1 + _p2), #Vector summation
-            5: math.sqrt((_p1 + _p2) / 2.0), #Quadratic mean
-            6: max(_h1, _h2), #Max horizontal value
-         'az': _h1} # If azimuth, horizontals are already combined, no _h2} 
-
-    _hvsr = _h[use_method] / _hz
-    return _hvsr
-
-
-# For converting dB scaled data to power units
-def __get_power(_db, _x):
-    """Calculate HVSR
-
-    #FROM ORIGINAL (I think this is only step 6)
-        Undo deciBel calculations as outlined below:
-            1. Dividing the window into 13 segments having 75% overlap
-            2. For each segment:
-                2.1 Removing the trend and mean
-                2.2 Apply a 10% sine taper
-                2.3 FFT
-            3. Calculate the normalized PSD
-            4. Average the 13 PSDs & scale to compensate for tapering
-            5. Frequency-smooth the averaged PSD over 1-octave intervals at 1/8-octave increments
-            6. Convert power to decibels
-    #END FROM ORIGINAL
-
-    Parameters
-    ----------
-    _db : list
-        Two-item list with individual power values in decibels for specified freq step.
-    _x : list
-        Two-item list with Individual x value (either frequency or period)
-    
-    Returns
-    -------
-    _p : float
-        Individual power value, converted from decibels
-
-    NOTE
-    ----
-        PSD is equal to the power divided by the width of the bin
-          PSD = P / W
-          log(PSD) = Log(P) - log(W)
-          log(P) = log(PSD) + log(W)  here W is width in frequency
-          log(P) = log(PSD) - log(Wt) here Wt is width in period
-
-    for each bin perform rectangular integration to compute power
-    power is assigned to the point at the begining of the interval
-         _   _
-        | |_| |
-        |_|_|_|
-
-     Here we are computing power for individual ponts, so, no integration is necessary, just
-     compute area.
-    """
-    _dx = abs(np.diff(_x)[0])
-    _p = np.multiply(np.mean(__remove_db(_db)), _dx)
-    return _p
-
-
-# Remove decibel scaling
-def __remove_db(_db_value):
-    """convert dB power to power"""
-    _values = list()
-    for _d in _db_value:
-        _values.append(10 ** (float(_d) / 10.0))
-    #FIX THIS
-    if _values[1]==0:
-       _values[1]=10e-300
-    return _values
-
-
-# Find peaks in the hvsr ccruve
-def __find_peaks(_y):
-    """Finds all possible peaks on hvsr curves
-    Parameters
-    ----------
-    _y : list or array
-        _y input is list or array of a curve.
-          In this case, this is either main hvsr curve or individual time step curves
-    """
-    _index_list = scipy.signal.argrelextrema(np.array(_y), np.greater)
-
-    return _index_list[0]
-
-
-# Get additional HVSR params for later calcualtions
-def __gethvsrparams(hvsr_out):
-    """Private function to get HVSR parameters for later calculations (things like standard deviation, etc)"""
-
-    hvsrp2 = {}
-    hvsrm2 = {}
-    
-    hvsrp2=[]
-    hvsrm=[]
-    
-    hvsr_log_std = {}
-
-    hvsr = hvsr_out['hvsr_curve']
-    hvsr_az = hvsr_out['hvsr_az']
-    hvsrDF = hvsr_out['hvsr_windows_df']
-
-    if len(hvsr_out['ind_hvsr_curves'].keys()) > 0:
-        # With arrays, original way of doing it
-        hvsr_log_std = {}
-        for k in hvsr_out['ind_hvsr_curves'].keys():
-            hvsr_log_std[k] = np.nanstd(np.log10(hvsr_out['ind_hvsr_curves'][k]), axis=0)
-
-        #With dataframe, updated way to use DF for all time-step tasks, still testing
-        logStackedata = {}
-        hvsrp = {}
-        hvsrm = {}
-        hvsrp2 = {}
-        hvsrm2 = {}
-        hvsr_log_std = {}
-        for col_name in hvsr_out['hvsr_windows_df'].columns:
-            if "HV_Curves" in col_name:
-                if col_name == 'HV_Curves':
-                    colSuffix = '_HV'
-                    colID = 'HV'
-                else:
-                    colSuffix = '_'+'_'.join(col_name.split('_')[2:])
-                    colID = colSuffix.split('_')[1]
-                stackedData = np.stack(hvsr_out['hvsr_windows_df'][col_name])
-
-                logStackedata = np.log10(stackedData).tolist()
-                for i, r in enumerate(logStackedata):
-                    logStackedata[i] = np.array(r)
-
-                hvsr_out['hvsr_windows_df']['HV_Curves_Log10'+colSuffix] = logStackedata
-                hvsr_log_std[colID] = np.nanstd(np.stack(hvsr_out['hvsr_windows_df']['HV_Curves_Log10'+colSuffix][hvsrDF['Use']]), axis=0)
-
-                #The components are already calculated, don't need to recalculate aren't calculated at the time-step level
-                hvsrp[colID] = np.add(hvsr_out['hvsr_curve'], hvsr_out['ind_hvsr_stdDev'][colID])
-                hvsrm[colID] = np.subtract(hvsr_out['hvsr_curve'], hvsr_out['ind_hvsr_stdDev'][colID])
-                for k in hvsr_out['hvsr_az'].keys():
-                    hvsrp[colID] = np.add(hvsr_out['hvsr_az'][k], hvsr_out['ind_hvsr_stdDev'][colID])
-                    hvsrm[colID] = np.subtract(hvsr_out['hvsr_az'][k], hvsr_out['ind_hvsr_stdDev'][colID])
-                hvsrp2[colID] = np.multiply(hvsr, np.exp(hvsr_log_std[colID]))
-                hvsrm2[colID] = np.divide(hvsr, np.exp(hvsr_log_std[colID]))
-
-                newKeys = ['hvsr_log_std', 'hvsrp','hvsrm', 'hvsrp2','hvsrm2']
-                newVals = [hvsr_log_std,    hvsrp,  hvsrm,   hvsrp2,  hvsrm2]
-                for i, nk in enumerate(newKeys):
-                    if nk not in hvsr_out.keys():
-                        hvsr_out[nk] = {}
-                    hvsr_out[nk][colID] = np.array(newVals[i][colID])
-
-    return hvsr_out
-
-
-# Helper Functions for plotting
-# Plot hvsr curve, private supporting function for plot_hvsr
-def _plot_hvsr(hvsr_data, plot_type, xtype='frequency', fig=None, ax=None, azimuth='HV', save_dir=None, save_suffix='', show=True, **kwargs):
-    """Private function for plotting hvsr curve (or curves with components)
-    """
-    if 'kwargs' in kwargs.keys():
-        kwargs = kwargs['kwargs']
-
-    if fig is None and ax is None:
-        fig, ax = plt.subplots()
-
-    if 'xlim' not in kwargs.keys():
-        xlim = hvsr_data['hvsr_band']
-    else:
-        xlim = kwargs['xlim']
-    
-    if 'ylim' not in kwargs.keys():
-        ylim = [0, max(hvsr_data['hvsrp2'][azimuth])*1.05]
-        if ylim[1] > 25:
-            ylim = [0, max(hvsr_data['hvsr_curve']+1)]
-    else:
-        ylim = kwargs['ylim']
-    
-    if 'grid' in kwargs.keys():
-        plt.grid(which=kwargs['grid'], alpha=0.25)
-
-    freqList = ['x_freqs', 'freqs', 'freq', 'hz', 'f', 'frequency']
-    if xtype.lower() in freqList:
-        xlabel = 'Frequency [Hz]'
-    else:
-        xlabel = 'Period [s]'
-
-    if save_dir is not None:
-        filename = hvsr_data['input_params']['site']
-    else:
-        filename = ""
-
-    anyKey = list(hvsr_data[xtype].keys())[0]
-    x = hvsr_data[xtype][anyKey][:-1]
-    y = hvsr_data['hvsr_curve']
-    
-    plotSuff = ''
-    legendLoc = 'upper right'
-    
-    plotHVSR = False
-    for item in plot_type:
-        if item.lower()=='hvsr':
-            plotHVSR = True
-            ax.plot(x, y, color='k', label='H/V Ratio', zorder=1000)
-            plotSuff = 'HVSRCurve_'
-            if '-s' not in plot_type:
-                ax.fill_between(x, hvsr_data['hvsrm2'][azimuth], hvsr_data['hvsrp2'][azimuth], color='k', alpha=0.2, label='StDev',zorder=997)
-                ax.plot(x, hvsr_data['hvsrm2'][azimuth], color='k', alpha=0.25, linewidth=0.5, zorder=998)
-                ax.plot(x, hvsr_data['hvsrp2'][azimuth], color='k', alpha=0.25, linewidth=0.5, zorder=999)
-            else:
-                plotSuff = plotSuff+'noStdDev_'
-            break
-
-    ax.semilogx()
-    ax.set_ylim(ylim)
-    ax.set_xlim(xlim)
-    ax.set_ylabel('H/V Ratio'+'\n['+hvsr_data['method']+']', fontsize='small',)
-    ax.tick_params(axis='x', labelsize=8)
-    ax.tick_params(axis='y', labelsize=5)
-    plt.suptitle(hvsr_data['input_params']['site'])
-
-    f0 = hvsr_data['BestPeak'][azimuth]['f0']
-    a0 = hvsr_data['BestPeak'][azimuth]['A0']
-    f0_div4 = f0/4
-    f0_mult4 = f0*4
-    a0_div2 = a0/2
-
-    # Predefine so only need to set True if True
-    peakAmpAnn = False
-    peakPoint = False
-    peakLine = False
-    for k in plot_type:
-        if k=='p' and 'all' not in plot_type:
-            plotSuff=plotSuff+'BestPeak_'
-            
-            bestPeakScore = 0
-            for i, p in enumerate(hvsr_data['PeakReport'][azimuth]):
-                if p['Score'] > bestPeakScore:
-                    bestPeakScore = p['Score']
-                    bestPeak = p
-
-            ax.axvline(bestPeak['f0'],color='k', linestyle='dotted', label='Peak')          
-            if 'ann' in plot_type:
-                xLoc = bestPeak['f0']
-                yLoc = ylim[0] + (ylim[1] - ylim[0]) * 0.008
-                ax.text(x=xLoc, y=yLoc, s="Peak at "+str(round(bestPeak['f0'],2))+'Hz',
-                            fontsize='xx-small', horizontalalignment='center', verticalalignment='bottom', 
-                            bbox=dict(facecolor='w', edgecolor='none', alpha=0.8, pad=0.1))
-                plotSuff = plotSuff+'ann_'
-        elif k=='p'  and 'all' in plot_type:
-            plotSuff = plotSuff+'allPeaks_'
-
-            ax.vlines(hvsr_data['hvsr_peak_freqs'], ax.get_ylim()[0], ax.get_ylim()[1], colors='k', linestyles='dotted', label='Peak')          
-            if 'ann' in plot_type:
-                for i, p in enumerate(hvsr_data['hvsr_peak_freqs']):
-                    y = hvsr_data['hvsr_curve'][hvsr_data['hvsr_peak_indices'][i]]
-                    ax.annotate('Peak at '+str(round(p,2))+'Hz', (p, 0.1), xycoords='data', 
-                                    horizontalalignment='center', verticalalignment='bottom', 
-                                    bbox=dict(facecolor='w', edgecolor='none', alpha=0.8, pad=0.1))
-                plotSuff=plotSuff+'ann_'
-
-        if k=='pa':
-            ax.hlines([a0], ax.get_xlim()[0], f0, linestyles='dashed')
-            ax.scatter([f0], [a0], marker="o", facecolor='none', edgecolor='k')
-            peakPoint = True
-            peakLine = True
-            if 'ann' in plot_type:
-                ax.annotate(f"Peak Amp.: {a0:.2f}", [f0+0.1*f0, a0])
-                peakAmpAnn = True                
-
-        if 't' in k and 'test' not in k:
-            plotSuff = plotSuff+'allTWinCurves_'
-
-            if k=='tp':
-                for j, t in enumerate(hvsr_data['ind_hvsr_peak_indices']):
-                    for i, v in enumerate(t):
-                        v= x[v]
-                        if i==0:
-                            width = (x[i+1]-x[i])/16
-                        else:
-                            width = (x[i]-x[i-1])/16
-                        if j == 0 and i==0:
-                            ax.fill_betweenx(ylim,v-width,v+width, color='r', alpha=0.05, label='Individual H/V Peaks')
-                        else:
-                           ax.fill_betweenx(ylim,v-width,v+width, color='r', alpha=0.05)
-            for t in hvsr_data['ind_hvsr_curves'][azimuth]:
-                ax.plot(x, t, color='k', alpha=0.15, linewidth=0.8, linestyle=':')
-
-        # Only plot test results on HVSR plot
-        if 'test' in k and kwargs['subplot']=='hvsr':
-            if k=='tests':
-                # Change k to pass all test plot conditions
-                k='test123456c'
-
-            if '1' in k:
-                # Peak is higher than 2x lowest point in f0/4-f0
-                # Plot the line threshold that the curve needs to cross
-                ax.plot([f0_div4, f0], [a0_div2, a0_div2],  color='tab:blue', marker='|', linestyle='dashed')
-                
-                # Get minimum of curve in desired range
-                indexList=[]
-                fList = []
-                for i, f in enumerate(hvsr_data.x_freqs['Z']):
-                    if f >= f0_div4 and f <= f0:
-                        indexList.append(i)
-                        fList.append(f)
-
-                newCurveList= []
-                newFreqList = []
-                for ind in indexList:
-                    if ind < len(hvsr_data.hvsr_curve):
-                        newFreqList.append(hvsr_data.x_freqs['Z'][ind])
-                        newCurveList.append(hvsr_data.hvsr_curve[ind])
-                curveTestList = list(np.ones_like(newFreqList) * a0_div2)
-
-
-                # Plot line showing where test succeeds or not
-                if hvsr_data['BestPeak'][azimuth]['Report']['A(f-)'][-1] == sprit_utils.x_mark():
-                    lowf2 = float(hvsr_data['BestPeak'][azimuth]['Report']['A(f-)'].replace('Hz', '').replace('-', '').split()[-3])
-                    hif2 = float(hvsr_data['BestPeak'][azimuth]['Report']['A(f-)'].replace('Hz', '').replace('-', '').split()[-2])
-                    ym = float(hvsr_data['BestPeak'][azimuth]['Report']['A(f-)'].replace('Hz', '').replace('-', '').split()[3])
-                    yp = min(newCurveList)
-                    ax.fill_betweenx(y=[ym, yp], x1=lowf2, x2=hif2, alpha=0.1, color='r')
-                else:
-                    #fpass = float(hvsr_data['BestPeak'][azimuth]['Report']['A(f-)'].replace('Hz', '').replace('-', '').split()[3])
-                    #fpassAmp = float(hvsr_data['BestPeak'][azimuth]['Report']['A(f-)'].replace('Hz', '').replace('-', '').split()[5])
-                    ax.fill_between(newFreqList, y1=newCurveList, y2=curveTestList, where=np.array(newCurveList)<=a0_div2, color='g', alpha=0.2)
-                    minF = newFreqList[np.argmin(newCurveList)]
-                    minA = min(newCurveList)
-                    ax.plot([minF, minF, minF], [0, minA, a0_div2], marker='.', color='g', linestyle='dotted')
-
-                # Plot the Peak Point if not already
-                if not peakPoint:
-                    ax.scatter([f0], [a0], marker="o", facecolor='none', edgecolor='k')
-                    peakPoint=True
-
-                # Annotate the Peak Amplitude if not already
-                if not peakAmpAnn and 'ann' in plot_type:
-                    ax.annotate(f"Peak Amp.: {a0:.2f}", [f0+0.1*f0, a0])
-                    peakAmpAnn=True
-
-                # Add peak line
-                if 'pa' not in plot_type and not peakLine:
-                    ax.hlines([a0], ax.get_xlim()[0], f0, linestyles='dashed')
-                    peakLine = True  
-            if '2' in k:
-                # Peak is higher than 2x lowest point in f0-f0*4
-
-                # Plot the line threshold that the curve needs to cross
-                ax.plot([f0, f0_mult4], [a0_div2, a0_div2],  color='tab:blue', marker='|', linestyle='dashed')
-
-                
-                # Get minimum of curve in desired range
-                indexList=[]
-                fList = []
-                for i, f in enumerate(hvsr_data.x_freqs['Z']):
-                    if f >= f0 and f <= f0_mult4:
-                        indexList.append(i)
-                        fList.append(f)
-
-                newCurveList= []
-                newFreqList = []
-                for ind in indexList:
-                    if ind < len(hvsr_data.hvsr_curve):
-                        newFreqList.append(hvsr_data.x_freqs['Z'][ind])
-                        newCurveList.append(hvsr_data.hvsr_curve[ind])
-                curveTestList = list(np.ones_like(newFreqList) * a0_div2)
-
-                if hvsr_data['BestPeak'][azimuth]['Report']['A(f+)'][-1] == sprit_utils.x_mark():
-                    lowf2 = float(hvsr_data['BestPeak'][azimuth]['Report']['A(f+)'].replace('Hz', '').replace('-', '').split()[-3])
-                    hif2 = float(hvsr_data['BestPeak'][azimuth]['Report']['A(f+)'].replace('Hz', '').replace('-', '').split()[-2])
-                    ym = float(hvsr_data['BestPeak'][azimuth]['Report']['A(f+)'].replace('Hz', '').replace('-', '').split()[3])
-                    yp = min(newCurveList)
-                    ax.fill_betweenx(y=[ym, yp], x1=lowf2, x2=hif2, alpha=0.1, color='r')
-                else:
-                    #fpass = float(hvsr_data['BestPeak'][azimuth]['Report']['A(f+)'].replace('Hz', '').replace('-', '').split()[3])
-                    #fpassAmp = float(hvsr_data['BestPeak'][azimuth]['Report']['A(f+)'].replace('Hz', '').replace('-', '').split()[5])
-                    ax.fill_between(newFreqList, y1=newCurveList, y2=curveTestList, where=np.array(newCurveList)<=a0_div2, color='g', alpha=0.2)
-                    minF = newFreqList[np.argmin(newCurveList)]
-                    minA = min(newCurveList)
-                    ax.plot([minF, minF, minF], [0, minA, a0_div2], marker='.', color='g', linestyle='dotted')
-
-                # Plot the Peak Point if not already
-                if not peakPoint:
-                    ax.scatter([f0], [a0], marker="o", facecolor='none', edgecolor='k')
-                    peakPoint=True
-                
-                # Annotate the amplitude of peak point if not already
-                if not peakAmpAnn and 'ann' in plot_type:
-                    ax.annotate(f"Peak Amp.: {a0:.2f}", [f0+0.1*f0, a0])
-                    peakAmpAnn=True
-                
-                if 'pa' not in plot_type and not peakLine:
-                    ax.hlines([a0], ax.get_xlim()[0], f0, linestyles='dashed')
-                    peakLine = True
-            if '3' in k:
-                if 'c' in k:
-                    #Plot curve test3
-                    lowfc3 = hvsr_data['BestPeak'][azimuth]['Report']['σ_A(f)'].split(' ')[4].split('-')[0]
-                    hifc3 = hvsr_data['BestPeak'][azimuth]['Report']['σ_A(f)'].split(' ')[4].split('-')[1].replace('Hz', '')
-                    pass # May not even finish this
-                
-                lcolor='r'
-                if f0 > 2:
-                    lcolor='g'
-
-                if 'c' not in k or all(num in k for num in ["1", "2", "3", "4", "5", "6"]):
-                    ax.hlines([2], ax.get_xlim()[0], ax.get_xlim()[1], color='tab:blue', linestyles='dashed')
-                    ax.plot([f0, f0], [2, a0], linestyle='dotted', color=lcolor)
-
-                    if 'pa' not in plot_type:
-                        ax.hlines([a0], ax.get_xlim()[0], f0, linestyles='dashed')
-                        ax.scatter([f0], [a0], marker="o", facecolor='none', edgecolor='k')
-                        peakPoint = True
-                        peakLine = True
-            if '4' in k:
-                lowf4 = float(hvsr_data['BestPeak'][azimuth]['Report']['P-'].split(' ')[0])
-                hif4 = float(hvsr_data['BestPeak'][azimuth]['Report']['P+'].split(' ')[0])
-                m2Max = hvsr_data.x_freqs["Z"][np.argmax(hvsr_data.hvsrm2)]#, np.max(hvsr_data.hvsrm2))
-                p2Max = hvsr_data.x_freqs["Z"][np.argmax(hvsr_data.hvsrp2)]#, np.max(hvsr_data.hvsrp2))
-
-                # ax.vlines([f0*0.95, f0*1.05], [0,0], [ax.get_xlim()[1],ax.get_xlim()[1]])
-                ax.fill_betweenx(np.linspace(0, ax.get_xlim()[1]), x1=f0*0.95, x2=f0*1.05, color='tab:blue', alpha=0.3)
-                
-                mcolor = 'r'
-                pcolor = 'r'
-                if hvsr_data['BestPeak'][azimuth]['Report']['P-'][-1] == sprit_utils.check_mark():
-                    mcolor='g'
-                if hvsr_data['BestPeak'][azimuth]['Report']['P+'][-1] == sprit_utils.check_mark():
-                    pcolor='g'
-
-                print(lowf4, hif4)
-
-                ax.scatter([lowf4, hif4], [np.max(hvsr_data.hvsrm2[azimuth]),  np.max(hvsr_data.hvsrp2[azimuth])], c=[mcolor, pcolor], marker='x')
-                
-                if not peakPoint:
-                    ax.scatter([f0], [a0], marker="o", facecolor='none', edgecolor='k')
-                    peakPoint = True
-            if '5' in k:
-                sf = float(hvsr_data['BestPeak'][azimuth]['Report']['Sf'].split(' ')[4].strip('()'))
-                sfp = f0+sf
-                sfm = f0-sf
-
-                sfLim = float(hvsr_data['BestPeak'][azimuth]['Report']['Sf'].split(' ')[-2])
-                sfLimp = f0+sfLim
-                sfLimm = f0-sfLim
-
-                if hvsr_data['BestPeak'][azimuth]['Report']['Sf'][-1] == sprit_utils.check_mark():
-                    xColor = 'g'
-                else:
-                    xColor='r'
-
-                ax.scatter([sfLimm, sfLimp], [a0, a0], marker='|', c='tab:blue')
-                ax.scatter([sfm, sfp], [a0, a0], marker='x', c=xColor)
-                ax.plot([sfLimm, sfLimp], [a0, a0], color='tab:blue')
-                if not peakPoint:
-                    ax.scatter([f0], [a0], marker="o", facecolor='none', edgecolor='k')
-                    peakPoint = True
-            if '6' in k:
-                sa = float(hvsr_data['BestPeak'][azimuth]['Report']['Sa'].split(' ')[4].strip('()'))
-                sap = a0+sa
-                sam = a0-sa
-
-                saLim = float(hvsr_data['BestPeak'][azimuth]['Report']['Sa'].split(' ')[-2])
-                saLimp = a0+saLim
-                saLimm = a0-saLim
-
-                if hvsr_data['BestPeak'][azimuth]['Report']['Sa'][-1] == sprit_utils.check_mark():
-                    xColor = 'g'
-                else:
-                    xColor='r'
-
-                ax.scatter([f0, f0], [saLimm, saLimp], marker='_', c='tab:blue')
-                ax.scatter([f0, f0],[sam, sap], marker='x', c=xColor)
-                ax.plot([f0, f0],[saLimm, saLimp], color='tab:blue')                
-                if not peakPoint:
-                    ax.scatter([f0], [a0], marker="o", facecolor='none', edgecolor='k')
-                    peakPoint = True
-        
-        if 'c' in k and 'test' not in k: #Spectrogram uses a different function, so c is unique to the component plot flag
-            plotSuff = plotSuff+'IndComponents_'
-            
-            if 'c' not in plot_type[0]:#This is part of the hvsr axis
-                #fig.tight_layout()
-                axis2 = ax.twinx()
-                compAxis = axis2
-                #axis2 = plt.gca()
-                #fig = plt.gcf()
-                compAxis.set_ylabel('Amplitude'+'\n[m2/s4/Hz] [dB]')
-                compAxis.set_facecolor([0,0,0,0])
-                legendLoc2 = 'upper left'
-            else:
-                ax.set_title('') #Remove title
-                ax.sharex(kwargs['axes']['hvsr'])
-                compAxis = ax
-                legendLoc2 = 'upper right'
-                
-            minY = []
-            maxY = []
-            keyList = ['Z', 'E', 'N']
-            for az in hvsr_data.hvsr_az.keys():
-                keyList.append(az)
-            keyList.sort()
-            hvsrDF = hvsr_data.hvsr_windows_df
-            for key in keyList:
-                minY.append(hvsr_data['psd_values_tavg'][key].min())
-                maxY.append(hvsr_data['psd_values_tavg'][key].max())
-                #maxY.append(np.stack(hvsr_data.hvsr_windows_df['Use']['psd_values_'+key]))
-            minY = min(minY)
-            maxY = max(maxY)
-            if maxY > 20:
-                maxY=20
-            rng = maxY-minY
-            pad = abs(rng * 0.15)
-            ylim = [minY-pad, maxY+pad]
-            compAxis.set_ylabel('COMPONENTS\nAmplitude\n[m2/s4/Hz] [dB]')
-            compAxis.set_ylim(ylim)
-            yLoc = min(ylim) - abs(ylim[1]-ylim[0]) * 0.05
-            ax.text(x=xlim[0], y=yLoc, s=xlabel, 
-                        fontsize='x-small', horizontalalignment='right', verticalalignment='top', 
-                        bbox=dict(facecolor='w', edgecolor='none', alpha=0.8, pad=0.1))
-            #Modify based on whether there are multiple charts
-            if plotHVSR:
-                linalpha = 0.2
-                stdalpha = 0.05
-            else:
-                linalpha=1
-                stdalpha=0.2
-            
-            #Plot individual components
-            y={}
-            for key in hvsr_data['psd_values_tavg']:
-                if key.upper() == 'Z':
-                    pltColor = 'k'
-                elif key.upper() =='E':
-                    pltColor = 'b'
-                elif key.upper() == 'N':
-                    pltColor = 'r'
-                else:
-                    pltColor = 'g'
-
-                if key.lower() in ['z', 'e', 'n'] or key == azimuth:
-                    y[key] = hvsr_data['psd_values_tavg'][key][:-1]
-                    compAxis.plot(x, y[key], c=pltColor, label=key, alpha=linalpha)
-                    if '-s' not in plot_type:
-                        compAxis.fill_between(x, hvsr_data['ppsd_std_vals_m'][key][:-1], hvsr_data['ppsd_std_vals_p'][key][:-1], color=pltColor, alpha=stdalpha)
-
-                if plot_type[0] != 'c':
-                    compAxis.legend(loc=legendLoc2)
-            else:
-                pass#ax.legend(loc=legendLoc)
-        else:
-            yLoc = min(ylim) - abs(ylim[1]-ylim[0]) * 0.05
-            ax.text(x=xlim[0], y=yLoc, s=xlabel, 
-                fontsize='x-small', horizontalalignment='right', verticalalignment='top', 
-                bbox=dict(facecolor='w', edgecolor='none', alpha=0.8, pad=0.1))
-    
-    bbox = ax.get_window_extent()
-    bboxStart = bbox.__str__().find('Bbox(',0,50)+5
-    bboxStr = bbox.__str__()[bboxStart:].split(',')[:4]
-    axisbox = []
-    for i in bboxStr:
-        i = i.split('=')[1]
-        if ')' in i:
-            i = i[:-1]
-        axisbox.append(float(i))
-
-    if kwargs['show_legend']:
-        ax.legend(loc=legendLoc,bbox_to_anchor=(1.05, 1))
-
-    __plot_current_fig(save_dir=save_dir, 
-                        filename=filename, 
-                        fig=fig, ax=ax,
-                        plot_suffix=plotSuff, 
-                        user_suffix=save_suffix, 
-                        show=show)
-    
-    return fig, ax
-
-
-# Private function to help for when to show and format and save plots
-def __plot_current_fig(save_dir, filename, fig, ax, plot_suffix, user_suffix, show):
-    """Private function to support plot_hvsr, for plotting and showing plots"""
-    #plt.gca()
-    #plt.gcf()
-    #fig.tight_layout() #May need to uncomment this
-
-    #plt.subplots_adjust(top = 1, bottom = 0, right = 1, left = 0, hspace = 0, wspace = 0)
-
-    if save_dir is not None:
-        outFile = save_dir+'/'+filename+'_'+plot_suffix+str(datetime.datetime.today().date())+'_'+user_suffix+'.png'
-        fig.savefig(outFile, bbox_inches='tight', pad_inches=0.2)
-    if show:
-        fig.canvas.draw()#.show()
-        #fig.tight_layout()
-        #plt.ion()
-    return
-
-
-# Plot specgtrogram, private supporting function for plot_hvsr
-def _plot_specgram_hvsr(hvsr_data, fig=None, ax=None, azimuth='HV', save_dir=None, save_suffix='',**kwargs):
-    """Private function for plotting average spectrogram of all three channels from ppsds
-    """
-    # Get all input parameters
-    if fig is None and ax is None:
-        fig, ax = plt.subplots()    
-
-    if 'kwargs' in kwargs.keys():
-        kwargs = kwargs['kwargs']
-
-    if 'spec' in kwargs.keys():
-        del kwargs['spec']
-
-    if 'p' in kwargs.keys():
-        peak_plot=True
-        del kwargs['p']
-    else:
-        peak_plot=False
-
-    if 'ann' in kwargs.keys():
-        annotate=True
-        del kwargs['ann']
-    else:
-        annotate=False
-
-    if 'grid' in kwargs.keys():
-        ax.grid(which=kwargs['grid'], alpha=0.25)
-        del kwargs['grid']
-        
-    if 'ytype' in kwargs:
-        if kwargs['ytype']=='freq':
-            ylabel = 'Frequency [Hz]'
-            del kwargs['ytype']
-        else:
-            ylabel = 'Period [s]'
-        del kwargs['ytype']
-    else:
-        ylabel='Frequency [Hz]'
-        
-    if 'detrend' in kwargs.keys():
-        detrend= kwargs['detrend']
-        del kwargs['detrend']
-    else:
-        detrend=True
-
-    if 'colorbar' in kwargs.keys():
-        colorbar = kwargs['colorbar']
-        del kwargs['colorbar']
-    else:
-        colorbar=True
-
-    if 'cmap' in kwargs.keys():
-        pass
-    else:
-        kwargs['cmap'] = 'turbo'
-
-    # Setup
-    ppsds = hvsr_data['ppsds']#[k]['current_times_used']
-    import matplotlib.dates as mdates
-    anyKey = list(ppsds.keys())[0]
-    
-    # Get data
-    psdArr = np.stack(hvsr_data['hvsr_windows_df']['HV_Curves'].apply(np.flip))
-    useArr = np.array(hvsr_data['hvsr_windows_df']['Use'])
-    useArr = np.tile(useArr, (psdArr.shape[1], 1)).astype(int)
-    useArr = np.clip(useArr, a_min=0.15, a_max=1)
-
-    # Get times
-    xmin = hvsr_data['hvsr_windows_df']['TimesProcessed_MPL'].min()
-    xmax = hvsr_data['hvsr_windows_df']['TimesProcessed_MPL'].max()
-
-    #Format times
-    tTicks = mdates.MinuteLocator(byminute=range(0,60,5))
-    ax.xaxis.set_major_locator(tTicks)
-    tTicks_minor = mdates.SecondLocator(bysecond=[0])
-    ax.xaxis.set_minor_locator(tTicks_minor)
-
-    tLabels = mdates.DateFormatter('%H:%M')
-    ax.xaxis.set_major_formatter(tLabels)
-    ax.tick_params(axis='both', labelsize='x-small')
-
-    #Get day label for bottom of chart
-    if hvsr_data['hvsr_windows_df'].index[0].date() != hvsr_data['hvsr_windows_df'].index[-1].date():
-        day = str(hvsr_data['hvsr_windows_df'].index[0].date())+' - '+str(hvsr_data['hvsr_windows_df'].index[-1].date())
-    else:
-        day = str(hvsr_data['hvsr_windows_df'].index[0].date())
-
-    #Get extents
-    ymin = hvsr_data['input_params']['hvsr_band'][0]
-    ymax = hvsr_data['input_params']['hvsr_band'][1]
-
-    freqticks = np.flip(hvsr_data['x_freqs'][anyKey])
-    yminind = np.argmin(np.abs(ymin-freqticks))
-    ymaxind = np.argmin(np.abs(ymax-freqticks))
-    freqticks = freqticks[yminind:ymaxind]
-    freqticks = np.logspace(np.log10(freqticks[0]), np.log10(freqticks[-1]), num=999)
-
-    extList = [xmin, xmax, ymin, ymax]
-    #Set up axes
-    ax.set_facecolor([0,0,0]) #Create black background for transparency to look darker
-
-    # Interpolate into linear
-    new_indices = np.linspace(freqticks[0], freqticks[-1], len(freqticks))
-    linList = []
-    for row in psdArr:
-        row = row.astype(np.float16)
-        linList.append(np.interp(new_indices, freqticks, row))
-    linear_arr = np.stack(linList)
-
-    # Create chart
-    if 'subplot' in kwargs.keys():
-        del kwargs['subplot']
-    im = ax.imshow(linear_arr.T, origin='lower', extent=extList, aspect='auto', alpha=useArr, **kwargs)
-    ax.tick_params(left=True, right=True, top=True)
-
-    if peak_plot:
-        ax.axhline(hvsr_data['BestPeak'][azimuth]['f0'], c='k',  linestyle='dotted', zorder=1000)
-
-    if annotate:
-        if float(hvsr_data['BestPeak'][azimuth]['f0']) < 1:
-            boxYPerc = 0.998
-            vertAlign = 'top'
-        else:
-            boxYPerc = 0.002
-            vertAlign = 'bottom'
-        xLocation = float(xmin) + (float(xmax)-float(xmin))*0.99
-        yLocation = hvsr_data['input_params']['hvsr_band'][0] + (hvsr_data['input_params']['hvsr_band'][1]-hvsr_data['input_params']['hvsr_band'][0])*(boxYPerc)
-        ann = ax.text(x=xLocation, y=yLocation, fontsize='x-small', s=f"Peak at {hvsr_data['BestPeak'][azimuth]['f0']:0.2f} Hz", ha='right', va=vertAlign, 
-                      bbox={'alpha':0.8, 'edgecolor':None, 'linewidth':0, 'fc':'w', 'pad':0.3})
-
-
-    xLoc = xmin + (xmax - xmin) * 0.001
-    yLoc = ymin + (ymax - ymin) * 0.97
-    ax.text(x=xLoc, y=yLoc, s=day,
-                fontsize='small', horizontalalignment='left', verticalalignment='top', 
-                bbox=dict(facecolor='w', edgecolor=None, linewidth=0, alpha=0.8, pad=0.2))
-
-    if colorbar:
-        cbar = plt.colorbar(mappable=im, orientation='horizontal')
-        cbar.set_label('H/V Ratio')
-
-    #Set x and y labels
-    yLoc = ymin - (ymin * 2.5e-1)
-    ax.text(x=xmin, y=yLoc,s="UTC Time", 
-                fontsize='x-small', horizontalalignment='right', verticalalignment='top', 
-                bbox=dict(facecolor='w', edgecolor='none', alpha=0.8, pad=0.1))
-    ax.set_ylabel(ylabel, fontsize='x-small')
-    ax.set_yscale('log')
-
-    #plt.sca(ax)
-    #plt.rcParams['figure.dpi'] = 500
-    #plt.rcParams['figure.figsize'] = (12,4)
-    fig.canvas.draw()
-
-    return fig, ax
-
-
-# Plot spectrogram from stream
-def _plot_specgram_stream(stream, params=None, component='Z', stack_type='linear', detrend='mean', dbscale=True, fill_gaps=None,fig=None, ax=None, cmap_per=[0.1,0.9], ylimstd=5, show_plot=False, return_fig=True,  **kwargs):
-    """Function for plotting spectrogram in a nice matplotlib chart from an obspy.stream
-
-    For more details on main function being called, see https://matplotlib.org/stable/api/_as_gen/matplotlib.pyplot.specgram.html 
-
-    Parameters
-    ----------
-    stream : obspy.core.stream.Stream object
-        Stream for which to plot spectrogram
-    params : dict, optional
-        If dict, will read the hvsr_band from the a dictionary with a key ['hvsr_band'] (like the parameters dictionary). Otherwise, can read in the hvsr_band as a two-item list. Or, if None, defaults to [0.4,40], by default None.
-    component : str or list, default='Z'
-        If string, should be one character long component, by default 'Z.' If list, can contain 'E', 'N', 'Z', and will stack them per stack_type and stream.stack() method in obspy to make spectrogram.
-    stack_type : str, default = 'linear'
-        Parameter to be read directly into stack_type parameter of Stream.stack() method of obspy streams, by default 'linear'. See https://docs.obspy.org/packages/autogen/obspy.core.stream.Stream.stack.html
-        Only matters if more than one component used.
-    detrend : str, default = 'mean'
-        Parameter to be read directly into detrend parameter of matplotlib.pyplot.specgram, by default 'mean'. See: https://matplotlib.org/stable/api/_as_gen/matplotlib.pyplot.specgram.html
-    dbscale : bool, default = True
-        If True, scale parameter of matplotlib.pyplot.specgram set to 'dB', by default True
-    return_fig : bool, default = True
-        Whether to return the figure from the function or just show it, by default True
-    cmap_per : list, default = [0.1, 0.9]
-        Two-item list wwith clip limits as percentage of values of colormap, so extremes do not taint colormap, by default [0.1,0.9]
-
-    Returns
-    -------
-    fig
-        If return_fig is True, matplotlib figure is returned
-    ax
-        If return_fig is True, matplotlib axis is returned
-    """ 
-    og_stream = stream.copy()
-
-    #Get the latest start time and earliest end times of all components
-    traceList = []
-    maxStartTime = obspy.UTCDateTime(-1e10) #Go back pretty far (almost 400 years) to start with
-    minEndTime = obspy.UTCDateTime(1e10)
-    for comp in ['E', 'N', 'Z']:
-        #Get all traces from selected component in comp_st
-        if isinstance(stream.select(component=comp).merge()[0].data, np.ma.masked_array):
-            stream = stream.split() 
-        comp_st = stream.select(component=comp).copy()
-        stream.merge()
-        if comp in component:
-            for tr in comp_st:
-                #Get all traces specified for use in one list
-                traceList.append(tr)
-
-            if stream[0].stats.starttime > maxStartTime:
-                maxStartTime = stream[0].stats.starttime
-            if stream[0].stats.endtime < minEndTime:
-                minEndTime = stream[0].stats.endtime
-
-            if isinstance(comp_st[0].data, np.ma.masked_array):
-                comp_st = comp_st.split()  
-
-    #Trim all traces to the same start/end time for total
-    for tr in traceList:
-        tr.trim(starttime=maxStartTime, endtime=minEndTime)
-    og_stream.trim(starttime=maxStartTime, endtime=minEndTime)      
-
-    #Combine all traces into single, stacked trace/stream
-    stream = obspy.Stream(traceList)
-    stream.merge()
-
-    if len(stream)>1:
-        stream.stack(group_by='all', npts_tol=200, stack_type=stack_type)  
-
-    newFig= False
-    if fig is None and ax is None:
-        #Organize the chart layout
-        mosaic = [['spec'],
-                  ['spec'],
-                  ['spec'],
-                  ['spec'],
-                  ['spec'],
-                  ['spec'],
-                  ['signalz'],
-                  ['signalz'], 
-                  ['signaln'], 
-                  ['signale']]
-        fig, ax = plt.subplot_mosaic(mosaic, sharex=True, gridspec_kw={'hspace':0.3})
-        #fig, ax = plt.subplots(nrows=2, ncols=1, sharex=True)
-        newFig = True
-
-    data = stream[0].data
-    if isinstance(data, np.ma.MaskedArray) and fill_gaps is not None:
-        data = data.filled(fill_gaps)
-    sample_rate = stream[0].stats.sampling_rate
-
-    if 'cmap' in kwargs.keys():
-        cmap=kwargs['cmap']
-    else:
-        cmap='turbo'
-
-    if params is None:
-        hvsr_band = [0.4, 40]
-    else:
-        hvsr_band = params['hvsr_band']
-    ymin = hvsr_band[0]
-    ymax = hvsr_band[1]
-
-    if dbscale:
-        scale='dB'
-    else:
-        scale=None
-    with warnings.catch_warnings():
-        warnings.simplefilter('ignore', category=RuntimeWarning)
-        spec, freqs, times, im = ax['spec'].specgram(x=data, Fs=sample_rate, detrend=detrend, scale_by_freq=True, scale=scale)
-    im.remove()
-
-    difference_array = freqs-ymin
-    for i, d in enumerate(difference_array):
-        if d > 0:
-            if i-1 < 0:
-                i=1
-            minfreqInd = i-1
-            break
-            
-    difference_array = freqs-ymax
-    for i, d in enumerate(difference_array):
-        if d > 0:
-            maxfreqInd = i-1
-            break
-
-    array_displayed = spec[minfreqInd:maxfreqInd,:]
-    #freqs_displayed = freqs[minfreqInd:maxfreqInd]
-    #im.set_data(array_displayed)
-    vmin = np.nanpercentile(array_displayed, cmap_per[0]*100)
-    vmax = np.nanpercentile(array_displayed, cmap_per[1]*100)
-  
-    
-    decimation_factor = 10
-
-    sTime = stream[0].stats.starttime
-    timeList = {}
-    mplTimes = {}
-    
-    if isinstance(og_stream[0].data, np.ma.masked_array):
-        og_stream = og_stream.split()      
-    og_stream.decimate(decimation_factor)
-    og_stream.merge()
-
-    for tr in og_stream:
-        key = tr.stats.component
-        timeList[key] = []
-        mplTimes[key] = []
-        for t in np.ma.getdata(tr.times()):
-            newt = sTime + t
-            timeList[key].append(newt)
-            mplTimes[key].append(newt.matplotlib_date)
-    
-    #Ensure that the min and max times for each component are the same
-    for i, k in enumerate(mplTimes.keys()):
-        currMin = np.min(list(map(np.min, mplTimes[k])))
-        currMax = np.max(list(map(np.max, mplTimes[k])))
-
-        if i == 0:
-            xmin = currMin
-            xmax = currMax
-        else:
-            if xmin > currMin:
-                xmin = currMin
-            if xmax < currMax:
-                xmax = currMax     
-    
-    norm = matplotlib.colors.Normalize(vmin=vmin, vmax=vmax)
-    im = ax['spec'].imshow(array_displayed, norm=norm, cmap=cmap, aspect='auto', interpolation=None, extent=[xmin,xmax,ymax,ymin])
-
-    ax['spec'].set_xlim([xmin, xmax])
-    ax['spec'].set_ylim([ymin, ymax])
-    ax['spec'].semilogy() 
-    
-    #cbar = plt.colorbar(mappable=im)
-    #cbar.set_label('Power Spectral Density [dB]')
-    #stream.spectrogram(samp_rate=sample_rate, axes=ax, per_lap=0.75, log=True, title=title, cmap='turbo', dbscale=dbscale, show=False)
-    
-    ax['spec'].xaxis_date()
-    ax['signalz'].xaxis_date()
-    ax['signaln'].xaxis_date()
-    ax['signale'].xaxis_date()
-    #tTicks = mdates.MinuteLocator(interval=5)
-    #ax[0].xaxis.set_major_locator(tTicks)
-    ax['signale'].xaxis.set_major_locator(mdates.MinuteLocator(byminute=range(0,60,5)))
-    ax['signale'].xaxis.set_major_formatter(mdates.DateFormatter('%H:%M'))
-    ax['signale'].xaxis.set_minor_locator(mdates.MinuteLocator(interval=1))
-    ax['signale'].tick_params(axis='x', labelsize=8)
-    
-    ax['signalz'].plot(mplTimes['Z'],og_stream.select(component='Z')[0].data, color='k', linewidth=0.25)
-    ax['signaln'].plot(mplTimes['N'],og_stream.select(component='N')[0].data, color='k', linewidth=0.1)
-    ax['signale'].plot(mplTimes['E'],og_stream.select(component='E')[0].data, color='k', linewidth=0.1)
-
-    ax['spec'].set_ylabel('Spectrogram: {}'.format(component))
-    ax['signalz'].set_ylabel('Z')
-    ax['signaln'].set_ylabel('N')
-    ax['signale'].set_ylabel('E')
-    
-    for comp in mplTimes.keys():
-        stD = np.abs(np.nanstd(np.ma.getdata(og_stream.select(component=comp)[0].data)))
-        dmed = np.nanmedian(np.ma.getdata(og_stream.select(component=comp)[0].data))
-        key = 'signal'+comp.lower()
-        ax[key].set_ylim([dmed-ylimstd*stD, dmed+ylimstd*stD])
-    
-    if params is None:
-        fig.suptitle('HVSR Site: Spectrogram and Data')
-    elif 'title' in kwargs.keys():
-        fig.suptitle(kwargs['title'])
-    else:
-        if 'input_params' in params.keys():
-            sitename = params['input_params']['site']
-        else:
-            sitename = params['site']
-        fig.suptitle('{}\nSpectrogram and Data'.format(sitename))
-    
-    day = "{}-{}-{}".format(stream[0].stats.starttime.year, stream[0].stats.starttime.month, stream[0].stats.starttime.day)
-    ax['signale'].set_xlabel('UTC Time \n'+day)
-
-    if newFig:
-        ogFigsize = matplotlib.rcParams['figure.figsize']
-        fig = plt.gcf()
-        matplotlib.rcParams['figure.figsize'] = (40, 4)
-        #plt.rcParams['figure.dpi'] = 100
-        #plt.rcParams['figure.figsize'] = (5,4)
-        #fig.tight_layout()
-        plt.rcParams['figure.figsize'] = ogFigsize
-        
-    fig.canvas.draw()
-
-    if show_plot:
-        plt.show()
-    
-    if return_fig:
-        return fig, ax
-    
-    return
-
-
-# HELPER functions for checking peaks
-# Initialize peaks
-def __init_peaks(_x, _y, _index_list, _hvsr_band, peak_freq_range=[0.4, 40], _min_peak_amp=1):
-    """ Initialize peaks.
-        
-        Creates dictionary with relevant information and removes peaks in hvsr curve that are not relevant for data analysis (outside HVSR_band)
-
-        Parameters
-        ----------
-        x : list-like obj 
-            List with x-values (frequency or period values)
-        y : list-like obj 
-            List with hvsr curve values
-        index_list : list or array_like 
-            List with indices of peaks
-        _hvsr_band : list
-            Two-item list with low and high frequency to limit frequency range of data analysis extent
-        peak_freq_range : list
-            Two-item list with low and high frequency to limit frequency range for checking for peaks
-        _min_peak_amp : float
-            Minimum amplitude to be used for peak selection (to limit number of meaningless peaks found)
-
-        Returns
-        -------
-        _peak               : list 
-            List of dictionaries, one for each input peak
-    """
-
-    _peak = list()
-    for _i in _index_list:
-        if (_hvsr_band[0] <= _x[_i] <= _hvsr_band[1]) and (peak_freq_range[0] <= _x[_i] <= peak_freq_range[1]) and (_y[_i]>_min_peak_amp):
-            _peak.append({'f0': float(_x[_i]), 'A0': float(_y[_i]), 
-                          'f-': None, 'f+': None, 'Sf': None, 'Sa': None,
-                          'Score': 0, 
-                          'Report': {'Lw':'', 'Nc':'', 'σ_A(f)':'', 'A(f-)':'', 'A(f+)':'', 'A0': '', 'P+': '', 'P-': '', 'Sf': '', 'Sa': ''},
-                          'PassList':{},
-                          'PeakPasses':False})
-    return _peak
-
-
-# Check reliability of HVSR of curve
-def __check_curve_reliability(hvsr_data, _peak, col_id='HV'):
-    """Tests to check for reliable H/V curve
-
-    Tests include:
-        1) Peak frequency is greater than 10 / window length (f0 > 10 / Lw)
-            f0 = peak frequency [Hz]
-            Lw = window length [seconds]
-        2) Number of significant cycles (Nc) is greater than 200 (Nc(f0) > 200)
-            Nc = Lw * Nw * f0
-                Lw = window length [sec]
-                Nw = Number of windows used in analysis
-                f0 = peak frequency [Hz]
-        3) StDev of amplitude of H/V curve is less than 2 at all frequencies between 0.5f0 and 2f0
-            (less than 3 if f0 is less than 0.5 Hz)
-            f0 = peak frequency [Hz]
-            StDev is a measure of the variation of all the H/V curves generated for each time window
-                Our main H/V curve is the median of these
-
-    Parameters
-    ----------
-    hvsr_data   : dict
-        Dictionary containing all important information generated about HVSR curve
-    _peak       : list
-        A list of dictionaries, with each dictionary containing information about each peak
-
-    Returns
-    -------
-    _peak   : list
-        List of dictionaries, same as above, except with information about curve reliability tests added
-    """
-    anyKey = list(hvsr_data['ppsds'].keys())[0]#Doesn't matter which channel we use as key
-
-    delta = hvsr_data['ppsds'][anyKey]['delta']
-    window_len = (hvsr_data['ppsds'][anyKey]['len'] * delta) #Window length in seconds
-    window_num = np.array(hvsr_data['psd_raw'][anyKey]).shape[0]
-
-    for _i in range(len(_peak)):
-        # Test 1
-        peakFreq= _peak[_i]['f0']
-        test1 = peakFreq > 10/window_len
-
-        nc = window_len * window_num * peakFreq
-        test2 = nc > 200
-
-        halfF0 = peakFreq/2
-        doublef0 = peakFreq*2
-        
-
-        test3 = True
-        failCount = 0
-        for i, freq in enumerate(hvsr_data['x_freqs'][anyKey][:-1]):
-            if freq >= halfF0 and freq <doublef0:
-                compVal = 2
-                if peakFreq >= 0.5:
-                    if hvsr_data['hvsr_log_std'][col_id][i] >= compVal:
-                        test3=False
-                        failCount +=1
-
-                else: #if peak freq is less than 0.5
-                    compVal = 3
-                    if hvsr_data['hvsr_log_std'][col_id][i] >= compVal:
-                        test3=False
-                        failCount +=1
-
-        if test1:
-            _peak[_i]['Report']['Lw'] = f'{round(peakFreq,3)} > {10/int(window_len):0.3} (10 / {int(window_len)})  {sprit_utils.check_mark()}'
-        else:
-            _peak[_i]['Report']['Lw'] = f'{round(peakFreq,3)} > {10/int(window_len):0.3} (10 / {int(window_len)})  {sprit_utils.x_mark()}'
-
-        if test2:
-            _peak[_i]['Report']['Nc'] = f'{int(nc)} > 200  {sprit_utils.check_mark()}'
-        else:
-            _peak[_i]['Report']['Nc'] = f'{int(nc)} > 200  {sprit_utils.x_mark()}'
-
-        if test3:
-            _peak[_i]['Report']['σ_A(f)'] = f'H/V Amp. St.Dev. for {peakFreq*0.5:0.3f}-{peakFreq*2:0.3f}Hz < {compVal}  {sprit_utils.check_mark()}'
-        else:
-            _peak[_i]['Report']['σ_A(f)'] = f'H/V Amp. St.Dev. for {peakFreq*0.5:0.3f}-{peakFreq*2:0.3f}Hz < {compVal}  {sprit_utils.x_mark()}'
-
-        _peak[_i]['PassList']['WindowLengthFreq.'] = test1
-        _peak[_i]['PassList']['SignificantCycles'] = test2
-        _peak[_i]['PassList']['LowCurveStDevOverTime'] = test3
-    return _peak
-
-
-# Check clarity of peaks
-def __check_clarity(_x, _y, _peak, do_rank=True):
-    """Check clarity of peak amplitude(s)
-
-       Test peaks for satisfying amplitude clarity conditions as outlined by SESAME 2004:
-           - there exist one frequency f-, lying between f0/4 and f0, such that A0 / A(f-) > 2
-           - there exist one frequency f+, lying between f0 and 4*f0, such that A0 / A(f+) > 2
-           - A0 > 2
-
-        Parameters
-        ----------
-        x : list-like obj 
-            List with x-values (frequency or period values)
-        y : list-like obj 
-            List with hvsr curve values
-        _peak : list
-            List with dictionaries for each peak, containing info about that peak
-        do_rank : bool, default=False
-            Include Rank in output
-
-        Returns
-        -------
-        _peak : list
-            List of dictionaries, each containing the clarity test information for the different peaks that were read in
-    """
-    global max_rank
-
-    # Test each _peak for clarity.
-    if do_rank:
-        max_rank += 1
-
-    if np.array(_x).shape[0] == 1000:
-        jstart = len(_y)-2
-    else:
-        jstart = len(_y)-1
-
-    
-    for _i in range(len(_peak)):
-        #Initialize as False
-        _peak[_i]['f-'] = sprit_utils.x_mark()
-        _peak[_i]['Report']['A(f-)'] = f"H/V curve > {_peak[_i]['A0']/2:0.2f} for all {_peak[_i]['f0']/4:0.2f} Hz-{_peak[_i]['f0']:0.3f} Hz {sprit_utils.x_mark()}"
-        _peak[_i]['PassList']['PeakProminenceBelow'] = False #Start with assumption that it is False until we find an instance where it is True
-        for _j in range(jstart, -1, -1):
-            # There exist one frequency f-, lying between f0/4 and f0, such that A0 / A(f-) > 2.
-            if (float(_peak[_i]['f0']) / 4.0 <= _x[_j] < float(_peak[_i]['f0'])) and float(_peak[_i]['A0']) / _y[_j] > 2.0:
-                _peak[_i]['Score'] += 1
-                _peak[_i]['f-'] = '%10.3f %1s' % (_x[_j], sprit_utils.check_mark())
-                _peak[_i]['Report']['A(f-)'] = f"Amp. of H/V Curve @{_x[_j]:0.3f}Hz ({_y[_j]:0.3f}) < {_peak[_i]['A0']/2:0.3f} {sprit_utils.check_mark()}"
-                _peak[_i]['PassList']['PeakProminenceBelow'] = True
-                break
-            else:
-                pass
-    
-    if do_rank:
-        max_rank += 1
-    for _i in range(len(_peak)):
-        #Initialize as False
-        _peak[_i]['f+'] = sprit_utils.x_mark()
-        _peak[_i]['Report']['A(f+)'] = f"H/V curve > {_peak[_i]['A0']/2:0.2f} for all {_peak[_i]['f0']:0.2f} Hz-{_peak[_i]['f0']*4:0.3f} Hz {sprit_utils.x_mark()}"
-        _peak[_i]['PassList']['PeakProminenceAbove'] = False
-        for _j in range(len(_x) - 1):
-
-            # There exist one frequency f+, lying between f0 and 4*f0, such that A0 / A(f+) > 2.
-            if float(_peak[_i]['f0']) * 4.0 >= _x[_j] > float(_peak[_i]['f0']) and \
-                    float(_peak[_i]['A0']) / _y[_j] > 2.0:
-                _peak[_i]['Score'] += 1
-                _peak[_i]['f+'] = f"{_x[_j]:0.3f} {sprit_utils.check_mark()}"
-                _peak[_i]['Report']['A(f+)'] = f"H/V Curve at {_x[_j]:0.2f} Hz: {_y[_j]:0.2f} < {_peak[_i]['A0']/2:0.2f} (f0/2) {sprit_utils.check_mark()}"
-                _peak[_i]['PassList']['PeakProminenceAbove'] = True
-                break
-            else:
-                pass
-
-    # Amplitude Clarity test
-    # Only peaks with A0 > 2 pass
-    if do_rank:
-        max_rank += 1
-    _a0 = 2.0
-    for _i in range(len(_peak)):
-
-        if float(_peak[_i]['A0']) > _a0:
-            _peak[_i]['Report']['A0'] = f"Amplitude of peak ({_peak[_i]['A0']:0.2f}) > {int(_a0)} {sprit_utils.check_mark()}"
-            _peak[_i]['Score'] += 1
-            _peak[_i]['PassList']['PeakAmpClarity'] = True
-        else:
-            _peak[_i]['Report']['A0'] = '%0.2f > %0.1f %1s' % (_peak[_i]['A0'], _a0, sprit_utils.x_mark())
-            _peak[_i]['PassList']['PeakAmpClarity'] = False
-
-    return _peak
-
-
-# Check the stability of the frequency peak
-def __check_freq_stability(_peak, _peakm, _peakp):
-    """Test peaks for satisfying stability conditions
-
-    Test as outlined by SESAME 2004:
-        - the _peak should appear at the same frequency (within a percentage ± 5%) on the H/V
-            curves corresponding to mean + and - one standard deviation.
-
-    Parameters
-    ----------
-    _peak : list
-        List of dictionaries containing input information about peak, without freq stability test
-    _peakm : list
-        List of dictionaries containing input information about peakm (peak minus one StDev in freq)
-    _peakp : list
-        List of dictionaries containing input information about peak (peak plus one StDev in freq)
-
-    Returns
-    -------
-    _peak : list
-        List of dictionaries containing output information about peak test
-    """
-    global max_rank
-
-    # check σf and σA
-    max_rank += 1
-
-    # First check below
-    # Initialize list
-    _found_m = list()
-    for _i in range(len(_peak)):
-        _dx = 1000000.
-        # Initialize test as not passing for this frequency
-        _found_m.append(False)
-        _peak[_i]['Report']['P-'] = sprit_utils.x_mark()
-        # Iterate through all time windows
-        for _j in range(len(_peakm)):
-            if abs(_peakm[_j]['f0'] - _peak[_i]['f0']) < _dx:
-                _index = _j
-                _dx = abs(_peakm[_j]['f0'] - _peak[_i]['f0']) #_dx is difference between peak frequencies for each time window and main peak
-            if _peak[_i]['f0'] * 0.95 <= _peakm[_j]['f0'] <= _peak[_i]['f0'] * 1.05:
-                _peak[_i]['Report']['P-'] = f"{_peakm[_j]['f0']:0.2f} Hz within ±5% of {_peak[_i]['f0']:0.2f} Hz {sprit_utils.check_mark()}"
-                _found_m[_i] = True
-                break
-        if _peak[_i]['Report']['P-'] == sprit_utils.x_mark():
-            _peak[_i]['Report']['P-'] = f"{_peakm[_j]['f0']:0.2f} Hz within ±5% of {_peak[_i]['f0']:0.2f} Hz {sprit_utils.x_mark()}"
-
-    # Then Check above
-    _found_p = list()
-    for _i in range(len(_peak)):
-        _dx = 1000000.
-        _found_p.append(False)
-        _peak[_i]['Report']['P+'] = sprit_utils.x_mark()
-        for _j in range(len(_peakp)):
-            if abs(_peakp[_j]['f0'] - _peak[_i]['f0']) < _dx:
-
-                _dx = abs(_peakp[_j]['f0'] - _peak[_i]['f0'])
-            if _peak[_i]['f0'] * 0.95 <= _peakp[_j]['f0'] <= _peak[_i]['f0'] * 1.05:
-                if _found_m[_i]:
-                    _peak[_i]['Report']['P+'] = f"{_peakp[_j]['f0']:0.2f} Hz within ±5% of {_peak[_i]['f0']:0.2f} Hz {sprit_utils.check_mark()}"
-                    _peak[_i]['Score'] += 1
-                    _peak[_i]['PassList']['FreqStability'] = True
-                else:
-                    _peak[_i]['Report']['P+'] = f"{_peakp[_j]['f0']:0.2f} Hz within ±5% of {_peak[_i]['f0']:0.2f} Hz {sprit_utils.x_mark()}"
-                    _peak[_i]['PassList']['FreqStability'] = False
-                break
-            else:
-                _peak[_i]['Report']['P+'] = f"{_peakp[_j]['f0']:0.2f} Hz within ±5% of {_peak[_i]['f0']:0.2f} Hz {sprit_utils.x_mark()}"
-                _peak[_i]['PassList']['FreqStability'] = False                
-        if _peak[_i]['Report']['P+'] == sprit_utils.x_mark() and len(_peakp) > 0:
-            _peak[_i]['Report']['P+'] = f"{_peakp[_j]['f0']:0.2f} Hz within ±5% of {_peak[_i]['f0']:0.2f} Hz {sprit_utils.x_mark()}"
-
-    return _peak
-
-
-# Check stability
-def __check_stability(_stdf, _peak, _hvsr_log_std, rank):
-    """Test peaks for satisfying stability conditions as outlined by SESAME 2004
-    This includes:
-       - σf lower than a frequency dependent threshold ε(f)
-       - σA (f0) lower than a frequency dependent threshold θ(f),
-
-
-    Parameters
-    ----------
-    _stdf : list
-        List with dictionaries containint frequency standard deviation for each peak
-    _peak : list
-        List of dictionaries containing input information about peak, without freq stability test
-    _hvsr_log_std : list
-        List of dictionaries containing log standard deviation along curve
-    rank : int
-        Integer value, higher value is "higher-ranked" peak, helps determine which peak is actual hvsr peak
-
-    Returns
-    -------
-    _peak : list
-        List of dictionaries containing output information about peak test
-    """
-
-    global max_rank
-
-    #
-    # check σf and σA
-    #
-    if rank:
-        max_rank += 2
-    for _i in range(len(_peak)):
-        _peak[_i]['Sf'] = _stdf[_i]
-        _peak[_i]['Sa'] = _hvsr_log_std[_i]
-        _this_peak = _peak[_i]
-        if _this_peak['f0'] < 0.2:
-            _e = 0.25
-            if _stdf[_i] < _e * _this_peak['f0']:
-                _peak[_i]['Report']['Sf'] = f"St.Dev. of Peak Freq. ({_stdf[_i]:0.2f}) < {(_e * _this_peak['f0']):0.3f} {sprit_utils.check_mark()}"
-                _this_peak['Score'] += 1
-                _this_peak['PassList']['PeakStability_FreqStD'] = True
-            else:
-                _peak[_i]['Report']['Sf'] = f"St.Dev. of Peak Freq. ({_stdf[_i]:0.2f}) < {(_e * _this_peak['f0']):0.3f} {sprit_utils.x_mark()}"
-                _this_peak['PassList']['PeakStability_FreqStD'] = False
-
-            _t = 0.48
-            if _hvsr_log_std[_i] < _t:
-                _peak[_i]['Report']['Sa'] = f"St.Dev. of Peak Amp. ({_hvsr_log_std[_i]:0.3f}) < {_t:0.2f} {sprit_utils.check_mark()}"
-                _this_peak['Score'] += 1
-                _this_peak['PassList']['PeakStability_AmpStD'] = True
-            else:
-                _peak[_i]['Report']['Sa'] = f"St.Dev. of Peak Amp. ({_hvsr_log_std[_i]:0.3f}) < {_t:0.2f} {sprit_utils.check_mark()}"
-                _this_peak['PassList']['PeakStability_AmpStD'] = False
-
-        elif 0.2 <= _this_peak['f0'] < 0.5:
-            _e = 0.2
-            if _stdf[_i] < _e * _this_peak['f0']:
-                _peak[_i]['Report']['Sf'] = f"St.Dev. of Peak Freq. ({_stdf[_i]:0.2f}) < {(_e * _this_peak['f0']):0.3f} {sprit_utils.check_mark()}"
-                _this_peak['Score'] += 1
-                _this_peak['PassList']['PeakStability_FreqStD'] = True
-            else:
-                _peak[_i]['Report']['Sf'] = f"St.Dev. of Peak Freq. ({_stdf[_i]:0.2f}) < {(_e * _this_peak['f0']):0.3f} {sprit_utils.x_mark()}"
-                _this_peak['PassList']['PeakStability_FreqStD'] = False
-
-            _t = 0.40
-            if _hvsr_log_std[_i] < _t:
-                _peak[_i]['Report']['Sa'] = f"St.Dev. of Peak Amp. ({_hvsr_log_std[_i]:0.3f}) < {_t:0.2f} {sprit_utils.check_mark()}"
-                _this_peak['Score'] += 1
-                _this_peak['PassList']['PeakStability_AmpStD'] = True
-            else:
-                _peak[_i]['Report']['Sa'] = f"St.Dev. of Peak Amp. ({_hvsr_log_std[_i]:0.3f}) < {_t:0.2f} {sprit_utils.check_mark()}"
-                _this_peak['PassList']['PeakStability_AmpStD'] = False
-
-        elif 0.5 <= _this_peak['f0'] < 1.0:
-            _e = 0.15
-            if _stdf[_i] < _e * _this_peak['f0']:
-                _peak[_i]['Report']['Sf'] = f"St.Dev. of Peak Freq. ({_stdf[_i]:0.2f}) < {(_e * _this_peak['f0']):0.3f} {sprit_utils.check_mark()}"
-                _this_peak['Score'] += 1
-                _this_peak['PassList']['PeakStability_FreqStD'] = True
-            else:
-                _peak[_i]['Report']['Sf'] = f"St.Dev. of Peak Freq. ({_stdf[_i]:0.2f}) < {(_e * _this_peak['f0']):0.3f} {sprit_utils.x_mark()}"
-                _this_peak['PassList']['PeakStability_FreqStD'] = False
-
-            _t = 0.3
-            if _hvsr_log_std[_i] < _t:
-                _peak[_i]['Report']['Sa'] = f"St.Dev. of Peak Amp. ({_hvsr_log_std[_i]:0.3f}) < {_t:0.2f} {sprit_utils.check_mark()}"
-                _this_peak['Score'] += 1
-                _this_peak['PassList']['PeakStability_AmpStD'] = True
-            else:
-                _peak[_i]['Report']['Sa'] = f"St.Dev. of Peak Amp. ({_hvsr_log_std[_i]:0.3f}) < {_t:0.2f} {sprit_utils.check_mark()}"
-                _this_peak['PassList']['PeakStability_AmpStD'] = False
-
-        elif 1.0 <= _this_peak['f0'] <= 2.0:
-            _e = 0.1
-            if _stdf[_i] < _e * _this_peak['f0']:
-                _peak[_i]['Report']['Sf'] = f"St.Dev. of Peak Freq. ({_stdf[_i]:0.2f}) < {(_e * _this_peak['f0']):0.3f} {sprit_utils.check_mark()}"
-                _this_peak['Score'] += 1
-                _this_peak['PassList']['PeakStability_FreqStD'] = True
-            else:
-                _peak[_i]['Report']['Sf'] = f"St.Dev. of Peak Freq. ({_stdf[_i]:0.2f}) < {(_e * _this_peak['f0']):0.3f} {sprit_utils.x_mark()}"
-                _this_peak['PassList']['PeakStability_FreqStD'] = False
-
-            _t = 0.25
-            if _hvsr_log_std[_i] < _t:
-                _peak[_i]['Report']['Sa'] = f"St.Dev. of Peak Amp. ({_hvsr_log_std[_i]:0.3f}) < {_t:0.2f} {sprit_utils.check_mark()}"
-                _this_peak['Score'] += 1
-                _this_peak['PassList']['PeakStability_AmpStD'] = True
-            else:
-                _peak[_i]['Report']['Sa'] = f"St.Dev. of Peak Amp. ({_hvsr_log_std[_i]:0.3f}) < {_t:0.2f} {sprit_utils.check_mark()}"
-                _this_peak['PassList']['PeakStability_AmpStD'] = False
-
-        elif _this_peak['f0'] > 0.2:
-            _e = 0.05
-            if _stdf[_i] < _e * _this_peak['f0']:
-                _peak[_i]['Report']['Sf'] = f"St.Dev. of Peak Freq. ({_stdf[_i]:0.2f}) < {(_e * _this_peak['f0']):0.3f} {sprit_utils.check_mark()}"
-                _this_peak['Score'] += 1
-                _this_peak['PassList']['PeakStability_FreqStD'] = True
-            else:
-                _peak[_i]['Report']['Sf'] = f"St.Dev. of Peak Freq. ({_stdf[_i]:0.2f}) < {(_e * _this_peak['f0']):0.3f} {sprit_utils.x_mark()}"
-                _this_peak['PassList']['PeakStability_FreqStD'] = False
-
-            _t = 0.2
-            if _hvsr_log_std[_i] < _t:
-                _peak[_i]['Report']['Sa'] = f"St.Dev. of Peak Amp. ({_hvsr_log_std[_i]:0.3f}) < {_t:0.2f} {sprit_utils.check_mark()}"
-                _this_peak['Score'] += 1
-                _this_peak['PassList']['PeakStability_AmpStD'] = True
-            else:
-                _peak[_i]['Report']['Sa'] = f"St.Dev. of Peak Amp. ({_hvsr_log_std[_i]:0.3f}) < {_t:0.2f} {sprit_utils.check_mark()}"
-                _this_peak['PassList']['PeakStability_FreqStD'] = False
-
-    return _peak
-
-
-# Get frequency standard deviation
-def __get_stdf(x_values, indexList, hvsrPeaks):
-    """Private function to get frequency standard deviation of peak(s) of interest, from multiple time-step HVSR curves
-    Paramaters
-    ----------
-        
-        x_values : list or np.array
-            Array of x_values of dataset (frequency or period, most often frequency)
-        indexList : list
-            List of index/indices of peak(s) of interest, (index is within the x_values list)
-    
-    Returns
-    -------
-        stdf : list
-            List of standard deviations of the peak 
-    """
-    stdf = list()
-    # Go through list containing all peak indices (often, just a single index of the main peak)
-    for index in indexList:
-        point = list()
-        # Iterate to get index for all rows of pandas series, 
-        #   each row contains a list of peak indices for the H/V curve from that time window
-        for j in range(len(hvsrPeaks)):
-            p = None
-            
-            # Iterate through each peak in each time window
-            for k in range(len(hvsrPeaks.iloc[j])):
-                if p is None:
-                    p = hvsrPeaks.iloc[j][k]
-                else:
-                    # Find frequency peak closest in the current time window to the (current) hvsr peak
-                    if abs(index - hvsrPeaks.iloc[j][k]) < abs(index - p):
-                        p = hvsrPeaks.iloc[j][k]
-                        # p = hvsrPeaks[j][k]
-                        # print(p=p1, p, p1)
-            if p is not None:
-                # It should never be None, this is just a double check
-                # Append the index of interest for that time window
-                point.append(p)
-        # Append the last index
-        point.append(index)
-        v = list()
-        
-        # Get all the actual frequencies (go through each index and extract the frequency from x_values)
-        for pl in range(len(point)):
-            v.append(x_values[point[pl]])
-        
-        # stdf is a list in case there are multiple peaks to check. 
-        # Most of the time this is only a 1-item list
-        # Contains std of frequencies of the peaks from each time window H/V curve that are closest to the main H/V peak
-        stdf.append(np.std(v))
-    return stdf
->>>>>>> 4dd42825
+    return stdf