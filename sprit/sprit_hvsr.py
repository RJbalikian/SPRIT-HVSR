"""
This module is the main SpRIT module that contains all the functions needed to run HVSR analysis.

The functions defined here are read both by the SpRIT graphical user interface and by the command-line interface to run HVSR analysis on input data.

See documentation for individual functions for more information.
"""
import base64
import copy
import datetime
import inspect
import io
import json
import math
import operator
import os
import pathlib
import pickle
import pkg_resources
import struct
import sys
import tempfile
import traceback
import warnings
import xml.etree.ElementTree as ET

import matplotlib
from matplotlib.backend_bases import MouseButton
import matplotlib.dates as mdates
import matplotlib.pyplot as plt
import numpy as np
import obspy
from obspy.signal import PPSD
import pandas as pd
import plotly
from pyproj import CRS, Transformer
import scipy

try:  # For distribution
    from sprit import sprit_utils
    from sprit import sprit_tkinter_ui
    from sprit import sprit_jupyter_UI
    from sprit import sprit_plot
except Exception:  # For testing
    import sprit_utils
    import sprit_tkinter_ui
    import sprit_jupyter_UI
    import sprit_plot

NOWTIME = datetime.datetime.now()
global spritApp

# Main variables
greek_chars = {'sigma': u'\u03C3', 'epsilon': u'\u03B5', 'teta': u'\u03B8'}
channel_order = {'Z': 0, '1': 1, 'N': 1, '2': 2, 'E': 2}
separator_character = '='
obspyFormats =  ['AH', 'ALSEP_PSE', 'ALSEP_WTH', 'ALSEP_WTN', 'CSS', 'DMX', 'GCF', 'GSE1', 'GSE2', 'KINEMETRICS_EVT', 'KNET', 'MSEED', 'NNSA_KB_CORE', 'PDAS', 'PICKLE', 'Q', 'REFTEK130', 'RG16', 'SAC', 'SACXY', 'SEG2', 'SEGY', 'SEISAN', 'SH_ASC', 'SLIST', 'SU', 'TSPAIR', 'WAV', 'WIN', 'Y']

t0 = datetime.datetime.now().time()
max_rank = 0
plotRows = 4

# Get the main resources directory path, and the other paths as well
resource_dir = pathlib.Path(pkg_resources.resource_filename(__name__, 'resources/'))
sample_data_dir = resource_dir.joinpath('sample_data')
settings_dir = resource_dir.joinpath('settings')

sampleFileKeyMap = {'1':sample_data_dir.joinpath('SampleHVSRSite1_AM.RAC84.00.2023.046_2023-02-15_1704-1734.MSEED'),
                    '2':sample_data_dir.joinpath('SampleHVSRSite2_AM.RAC84.00.2023-02-15_2132-2200.MSEED'),
                    '3':sample_data_dir.joinpath('SampleHVSRSite3_AM.RAC84.00.2023.199_2023-07-18_1432-1455.MSEED'),
                    '4':sample_data_dir.joinpath('SampleHVSRSite4_AM.RAC84.00.2023.199_2023-07-18_1609-1629.MSEED'),
                    '5':sample_data_dir.joinpath('SampleHVSRSite5_AM.RAC84.00.2023.199_2023-07-18_2039-2100.MSEED'),
                    '6':sample_data_dir.joinpath('SampleHVSRSite6_AM.RAC84.00.2023.192_2023-07-11_1510-1528.MSEED'),
                    '7':sample_data_dir.joinpath('SampleHVSRSite7_BNE_4_AM.RAC84.00.2023.191_2023-07-10_2237-2259.MSEED'),
                    '8':sample_data_dir.joinpath('SampleHVSRSite8_BNE_6_AM.RAC84.00.2023.191_2023-07-10_1806-1825.MSEED'),
                    '9':sample_data_dir.joinpath('SampleHVSRSite9_BNE-2_AM.RAC84.00.2023.192_2023-07-11_0000-0011.MSEED'),
                    '10':sample_data_dir.joinpath('SampleHVSRSite10_BNE_4_AM.RAC84.00.2023.191_2023-07-10_2237-2259.MSEED'),
                    
                    'sample1':sample_data_dir.joinpath('SampleHVSRSite1_AM.RAC84.00.2023.046_2023-02-15_1704-1734.MSEED'),
                    'sample2':sample_data_dir.joinpath('SampleHVSRSite2_AM.RAC84.00.2023-02-15_2132-2200.MSEED'),
                    'sample3':sample_data_dir.joinpath('SampleHVSRSite3_AM.RAC84.00.2023.199_2023-07-18_1432-1455.MSEED'),
                    'sample4':sample_data_dir.joinpath('SampleHVSRSite4_AM.RAC84.00.2023.199_2023-07-18_1609-1629.MSEED'),
                    'sample5':sample_data_dir.joinpath('SampleHVSRSite5_AM.RAC84.00.2023.199_2023-07-18_2039-2100.MSEED'),
                    'sample6':sample_data_dir.joinpath('SampleHVSRSite6_AM.RAC84.00.2023.192_2023-07-11_1510-1528.MSEED'),
                    'sample7':sample_data_dir.joinpath('SampleHVSRSite7_BNE_4_AM.RAC84.00.2023.191_2023-07-10_2237-2259.MSEED'),
                    'sample8':sample_data_dir.joinpath('SampleHVSRSite8_BNE_6_AM.RAC84.00.2023.191_2023-07-10_1806-1825.MSEED'),
                    'sample9':sample_data_dir.joinpath('SampleHVSRSite9_BNE-2_AM.RAC84.00.2023.192_2023-07-11_0000-0011.MSEED'),
                    'sample10':sample_data_dir.joinpath('SampleHVSRSite10_BNE_4_AM.RAC84.00.2023.191_2023-07-10_2237-2259.MSEED'),

                    'sample_1':sample_data_dir.joinpath('SampleHVSRSite1_AM.RAC84.00.2023.046_2023-02-15_1704-1734.MSEED'),
                    'sample_2':sample_data_dir.joinpath('SampleHVSRSite2_AM.RAC84.00.2023-02-15_2132-2200.MSEED'),
                    'sample_3':sample_data_dir.joinpath('SampleHVSRSite3_AM.RAC84.00.2023.199_2023-07-18_1432-1455.MSEED'),
                    'sample_4':sample_data_dir.joinpath('SampleHVSRSite4_AM.RAC84.00.2023.199_2023-07-18_1609-1629.MSEED'),
                    'sample_5':sample_data_dir.joinpath('SampleHVSRSite5_AM.RAC84.00.2023.199_2023-07-18_2039-2100.MSEED'),
                    'sample_6':sample_data_dir.joinpath('SampleHVSRSite6_AM.RAC84.00.2023.192_2023-07-11_1510-1528.MSEED'),
                    'sample_7':sample_data_dir.joinpath('SampleHVSRSite7_BNE_4_AM.RAC84.00.2023.191_2023-07-10_2237-2259.MSEED'),
                    'sample_8':sample_data_dir.joinpath('SampleHVSRSite8_BNE_6_AM.RAC84.00.2023.191_2023-07-10_1806-1825.MSEED'),
                    'sample_9':sample_data_dir.joinpath('SampleHVSRSite9_BNE-2_AM.RAC84.00.2023.192_2023-07-11_0000-0011.MSEED'),
                    'sample_10':sample_data_dir.joinpath('SampleHVSRSite10_BNE_4_AM.RAC84.00.2023.191_2023-07-10_2237-2259.MSEED'),
                    
                    'batch':sample_data_dir.joinpath('Batch_SampleData.csv')}

sampleListNos = ['1', '2', '3', '4', '5', '6', '7', '8', '9', '10']
SAMPLE_LIST = ['1', '2', '3', '4', '5', '6', '7', '8', '9', '10', 'batch', 'sample', 'sample_batch']
for s in sampleListNos:
    SAMPLE_LIST.append(f'sample{s}')
    SAMPLE_LIST.append(f'sample_{s}')

# plt.rcParams['figure.figsize'] = (8,5.25)
# plt.rcParams['figure.dpi'] = 500

# CLASSES

# Check if the data is already the right class
# Define a decorator that wraps the __init__ method
def check_instance(init):
    def wrapper(self, *args, **kwargs):
        # Check if the first argument is an instance of self.__class__
        if args and isinstance(args[0], self.__class__):
            # Copy its attributes to self
            self.__dict__.update(args[0].__dict__)
        else:
            # Call the original __init__ method
            init(self, *args, **kwargs)
    return wrapper


# Class for batch data
class HVSRBatch:
    """HVSRBatch is the data container used for batch processing. 
    It contains several HVSRData objects (one for each site). 
    These can be accessed using their site name, 
    either square brackets (HVSRBatchVariable["SiteName"]) or the dot (HVSRBatchVariable.SiteName) accessor.
    
    The dot accessor may not work if there is a space in the site name.
    
    All of the  functions in the sprit package are designed to perform the bulk of their operations iteratively
    on the individual HVSRData objects contained in the HVSRBatch object, and do little with the HVSRBatch object itself, 
    besides using it determine which sites are contained within it.
    
    """
    @check_instance
    def __init__(self, batch_dict):
        """HVSR Batch initializer

        Parameters
        ----------
        batch_dict : dict
            Dictionary containing Key value pairs with {sitename: HVSRData object}
        """
        self._batch_dict = batch_dict
        self.batch_dict = self._batch_dict
        self.batch = True
        
        for sitename, hvsrdata in batch_dict.items():
            setattr(self, sitename, hvsrdata)
            self[sitename]['batch'] = True  
        self.sites = list(self._batch_dict.keys())


    #METHODS
    def __to_json(self, filepath):
        """Not yet implemented, but may allow import/export to json files in the future, rather than just .hvsr pickles

        Parameters
        ----------
        filepath : filepath object
            Location to save HVSRBatch object as json
        """
        # open the file with the given filepath
        with open(filepath, 'w') as f:
            # dump the JSON string to the file
            json.dump(self, f, default=lambda o: o.__dict__, sort_keys=True, indent=4)

    def export(self, hvsr_export_path=True, ext='hvsr'):
        """Method to export HVSRData objects in HVSRBatch container to indivdual .hvsr pickle files.

        Parameters
        ----------
        hvsr_export_path : filepath, default=True
            Filepath to save file. Can be either directory (which will assign a filename based on the HVSRData attributes). By default True. If True, it will first try to save each file to the same directory as input_data, then if that does not work, to the current working directory, then to the user's home directory, by default True
        ext : str, optional
            The extension to use for the output, by default 'hvsr'. This is still a pickle file that can be read with pickle.load(), but will have .hvsr extension.
        """
        export_data(hvsr_data=self, hvsr_export_path=hvsr_export_path, ext=ext)

    def keys(self):
        """Method to return the "keys" of the HVSRBatch object. For HVSRBatch objects, these are the site names. Functions similar to dict.keys().

        Returns
        -------
        dict_keys
            A dict_keys object listing the site names of each of the HVSRData objects contained in the HVSRBatch object
        """
        return self.batch_dict.keys()

    def items(self):
        """Method to return both the site names and the HVSRData object as a set of dict_items tuples. Functions similar to dict.items().

        Returns
        -------
        _type_
            _description_
        """
        return self.batch_dict.items()

    def copy(self, type='shallow'):
        """Make a copy of the HVSRBatch object. Uses python copy module.
        
        Parameters
        ----------
        type : str {'shallow', 'deep'}
            Based on input, creates either a shallow or deep copy of the HVSRBatch object. Shallow is equivalent of copy.copy(). Input of 'deep' is equivalent of copy.deepcopy() (still experimental). Defaults to shallow.
    
        """
        if type.lower()=='deep':
            return HVSRBatch(copy.deepcopy(self._batch_dict))
        else:
            return HVSRBatch(copy.copy(self._batch_dict))

    #Method wrapper of sprit.plot_hvsr function
    def plot(self, **kwargs):
        """Method to plot data, based on the sprit.plot_hvsr() function. 
        
        All the same kwargs and default values apply as plot_hvsr().
        For return_fig, returns it to the 'Plot_Report' attribute of each HVSRData object

        Returns
        -------
        _type_
            _description_

        See Also
        --------
        plot_hvsr
        """
        for sitename in self:
            if 'return_fig' in kwargs.keys() and kwargs['return_fig']:
                self[sitename]['Plot_Report'] = plot_hvsr(self[sitename], **kwargs)
            else:
                plot_hvsr(self[sitename], **kwargs)

        return self
    
    def get_report(self, **kwargs):
        """Method to get report from processed data, in print, graphical, or tabular format.

        Returns
        -------
        Variable
            May return nothing, pandas.Dataframe, or pyplot Figure, depending on input.

        See Also
        --------
        get_report
        """
        if 'report_formats' in kwargs.keys():
            if 'table' == kwargs['report_formats']:
                for sitename in self:
                    rowList = []
                    rowList.append(get_report(self[sitename], **kwargs))
                return pd.concat(rowList, ignore_index=True)
            elif 'plot' == kwargs['report_formats']:
                plotDict = {}
                for sitename in self:
                    if 'return_fig' in kwargs.keys() and kwargs['return_fig']:
                        plotDict[sitename] = get_report(self[sitename], **kwargs)
                    else:
                        get_report(self[sitename], **kwargs)
                return plotDict
            
        #Only report_formats left is print, doesn't return anything, so doesn't matter if defalut or not
        for sitename in self:
            get_report(self[sitename], **kwargs)
        return

    def report(self, **kwargs):
        """Wrapper of get_report()
        
        See Also
        --------
        get_report
        """
        return self.get_report(**kwargs)

    def export_settings(self, site_name=None, export_settings_path='default', export_settings_type='all', include_location=False, verbose=True):
        """Method to export settings from HVSRData object in HVSRBatch object. 
        
        Simply calls sprit.export_settings() from specified HVSRData object in the HVSRBatch object. 
        See sprit.export_settings() for more details.

        Parameters
        ----------
        site_name : str, default=None
            The name of the site whose settings should be exported. If None, will default to the first site, by default None.
        export_settings_path : str, optional
            Filepath to output file. If left as 'default', will save as the default value in the resources directory. If that is not possible, will save to home directory, by default 'default'
        export_settings_type : str, {'all', 'instrument', 'processing'}, optional
            They type of settings to save, by default 'all'
        include_location : bool, optional
            Whether to include the location information in the instrument settings, if that settings type is selected, by default False
        verbose : bool, optional
            Whether to print output (filepath and settings) to terminal, by default True
        
        
        See Also
        --------
        export_settings
        """
        #If no site name selected, use first site
        if site_name is None:
            site_name = self.sites[0]
            
        export_settings(hvsr_data=self[site_name], 
                        export_settings_path=export_settings_path, export_settings_type=export_settings_type, include_location=include_location, verbose=verbose)

    def __iter__(self):
        return iter(self._batch_dict.keys())

    def __setitem__(self, key, value):
        setattr(self, key, value)

    def __getitem__(self, key):
        return getattr(self, key)


# Class for each HVSR site
class HVSRData:
    """HVSRData is the basic data class of the sprit package. 
    It contains all the processed data, input parameters, and reports.
    
    These attributes and objects can be accessed using square brackets or the dot accessor. For example, to access the site name, HVSRData['site'] and HVSRData.site will both return the site name.
    
    Some of the methods that work on the HVSRData object (e.g., .plot() and .get_report()) are essentially wrappers for some of the main sprit package functions (sprit.plot_hvsr() and sprit.get_report(), respectively)
    """
    @check_instance    
    def __init__(self, params):
        self.params = params
        #self.datastream = None
        self.batch = False
        #self.tsteps_used = []

        for key, value in params.items():
            setattr(self, key, value)
            if key=='input_params':
                for k, v in params[key].items():
                    setattr(self, k, v)

    def __setitem__(self, key, value):
        setattr(self, key, value)

    def __getitem__(self, key):
        return getattr(self, key)

    def __to_json(self, filepath):
        """Not yet supported, will export HVSRData object to json"""
        # open the file with the given filepath
        def unseriable_fun(o):
            if isinstance(o, np.ndarray):
                output = o.tolist()
            try:
                output = o.__dict__
            except:
                output = dir(o)
            return output

        with open(filepath, 'w') as f:
            # dump the JSON string to the file
            json.dump(self, f, default=unseriable_fun, sort_keys=True, indent=4)

    def export(self, hvsr_export_path=None, ext='hvsr'):
        """Method to export HVSRData objects to .hvsr pickle files.

        Parameters
        ----------
        hvsr_export_path : filepath, default=True
            Filepath to save file. Can be either directory (which will assign a filename based on the HVSRData attributes). 
            By default True. 
            If True, it will first try to save each file to the same directory as input_data, then if that does not work, to the current working directory, then to the user's home directory, by default True
        ext : str, optional
            The extension to use for the output, by default 'hvsr'. This is still a pickle file that can be read with pickle.load(), but will have .hvsr extension.
        """
        export_data(hvsr_data=self, hvsr_export_path=hvsr_export_path, ext=ext)

    # METHODS (many reflect dictionary methods)
    def keys(self):
        """Method to return the "keys" of the HVSRData object. For HVSRData objects, these are the attributes and parameters of the object. Functions similar to dict.keys().

        Returns
        -------
        dict_keys
            A dict_keys object of the HVSRData objects attributes, parameters, etc.
        """        
        keyList = []
        for k in dir(self):
            if not k.startswith('_'):
                keyList.append(k)
        return keyList

    def items(self):
        """Method to return the "items" of the HVSRData object. For HVSRData objects, this is a dict_items object with the keys and values in tuples. Functions similar to dict.items().

        Returns
        -------
        dict_items
            A dict_items object of the HVSRData objects attributes, parameters, etc.
        """                
        return self.params.items()

    def copy(self, type='shallow'):
        """Make a copy of the HVSRData object. Uses python copy module.
        
        Parameters
        ----------
        type : str {'shallow', 'deep'}
            Based on input, creates either a shallow or deep copy of the HVSRData object. Shallow is equivalent of copy.copy(). Input of type='deep' is equivalent of copy.deepcopy() (still experimental). Defaults to shallow.
    
        """
        if type.lower()=='deep':
            return HVSRData(copy.deepcopy(self.params))
        else:
            return HVSRData(copy.copy(self.params))
        
    def plot(self, **kwargs):
        """Method to plot data, wrapper of sprit.plot_hvsr()

        Returns
        -------
        matplotlib.Figure, matplotlib.Axis (if return_fig=True)

        See Also
        --------
        plot_hvsr
        plot_azimuth
        """
        if 'close_figs' not in kwargs.keys():
            kwargs['close_figs']=True
        plot_return = plot_hvsr(self, **kwargs)
        plt.show()
        return plot_return
        
    def get_report(self, **kwargs):
        """Method to get report from processed data, in print, graphical, or tabular format.

        Returns
        -------
        Variable
            May return nothing, pandas.Dataframe, or pyplot Figure, depending on input.

        See Also
        --------
        get_report
        """
        report_return = get_report(self, **kwargs)
        return report_return

    def report(self, **kwargs):
        """Wrapper of get_report()
        
        See Also
        --------
        get_report
        """
        report_return = get_report(self, **kwargs)
        return report_return

    def export_settings(self, export_settings_path='default', export_settings_type='all', include_location=False, verbose=True):
        """Method to export settings from HVSRData object. Simply calls sprit.export_settings() from the HVSRData object. See sprit.export_settings() for more details.

        Parameters
        ----------
        export_settings_path : str, optional
            Filepath to output file. If left as 'default', will save as the default value in the resources directory. If that is not possible, will save to home directory, by default 'default'
        export_settings_type : str, {'all', 'instrument', 'processing'}, optional
            They type of settings to save, by default 'all'
        include_location : bool, optional
            Whether to include the location information in the instrument settings, if that settings type is selected, by default False
        verbose : bool, optional
            Whether to print output (filepath and settings) to terminal, by default True
        """
        export_settings(hvsr_data=self, 
                        export_settings_path=export_settings_path, export_settings_type=export_settings_type, include_location=include_location, verbose=verbose)
    
    #ATTRIBUTES
    #params
    @property
    def params(self):
        """Dictionary containing the parameters used to process the data

        Returns
        -------
        dict
            Dictionary containing the process parameters
        """
        return self._params

    @params.setter
    def params(self, value):
        if not (isinstance(value, dict)):
            raise ValueError("params must be a dict type, currently passing {} type.".format(type(value)))
        self._params = value
    
    #datastream
    @property
    def datastream(self):
        """A copy of the original obspy datastream read in. This helps to retain the original data even after processing is carried out.

        Returns
        -------
        obspy.core.Stream.stream
            Obspy stream
        """
        return self._datastream

    @datastream.setter
    def datastream(self, value):
        if value is not None and (not isinstance(value, obspy.core.stream.Stream)):
            raise ValueError("datastream must be an obspy Stream.")
        self._datastream = value
        
    #batch
    @property
    def batch(self):
        """Whether this HVSRData object is part of an HVSRBatch object. This is used throughout the code to help direct the object into the proper processing pipeline.

        Returns
        -------
        bool
            True if HVSRData object is part of HVSRBatch object, otherwise, False
        """
        return self._batch

    @batch.setter
    def batch(self, value):
        if value == 0:
            value = False
        elif value == 1:
            value = True
        else:
            value = None
        if not isinstance(value, bool):
            raise ValueError("batch must be boolean type")
        self._batch = value

    #PPSD object from obspy (static)
    @property
    def ppsds_obspy(self):
        """The original ppsd information from the obspy.signal.spectral_estimation.PPSD(), so as to keep original if copy is manipulated/changed."""        
        return self._ppsds_obspy

    @ppsds_obspy.setter
    def ppsds_obspy(self, value):
        """Checks whether the ppsd_obspy is of the proper type before saving as attribute"""
        if not isinstance(value, obspy.signal.spectral_estimation.PPSD):
            if not isinstance(value, dict):
                raise ValueError("ppsds_obspy must be obspy.PPSD or dict with osbpy.PPSDs")
            else:
                for key in value.keys():
                    if not isinstance(value[key], obspy.signal.spectral_estimation.PPSD):
                        raise ValueError("ppsds_obspy must be obspy.PPSD or dict with osbpy.PPSDs")
        self._ppsds_obspy=value
                        
    #PPSD dict, copied from obspy ppsds (dynamic)
    @property
    def ppsds(self):
        """Dictionary copy of the class object obspy.signal.spectral_estimation.PPSD(). The dictionary copy allows manipulation of the data in PPSD, whereas that data cannot be easily manipulated in the original Obspy object.

        Returns
        -------
        dict
            Dictionary copy of the PPSD information from generate_ppsds()
        """
        return self._ppsds

    @ppsds.setter
    def ppsds(self, value):
        if not isinstance(value, dict):
            raise ValueError("ppsds dict with infomration from osbpy.PPSD (created by sprit.generate_ppsds())")                  
        self._ppsds=value


def gui_test():
    import subprocess
    print(sprit_tkinter_ui.__file__)
    guiFile = sprit_tkinter_ui.__file__
    subprocess.call(guiFile, shell=True)


# Launch the tkinter gui

def gui(kind='browser'):
    """Function to open a graphical user interface (gui)

    Parameters
    ----------
    kind : str, optional
        What type of gui to open. "default" opens regular windowed interface, 
        "widget" opens jupyter widget'
        "lite" open lite (pending update), by default 'default'

    """
    browserList = ['browser', 'remi', 'default', 'd']
    windowList = ['windowed', 'window', 'qt', 'tkinter', 'tk']
    widgetList = ['widget', 'jupyter', 'notebook', 'w', 'nb']
    liteList = ['lite', 'light', 'basic', 'l', 'b']

    if kind.lower() in browserList:
        import subprocess
        import pkg_resources
        streamlitPath = pathlib.Path(__file__).parent.joinpath("sprit_streamlit_ui.py")
        cmd = ['streamlit', 'run', streamlitPath.as_posix()]
        #subprocess.run(cmd)
        import sys

        from streamlit.web import cli as stcli
        import streamlit
        import sys

        import subprocess
        import tempfile

        temp_dir = tempfile.TemporaryDirectory()
        def run_streamlit_app(path_dir):
            temp_dir = tempfile.TemporaryDirectory()
            # create a temporary directory
            fpathList = ['sprit_hvsr.py', 'sprit_tkinter_ui.py', 'sprit_jupyter_ui.py', 'sprit_utils.py', 'sprit_plot.py', '__init__.py', 'sprit_streamlit_ui.py']
            currDir = os.path.dirname(os.path.abspath(__file__))
            for fpath in fpathList:
                temp_file_path = os.path.join(temp_dir.name, fpath)
                with open(pathlib.Path(currDir).joinpath(fpath), 'r') as cf:
                    scriptText = cf.read()
                # write the streamlit app code to a Python script in the temporary directory
                with open(temp_file_path, 'w') as f:
                    f.write(scriptText)
            
            # execute the streamlit app
            try:
                # execute the streamlit app
                subprocess.run(
                    ['streamlit', "run", temp_file_path],
                    stderr=subprocess.DEVNULL
                    )
                
            except KeyboardInterrupt:
                pass
            # clean up the temporary directory when done
            temp_dir.cleanup()
        
        #with open(streamlitPath.parent.as_posix(), 'r') as file:
        #    appText = file.read()

        #installed_packages = pkg_resources.working_set
        #for package in installed_packages:
        #    print(f"{package.key}=={package.version}")     

        run_streamlit_app(pathlib.Path(__name__).parent)

        #streamlit.web.bootstrap.run(streamlitPath.as_posix(), '', [], [])
        #process = subprocess.Popen(["streamlit", "run", os.path.join(
        #            'application', 'main', 'services', 'streamlit_app.py')])
                
    elif kind.lower() in windowList:
        import pkg_resources
        #guiPath = pathlib.Path(os.path.realpath(__file__))
        try:
            from sprit.sprit_tkinter_ui import SPRIT_App
        except:
            from sprit.sprit_tkinter_ui import SPRIT_App
        
        try:
            import tkinter as tk
        except:
            if sys.platform == 'linux':
                raise ImportError('The SpRIT graphical interface uses tkinter, which ships with python but is not pre-installed on linux machines. Use "apt-get install python-tk" or "apt-get install python3-tk" to install tkinter. You may need to use the sudo command at the start of those commands.')

        def on_gui_closing():
            plt.close('all')
            gui_root.quit()
            gui_root.destroy()

        if sys.platform == 'linux':
            if not pathlib.Path("/usr/share/doc/python3-tk").exists():
                warnings.warn('The SpRIT graphical interface uses tkinter, which ships with python but is not pre-installed on linux machines. Use "apt-get install python-tk" or "apt-get install python3-tk" to install tkinter. You may need to use the sudo command at the start of those commands.')

        gui_root = tk.Tk()
        try:
            try:
                icon_path = pathlib.Path(pkg_resources.resource_filename(__name__, 'resources/icon/sprit_icon_alpha.ico')) 
                gui_root.iconbitmap(icon_path)
            except:
                icon_path = pathlib.Path(pkg_resources.resource_filename(__name__, 'resources/icon/sprit_icon.png'))
                gui_root.iconphoto(False, tk.PhotoImage(file=icon_path.as_posix()))
        except Exception as e:
            print("ICON NOT LOADED, still opening GUI")

        gui_root.resizable(True, True)
        spritApp = SPRIT_App(master=gui_root)  # Open the app with a tk.Tk root

        gui_root.protocol("WM_DELETE_WINDOW", on_gui_closing)    
        gui_root.mainloop()  # Run the main loop
    elif kind.lower() in widgetList:
        try:
            sprit_jupyter_UI.create_jupyter_ui()
        except Exception as e:
            print(e)


# FUNCTIONS AND METHODS
# The run function to rule them all (runs all needed for simply processing HVSR)
def run(input_data, source='file', azimuth_calculation=False, noise_removal=False, outlier_curves_removal=False, verbose=False, **kwargs):
    """The sprit.run() is the main function that allows you to do all your HVSR processing in one simple step (sprit.run() is how you would call it in your code, but it may also be called using sprit.sprit_hvsr.run())
    
    The input_data parameter of sprit.run() is the only required parameter. This can be either a single file, a list of files (one for each component, for example), a directory (in which case, all obspy-readable files will be added to an HVSRBatch instance), a Rasp. Shake raw data directory, or sample data.
    
    Notes
    -----
    The sprit.run() function calls the following functions. This is the recommended order/set of functions to run to process HVSR using SpRIT. See the API documentation for these functions for more information:
    - input_params(): The input_data parameter of input_params() is the only required variable, though others may also need to be called for your data to process correctly.
    - fetch_data(): the source parameter of fetch_data() is the only explicit variable in the sprit.run() function aside from input_data and verbose. Everything else gets delivered to the correct function via the kwargs dictionary
    - remove_noise(): by default, the kind of noise removal is remove_method='auto'. See the remove_noise() documentation for more information. If remove_method is set to anything other than one of the explicit options in remove_noise, noise removal will not be carried out.
    - generate_ppsds(): generates ppsds for each component, which will be combined/used later. Any parameter of obspy.signal.spectral_estimation.PPSD() may also be read into this function.
    - remove_outlier_curves(): removes any outlier ppsd curves so that the data quality for when curves are combined will be enhanced. See the remove_outlier_curves() documentation for more information.
    - process_hvsr(): this is the main function processing the hvsr curve and statistics. See process_hvsr() documentation for more details. The hvsr_band parameter sets the frequency spectrum over which these calculations occur.
    - check_peaks(): this is the main function that will find and 'score' peaks to get a best peak. The parameter peak_freq_range can be set to limit the frequencies within which peaks are checked and scored.
    - get_report(): this is the main function that will print, plot, and/or save the results of the data. See the get_report() API documentation for more information.
    - export_data(): this function exports the final data output as a pickle file (by default, this pickle object has a .hvsr extension). This can be used to read data back into SpRIT without having to reprocess data.

    Parameters
    ----------
    input_data : str or filepath object that can be read by obspy
        Filepath to data to be processed. This may be a file or directory, depending on what kind of data is being processed (this can be specified with the source parameter). 
        For sample data, The following can be specified as the input_data parameter:
            - Any integer 1-6 (inclusive), or the string (e.g., input_data="1" or input_data=1 will work)
            - The word "sample" before any integer (e.g., input_data="sample1")
            - The word "sample" will default to "sample1" if source='file'. 
            - If source='batch', input_data should be input_data='sample' or input_data='batch'. In this case, it will read and process all the sample files using the HVSRBatch class. Set verbose=True to see all the information in the sample batch csv file.
    source : str, optional
        _description_, by default 'file'
    azimuth_calculation : bool, optional
        Whether to perform azimuthal analysis, by default False.
    noise_removal : bool, default=False
        Whether to remove noise (before processing PPSDs)
    outlier_curves_removal : bool, default=False
        Whether to remove outlier curves from HVSR time windows
    show_plot : bool, default=True
        Whether to show plots. This does not affect whether the plots are created (and then inserted as an attribute of HVSRData), only whether they are shown.
    verbose : bool, optional
        _description_, by default False
    **kwargs
        Keyword arguments for the functions listed above. The keyword arguments are unique, so they will get parsed out and passed into the appropriate function.

    Returns
    -------
    hvsr_results : sprit.HVSRData or sprit.HVSRBatch object
        If a single file/data point is being processed, a HVSRData object will be returned. Otherwise, it will be a HVSRBatch object. See their documention for more information.

    Raises
    ------
    RuntimeError
        If the input parameter may not be read correctly. This is raised if the input_params() function fails. This raises an error since no other data processing or reading steps will be able to carried out correctly.
    RuntimeError
        If the data is not read/fetched correctly using fetch_data(), an error will be raised. This is raised if the fetch_data() function fails. This raises an error since no other data processing steps will be able to carried out correctly.
    RuntimeError
        If the data being processed is a single file, an error will be raised if generate_ppsds() does not work correctly. No errors are raised for remove_noise() errors (since that is an optional step) and the process_hvsr() step (since that is the last processing step) .
    """
   
    orig_args = locals().copy()  # Get the initial arguments
   
    if 'hvsr_band' not in kwargs.keys():
        kwargs['hvsr_band'] = inspect.signature(input_params).parameters['hvsr_band'].default
    if 'peak_freq_range' not in kwargs.keys():
        kwargs['peak_freq_range'] = inspect.signature(input_params).parameters['peak_freq_range'].default
    if 'processing_parameters' not in kwargs.keys():
        kwargs['processing_parameters'] = {}
<<<<<<< HEAD

    # Get the input parameters
    input_params_kwargs = {k: v for k, v in kwargs.items() if k in tuple(inspect.signature(input_params).parameters.keys())}
    try:
        params = input_params(input_data=input_data, verbose=verbose, **input_params_kwargs)
    except:
        #Even if batch, this is reading in data for all sites so we want to raise error, not just warn
        raise RuntimeError('Input parameters not read correctly, see sprit.input_params() function and parameters')
        #If input_params fails, initialize params as an HVSRDATA
        params = {'ProcessingStatus':{'InputParamsStatus':False, 'OverallStatus':False}}
        params.update(input_params_kwargs)
        params = sprit_utils.make_it_classy(params)

    # Fetch Data
    try:
        fetch_data_kwargs = {k: v for k, v in kwargs.items() if k in tuple(inspect.signature(fetch_data).parameters.keys())}
        dataIN = fetch_data(params=params, source=source, verbose=verbose, **fetch_data_kwargs)    
    except:
        #Even if batch, this is reading in data for all sites so we want to raise error, not just warn
        raise RuntimeError('Data not read correctly, see sprit.fetch_data() function and parameters for more details.')
    
    # Calculate azimuths
    azimuth_kwargs = {k: v for k, v in kwargs.items() if k in tuple(inspect.signature(calculate_azimuth).parameters.keys())}
    if 'horizontal_method' in kwargs.keys() and (str(kwargs['horizontal_method']) == '8' or 'single' in str(kwargs['horizontal_method']).lower()):
        azimuth_calculation = True
        azimuth_kwargs['azimuth_type'] = kwargs['azimuth_type'] = 'single'
        
        if 'azimuth_angle' not in kwargs.keys():
            azimuth_kwargs['azimuth_angle'] = kwargs['azimuth_angle'] = 45
        
    if len(azimuth_kwargs.keys()) > 0 or azimuth_calculation is True:
        try:
            dataIN = calculate_azimuth(dataIN, verbose=verbose, **azimuth_kwargs)
        except Exception as e:
            #Reformat data so HVSRData and HVSRBatch data both work here
            if isinstance(dataIN, HVSRData):
                dataIN = {'place_holder_sitename':dataIN}
                
            for site_name in dataIN.keys():
                dataIN[site_name]['ProcessingStatus']['Azimuth'] = False
                # If it wasn't originally HVSRBatch, make it HVSRData object again
                if not dataIN[site_name]['batch']:
                    dataIN = dataIN[site_name]
                

    # Remove Noise
    remove_noise_kwargs = {k: v for k, v in kwargs.items() if k in tuple(inspect.signature(remove_noise).parameters.keys())}
    if noise_removal or remove_noise_kwargs != {}:
        remove_noise_kwargs = {k: v for k, v in kwargs.items() if k in tuple(inspect.signature(remove_noise).parameters.keys())}
        try:
            data_noiseRemoved = remove_noise(hvsr_data=dataIN, verbose=verbose,**remove_noise_kwargs)   
        except:
            data_noiseRemoved = dataIN
            
            #Reformat data so HVSRData and HVSRBatch data both work here
            if isinstance(data_noiseRemoved, HVSRData):
                data_noiseRemoved = {'place_holder_sitename':data_noiseRemoved}
                dataIN = {'place_holder_sitename':dataIN}
                
            for site_name in data_noiseRemoved.keys():
                data_noiseRemoved[site_name]['ProcessingStatus']['RemoveNoiseStatus'] = False
                #Since noise removal is not required for data processing, check others first
                if dataIN[site_name]['ProcessingStatus']['OverallStatus']:
                    data_noiseRemoved[site_name]['ProcessingStatus']['OverallStatus'] = True        
                else:
                    data_noiseRemoved[site_name]['ProcessingStatus']['OverallStatus'] = False

                #If it wasn't originally HVSRBatch, make it HVSRData object again
                if not data_noiseRemoved[site_name]['batch']:
                    data_noiseRemoved = data_noiseRemoved[site_name]
    else:
        if isinstance(dataIN, HVSRData):
            dataIN = {'place_holder_sitename':dataIN}
            
        for site_name in dataIN.keys(): #This should work more or less the same for batch and regular data now
            data_noiseRemoved = dataIN
            data_noiseRemoved[site_name]['stream_edited'] = data_noiseRemoved[site_name]['stream']
            
            data_noiseRemoved[site_name]['ProcessingStatus']['RemoveNoiseStatus'] = None
    
            #If it wasn't originally HVSRBatch, make it HVSRData object again
            if not data_noiseRemoved[site_name]['batch']:
                data_noiseRemoved = data_noiseRemoved[site_name]
    
    # Generate PPSDs
    try:
        generate_ppsds_kwargs = {k: v for k, v in kwargs.items() if k in tuple(inspect.signature(generate_ppsds).parameters.keys())}
        PPSDkwargs = {k: v for k, v in kwargs.items() if k in tuple(inspect.signature(PPSD).parameters.keys())}
        generate_ppsds_kwargs.update(PPSDkwargs)
        ppsd_data = generate_ppsds(hvsr_data=data_noiseRemoved, verbose=verbose,**generate_ppsds_kwargs)
    except Exception as e:
        if source == 'file' or source=='raw':
=======
    
    # Separate out input_params and fetch_data processes based on whether batch has been specified
    batchlist = ['batch', 'bach', 'bath', 'b']
    if str(source).lower() in batchlist and str('input_data').lower() not in SAMPLE_LIST:
        try:
            batch_data_read_kwargs = {k: v for k, v in kwargs.items() if k in tuple(inspect.signature(batch_data_read).parameters.keys())}
            hvsrDataIN = batch_data_read(batch_data=input_data, verbose=verbose, **batch_data_read_kwargs)
        except Exception as e:
            raise RuntimeError(f'Batch data read in was not successful:\n{e}')
    else:
        # Get the input parameters
        try:
            input_params_kwargs = {k: v for k, v in kwargs.items() if k in tuple(inspect.signature(input_params).parameters.keys())}
            params = input_params(input_data=input_data, verbose=verbose, **input_params_kwargs)
        except Exception as e:
            if hasattr(e, 'message'):
                errMsg = e.message
            else:
                errMsg = e
            
            print(f"ERROR during input_params(): {errMsg}")        
            # Even if batch, this is reading in data for all sites so we want to raise error, not just warn
            raise RuntimeError('Input parameters not read correctly, see sprit.input_params() function and parameters')
            # If input_params fails, initialize params as an HVSRDATA
            #params = {'ProcessingStatus':{'InputParamsStatus':False, 'OverallStatus':False}}
            #params.update(input_params_kwargs)
            #params = sprit_utils.make_it_classy(params)

        # Fetch Data
        try:
            fetch_data_kwargs = {k: v for k, v in kwargs.items() if k in tuple(inspect.signature(fetch_data).parameters.keys())} 
            hvsrDataIN = fetch_data(params=params, source=source, verbose=verbose, **fetch_data_kwargs)    
        except Exception as e:
            # Even if batch, this is reading in data for all sites so we want to raise error, not just warn
            if hasattr(e, 'message'):
                errMsg = e.message
            else:
                errMsg = e
            
            print(f"ERROR during fetch_data(): {errMsg}")
            raise RuntimeError('Data not read correctly, see sprit.fetch_data() function and parameters for more details.')
    
    # BREAK OUT FOR BATCH PROCESSING
    if isinstance(hvsrDataIN, HVSRBatch):
        
        # Create dictionary that will be used to create HVSRBatch object
        hvsrBatchDict = {}
        
        # Loop through each site and run sprit.run() for each HVSRData object
        for site_name, site_data in hvsrDataIN.items():
            run_kwargs = {}#orig_args.copy()  # Make a copy so we don't accidentally overwrite
            print(f'\n\n**PROCESSING DATA FOR SITE {site_name.upper()}**\n')
            run_kwargs['input_data'] = site_data
            
            # Update run kwargs       
            # First, get processing_parameters per site
            for funname, fundict in site_data['processing_parameters'].items():
                for funk, funv in fundict.items():
                    run_kwargs[funk] = funv
                                                
            # Overwrite per-site processing parameters with params passed  to sprit.run() as kwargs
            for paramname, paramval in kwargs.items():
                if paramname != 'source':  # Don't update source for batch data
                    run_kwargs[paramname] = paramval

            dont_update_these_args = ['input_data', 'source', 'kwargs']

            # Overwrite per-site processing parameters with sprit.run()
            run_args = orig_args.copy()
            for k, v in run_args.items():
                if k not in dont_update_these_args:
                    if v != inspect.signature(run).parameters[k].default:
                        run_kwargs[k] = v
                                   
            try:
                hvsrBatchDict[site_name] = run(**run_kwargs)
            except Exception as e:
                sprit_utils._get_error_from_exception(e)
                
                hvsrBatchDict[site_name] = site_data
                hvsrBatchDict[site_name]['ProcessingStatus']['PPSDStatus']=False
                hvsrBatchDict[site_name]['ProcessingStatus']['OverallStatus'] = False         
            
        return HVSRBatch(hvsrBatchDict)

    # Calculate azimuths
    hvsr_az = hvsrDataIN
    azimuth_kwargs = {k: v for k, v in kwargs.items() if k in tuple(inspect.signature(calculate_azimuth).parameters.keys())}
    if 'horizontal_method' in kwargs.keys() and (str(kwargs['horizontal_method']) == '8' or 'single' in str(kwargs['horizontal_method']).lower()):
        azimuth_calculation = True
        azimuth_kwargs['azimuth_type'] = kwargs['azimuth_type'] = 'single'
        
        if 'azimuth_angle' not in kwargs.keys():
            azimuth_kwargs['azimuth_angle'] = kwargs['azimuth_angle'] = 45  
    if len(azimuth_kwargs.keys()) > 0 or azimuth_calculation is True:
        try:
            hvsr_az = calculate_azimuth(hvsrDataIN, verbose=verbose, **azimuth_kwargs)
        except Exception as e:
            if hasattr(e, 'message'):
                errMsg = e.message
            else:
                errMsg = e
            
            print(f"Error during generate_ppsds() for {hvsr_az.site}: \n{errMsg}")            

            if isinstance(hvsr_az, HVSRBatch):
                for site_name in hvsr_az.keys():
                    hvsr_az[site_name]['ProcessingStatus']['Azimuth'] = False
            else:
                hvsr_az['ProcessingStatus']['Azimuth'] = False
     
    # Remove Noise
    data_noiseRemoved = hvsr_az
    try:
        remove_noise_kwargs = {k: v for k, v in kwargs.items() if k in tuple(inspect.signature(remove_noise).parameters.keys())}
        if noise_removal or remove_noise_kwargs != {}:
            remove_noise_kwargs = {k: v for k, v in kwargs.items() if k in tuple(inspect.signature(remove_noise).parameters.keys())}
            try:
                data_noiseRemoved = remove_noise(hvsr_data=data_noiseRemoved, verbose=verbose, **remove_noise_kwargs)   
            except Exception as e:
                if hasattr(e, 'message'):
                    errMsg = e.message
                else:
                    errMsg = e                    
                
                print(f"Error with remove_noise for site {data_noiseRemoved.site}: {errMsg}")
                
                # Mark that remove_noise failed
                # Reformat data so HVSRData and HVSRBatch data both work here
                if isinstance(data_noiseRemoved, HVSRData):
                    data_noiseRemoved = {data_noiseRemoved.site: data_noiseRemoved}
                    data_noiseRemoved = {data_noiseRemoved.site: data_noiseRemoved}
                    
                for site_name in data_noiseRemoved.keys():
                    data_noiseRemoved[site_name]['ProcessingStatus']['RemoveNoiseStatus'] = False
                    # Since noise removal is not required for data processing, check others first
                    if data_noiseRemoved[site_name]['ProcessingStatus']['OverallStatus']:
                        data_noiseRemoved[site_name]['ProcessingStatus']['OverallStatus'] = True        
                    else:
                        data_noiseRemoved[site_name]['ProcessingStatus']['OverallStatus'] = False

                    # If it wasn't originally HVSRBatch, make it HVSRData object again
                    if not data_noiseRemoved[site_name]['batch']:
                        data_noiseRemoved = data_noiseRemoved[site_name]
        else:
            if isinstance(data_noiseRemoved, HVSRData):
                data_noiseRemoved = {data_noiseRemoved.site: data_noiseRemoved}
                
            for site_name in data_noiseRemoved.keys():  # This should work more or less the same for batch and regular data now
                data_noiseRemoved[site_name]['stream_edited'] = data_noiseRemoved[site_name]['stream']
                
                data_noiseRemoved[site_name]['ProcessingStatus']['RemoveNoiseStatus'] = None
        
                # If it wasn't originally HVSRBatch, make it HVSRData object again
                #if not data_noiseRemoved[site_name]['batch']:
                data_noiseRemoved = data_noiseRemoved[site_name]
    except Exception as e:
        if (source == 'file' or source == 'raw'):
>>>>>>> 4a8b9fa2
            if hasattr(e, 'message'):
                errMsg = e.message
            else:
                errMsg = e
<<<<<<< HEAD
            raise RuntimeError(f"generate_ppsds() error: {errMsg}")

        #Reformat data so HVSRData and HVSRBatch data both work here
        ppsd_data = data_noiseRemoved
        if isinstance(ppsd_data, HVSRData):
            ppsd_data = {'place_holder_sitename':ppsd_data}
            
        for site_name in ppsd_data.keys(): #This should work more or less the same for batch and regular data now
=======
            if not ('batch' in data_noiseRemoved.keys() and data_noiseRemoved['batch']):
                raise RuntimeError(f"generate_ppsds() error: {errMsg}")
    
    # Generate PPSDs
    ppsd_data = data_noiseRemoved
    try:
        generate_ppsds_kwargs = {k: v for k, v in kwargs.items() if k in tuple(inspect.signature(generate_ppsds).parameters.keys())}
        PPSDkwargs = {k: v for k, v in kwargs.items() if k in tuple(inspect.signature(PPSD).parameters.keys())}
        generate_ppsds_kwargs.update(PPSDkwargs)
        ppsd_data = generate_ppsds(hvsr_data=ppsd_data, verbose=verbose, **generate_ppsds_kwargs)
    except Exception as e:
        if hasattr(e, 'message'):
            errMsg = e.message
        else:
            errMsg = e
        
        print(f"Error during generate_ppsds() for {site_name}: \n{errMsg}")
        if source == 'file' or source == 'raw':
            raise RuntimeError(f"generate_ppsds() error: {errMsg}")

        # Reformat data so HVSRData and HVSRBatch data both work here
        if isinstance(ppsd_data, HVSRData):
            ppsd_data = {ppsd_data['site']: ppsd_data}
            
        for site_name in ppsd_data.keys():  # This should work more or less the same for batch and regular data now
>>>>>>> 4a8b9fa2
            ppsd_data[site_name]['ProcessingStatus']['PPSDStatus']=False
            ppsd_data[site_name]['ProcessingStatus']['OverallStatus'] = False
    
            #If it wasn't originally HVSRBatch, make it HVSRData object again
            if not ppsd_data[site_name]['batch']:
                ppsd_data = ppsd_data[site_name]
    
    # Remove Outlier Curves
<<<<<<< HEAD
=======
    data_curvesRemoved = ppsd_data
>>>>>>> 4a8b9fa2
    try:
        remove_outlier_curve_kwargs = {k: v for k, v in kwargs.items() if k in tuple(inspect.signature(remove_outlier_curves).parameters.keys())}

        # Check whether it is indicated to remove outlier curves
        outlier_curve_keys_used = True
        if remove_outlier_curve_kwargs == {} or list(remove_outlier_curve_kwargs.keys()) == ['show_plot']:
            outlier_curve_keys_used = False
        if outlier_curves_removal or outlier_curve_keys_used:
<<<<<<< HEAD
            data_curvesRemoved = remove_outlier_curves(hvsr_data=ppsd_data, verbose=verbose,**remove_outlier_curve_kwargs)   
=======
            data_curvesRemoved = remove_outlier_curves(hvsr_data=data_curvesRemoved, verbose=verbose,**remove_outlier_curve_kwargs)   
>>>>>>> 4a8b9fa2
    except Exception as e:
        traceback.print_exception(sys.exc_info()[1])
        exc_type, exc_obj, tb = sys.exc_info()
        f = tb.tb_frame
        lineno = tb.tb_lineno
        filename = f.f_code.co_filename
        errLineNo = str(traceback.extract_tb(sys.exc_info()[2])[-1].lineno)
        error_category = type(e).__name__.title().replace('error', 'Error')
        error_message = f"{e} ({errLineNo})"
        print(f"{error_category} ({errLineNo}): {error_message}")
        print(lineno, filename, f)
<<<<<<< HEAD
        
        #Reformat data so HVSRData and HVSRBatch data both work here
        data_curvesRemoved = ppsd_data
        if isinstance(data_curvesRemoved, HVSRData):
            data_curvesRemoved = {'place_holder_sitename':data_curvesRemoved}
            
        for site_name in data_curvesRemoved.keys(): #This should work more or less the same for batch and regular data now
            data_curvesRemoved[site_name]['ProcessingStatus']['RemoveOutlierCurvesStatus'] = False
            data_curvesRemoved[site_name]['ProcessingStatus']['OverallStatus'] = False
    
            #If it wasn't originally HVSRBatch, make it HVSRData object again
            if not data_curvesRemoved[site_name]['batch']:
                data_curvesRemoved = data_curvesRemoved[site_name]
    
    # Process HVSR Curves
    try:
        process_hvsr_kwargs = {k: v for k, v in kwargs.items() if k in tuple(inspect.signature(process_hvsr).parameters.keys())}
        hvsr_results = process_hvsr(hvsr_data=ppsd_data, verbose=verbose,**process_hvsr_kwargs)
=======
        
        # Reformat data so HVSRData and HVSRBatch data both work here
        if isinstance(data_curvesRemoved, HVSRData):
            data_curvesRemoved_interim = {data_curvesRemoved['site']: data_curvesRemoved}
        else:
            data_curvesRemoved_interim = data_curvesRemoved
        
        for site_name in data_curvesRemoved_interim.keys():  # This should work more or less the same for batch and regular data now
            data_curvesRemoved_interim[site_name]['ProcessingStatus']['RemoveOutlierCurvesStatus'] = False
            data_curvesRemoved_interim[site_name]['ProcessingStatus']['OverallStatus'] = False
    
            #If it wasn't originally HVSRBatch, make it HVSRData object again
            if not data_curvesRemoved_interim[site_name]['batch']:
                data_curvesRemoved_interim = data_curvesRemoved_interim[site_name]
        data_curvesRemoved = data_curvesRemoved_interim
        
    # Process HVSR Curves
    hvsr_results = data_curvesRemoved
    try:
        process_hvsr_kwargs = {k: v for k, v in kwargs.items() if k in tuple(inspect.signature(process_hvsr).parameters.keys())}
        hvsr_results = process_hvsr(hvsr_data=ppsd_data, verbose=verbose, **process_hvsr_kwargs)
>>>>>>> 4a8b9fa2
    except Exception as e:
        traceback.print_exception(sys.exc_info()[1])
        exc_type, exc_obj, tb = sys.exc_info()
        f = tb.tb_frame
        lineno = tb.tb_lineno
        filename = f.f_code.co_filename
        errLineNo = str(traceback.extract_tb(sys.exc_info()[2])[-1].lineno)
        error_category = type(e).__name__.title().replace('error', 'Error')
        error_message = f"{e} ({errLineNo})"
        print(f"{error_category} ({errLineNo}): {error_message}")
        print(lineno, filename, f)

<<<<<<< HEAD
        hvsr_results = ppsd_data
        if isinstance(hvsr_results, HVSRData):
            hvsr_results = {'place_holder_sitename':hvsr_results}
            
        for site_name in hvsr_results.keys(): #This should work more or less the same for batch and regular data now
        
            hvsr_results[site_name]['ProcessingStatus']['HVStatus']=False
            hvsr_results[site_name]['ProcessingStatus']['OverallStatus'] = False
            
            # If it wasn't originally HVSRBatch, make it HVSRData object again
            if not hvsr_results[site_name]['batch']:
                hvsr_results = hvsr_results[site_name]            
            
    # Final post-processing/reporting
    # Check peaks
    check_peaks_kwargs = {k: v for k, v in kwargs.items() if k in tuple(inspect.signature(check_peaks).parameters.keys())}
    hvsr_results = check_peaks(hvsr_data=hvsr_results, verbose=verbose, **check_peaks_kwargs)

    get_report_kwargs = {k: v for k, v in kwargs.items() if k in tuple(inspect.signature(get_report).parameters.keys())}
    # Add 'az' as a default plot if the following conditions
    # first check if report_formats is specified, if not, add default value
    if 'report_formats' not in get_report_kwargs.keys():
        get_report_kwargs['report_formats'] = inspect.signature(get_report).parameters['report_formats'].default
    
    # Now, check if plot is specified, then if plot_type is specified, then add 'az' if stream has azimuths
    if 'plot' in get_report_kwargs['report_formats']:
        plot_hvsr_kwargs = {k: v for k, v in kwargs.items() if k in tuple(inspect.signature(plot_hvsr).parameters.keys())}
        get_report_kwargs.update(plot_hvsr_kwargs)
        usingDefault = True
        if 'plot_type' not in get_report_kwargs.keys():
            get_report_kwargs['plot_type'] = inspect.signature(get_report).parameters['plot_type'].default
        else:
            usingDefault = False

        # Check if az is already specified as plot output
        azList = ['azimuth', 'az', 'a', 'radial', 'r']
        az_requested = False
        
        get_report_kwargs['plot_type'] = [item.lower() for item in get_report_kwargs['plot_type'].split(' ')]
        for azStr in azList:
            if azStr.lower() in get_report_kwargs['plot_type']:
                az_requested = True
                break
        get_report_kwargs['plot_type'] = ' '.join(get_report_kwargs['plot_type'])

        if isinstance(hvsr_results, HVSRData):
            hvsr_results_interim = {'place_holder_sitename':hvsr_results}
        else:
            hvsr_results_interim = hvsr_results

        for site_name in hvsr_results_interim.keys(): #This should work more or less the same for batch and regular data now
            # Check if data has azimuth data
            hasAz = False
            for tr in hvsr_results_interim[site_name]['stream']:
                if tr.stats.component == 'R':
                    hasAz = True
                    break
            
            # Assuming all sites in batch have az if one does
            if hasAz:
                break

            # If it wasn't originally HVSRBatch, make it HVSRData object again
            #if not hvsr_results_interim[site_name]['batch']:
            #    hvsr_results_interim = hvsr_results_interim[site_name]            
            
        # Add azimuth as a requested plot if azimuthal data exists but not requested in plot
        if not az_requested and hasAz and hvsr_results.horizontal_method != 'Single Azimuth':
            get_report_kwargs['plot_type'] = get_report_kwargs['plot_type'] + ' az'
    get_report(hvsr_results=hvsr_results, verbose=verbose, **get_report_kwargs)

    if verbose:
        if 'report_formats' in get_report_kwargs.keys():
            if type(get_report_kwargs['report_formats']) is str:
                report_formats = get_report_kwargs['report_formats'].lower()
            elif isinstance(get_report_kwargs['report_formats'], (tuple, list)):
                for i, rf in enumerate(get_report_kwargs['report_formats']):
                    get_report_kwargs['report_formats'][i] = rf.lower()
                    
            # if report_formats is 'print', we would have already printed it in previous step
            if get_report_kwargs['report_formats'] == 'print' or 'print' in get_report_kwargs['report_formats'] or isinstance(hvsr_results, HVSRBatch):
                # We do not need to print another report if already printed to terminal
                pass
            else:
                # We will just change the report_formats kwarg to print, since we already got the originally intended report format above, 
                #   now need to print for verbose output
                get_report_kwargs['report_formats'] = 'print'
                get_report(hvsr_results=hvsr_results, **get_report_kwargs)
                
            if get_report_kwargs['report_formats'] == 'plot' or 'plot' in get_report_kwargs['report_formats']:
                # We do not need to plot another report if already plotted
                pass
            else:
                # hvplot_kwargs = {k: v for k, v in kwargs.items() if k in plot_hvsr.__code__.co_varnames}
                # hvsr_results['HV_Plot'] = plot_hvsr(hvsr_results, return_fig=True, show_plot=False, close_figs=True)
                pass
        else:
            pass
    
    #Export processed data if hvsr_export_path(as pickle currently, default .hvsr extension)
    if 'hvsr_export_path' in kwargs.keys():
        if kwargs['hvsr_export_path'] is None:
            pass
        else:
            if 'ext' in kwargs.keys():
                ext = kwargs['ext']
            else:
                ext = 'hvsr'
            export_data(hvsr_data=hvsr_results, hvsr_export_path=kwargs['hvsr_export_path'], ext=ext, verbose=verbose)        
    if 'show_plot' in kwargs:
        if not kwargs['show_plot']:
            plt.close()
    return hvsr_results
=======
        if isinstance(hvsr_results, HVSRData):
            hvsr_results = {hvsr_results['site']: hvsr_results}
            
        for site_name in hvsr_results.keys():  # This should work more or less the same for batch and regular data now
        
            hvsr_results[site_name]['ProcessingStatus']['HVStatus']=False
            hvsr_results[site_name]['ProcessingStatus']['OverallStatus'] = False
            
            # If it wasn't originally HVSRBatch, make it HVSRData object again
            if not hvsr_results[site_name]['batch']:
                hvsr_results = hvsr_results[site_name]            
            
    # Final post-processing/reporting
    # Check peaks
    check_peaks_kwargs = {k: v for k, v in kwargs.items() if k in tuple(inspect.signature(check_peaks).parameters.keys())}
    hvsr_results = check_peaks(hvsr_data=hvsr_results, verbose=verbose, **check_peaks_kwargs)

    get_report_kwargs = {k: v for k, v in kwargs.items() if k in tuple(inspect.signature(get_report).parameters.keys())}
    # Add 'az' as a default plot if the following conditions
    # first check if report_formats is specified, if not, add default value
    if 'report_formats' not in get_report_kwargs.keys():
        get_report_kwargs['report_formats'] = inspect.signature(get_report).parameters['report_formats'].default
    
    # Now, check if plot is specified, then if plot_type is specified, then add 'az' if stream has azimuths
    if 'plot' in get_report_kwargs['report_formats']:
        plot_hvsr_kwargs = {k: v for k, v in kwargs.items() if k in tuple(inspect.signature(plot_hvsr).parameters.keys())}
        get_report_kwargs.update(plot_hvsr_kwargs)
        usingDefault = True
        if 'plot_type' not in get_report_kwargs.keys():
            get_report_kwargs['plot_type'] = inspect.signature(get_report).parameters['plot_type'].default
        else:
            usingDefault = False

        # Check if az is already specified as plot output
        azList = ['azimuth', 'az', 'a', 'radial', 'r']
        az_requested = False
        
        get_report_kwargs['plot_type'] = [item.lower() for item in get_report_kwargs['plot_type'].split(' ')]
        for azStr in azList:
            if azStr.lower() in get_report_kwargs['plot_type']:
                az_requested = True
                break
        get_report_kwargs['plot_type'] = ' '.join(get_report_kwargs['plot_type'])

        if isinstance(hvsr_results, HVSRData):
            hvsr_results_interim = {hvsr_results['site']: hvsr_results}
        else:
            hvsr_results_interim = hvsr_results

        for site_name in hvsr_results_interim.keys():  # This should work more or less the same for batch and regular data now
            # Check if data has azimuth data
            hasAz = False
            if 'stream' in hvsr_results_interim[site_name].keys():
                for tr in hvsr_results_interim[site_name]['stream']:
                    if tr.stats.component == 'R':
                        hasAz = True
                        break
            
            # Assuming all sites in batch have az if one does
            if hasAz:
                break

            # If it wasn't originally HVSRBatch, make it HVSRData object again
            #if not hvsr_results_interim[site_name]['batch']:
            #    hvsr_results_interim = hvsr_results_interim[site_name]            
            
        # Add azimuth as a requested plot if azimuthal data exists but not requested in plot
        if not az_requested and hasAz and hvsr_results.horizontal_method != 'Single Azimuth':
            get_report_kwargs['plot_type'] = get_report_kwargs['plot_type'] + ' az'
    get_report(hvsr_results=hvsr_results, verbose=verbose, **get_report_kwargs)

    if verbose:
        if 'report_formats' in get_report_kwargs.keys():
            if type(get_report_kwargs['report_formats']) is str:
                report_formats = get_report_kwargs['report_formats'].lower()
            elif isinstance(get_report_kwargs['report_formats'], (tuple, list)):
                for i, rf in enumerate(get_report_kwargs['report_formats']):
                    get_report_kwargs['report_formats'][i] = rf.lower()
                    
            # if report_formats is 'print', we would have already printed it in previous step
            if get_report_kwargs['report_formats'] == 'print' or 'print' in get_report_kwargs['report_formats'] or isinstance(hvsr_results, HVSRBatch):
                # We do not need to print another report if already printed to terminal
                pass
            else:
                # We will just change the report_formats kwarg to print, since we already got the originally intended report format above, 
                #   now need to print for verbose output
                get_report_kwargs['report_formats'] = 'print'
                get_report(hvsr_results=hvsr_results, **get_report_kwargs)
                
            if get_report_kwargs['report_formats'] == 'plot' or 'plot' in get_report_kwargs['report_formats']:
                # We do not need to plot another report if already plotted
                pass
            else:
                # hvplot_kwargs = {k: v for k, v in kwargs.items() if k in plot_hvsr.__code__.co_varnames}
                # hvsr_results['HV_Plot'] = plot_hvsr(hvsr_results, return_fig=True, show_plot=False, close_figs=True)
                pass
        else:
            pass
    
    # Export processed data if hvsr_export_path(as pickle currently, default .hvsr extension)
    if 'hvsr_export_path' in kwargs.keys():
        if kwargs['hvsr_export_path'] is None:
            pass
        else:
            if 'ext' in kwargs.keys():
                ext = kwargs['ext']
            else:
                ext = 'hvsr'
            export_data(hvsr_data=hvsr_results, hvsr_export_path=kwargs['hvsr_export_path'], ext=ext, verbose=verbose)        
    if 'show_plot' in kwargs:
        if not kwargs['show_plot']:
            plt.close()
    
    return hvsr_results


# Read data as batch
def batch_data_read(batch_data, batch_type='table', param_col=None, batch_params=None, verbose=False, **readcsv_getMeta_fetch_kwargs):
    """Function to read data in data as a batch of multiple data files. This is best used through sprit.fetch_data(*args, source='batch', **other_kwargs).

    Parameters
    ----------
    batch_data : filepath or list
        Input data information for how to read in data as batch. Can be filepath or list of filepaths/stream objects.
        If filepath, should point to .csv (or similar that can be read by pandas.read_csv()) with batch data information.
    batch_type : str, optional
        Type of batch read, only 'table' and 'filelist' accepted. 
        If 'table', will read data from a file read in using pandas.read_csv(), by default 'table'
    param_col : None or str, optional
        Name of parameter column from batch information file. Only used if a batch_type='table' and single parameter column is used, rather than one column per parameter (for single parameter column, parameters are formatted with = between keys/values and , between item pairs), by default None
    batch_params : list, dict, or None, default = None
        Parameters to be used if batch_type='filelist'. If it is a list, needs to be the same length as batch_data. If it is a dict, will be applied to all files in batch_data and will combined with extra keyword arguments caught by **readcsv_getMeta_fetch_kwargs.
    verbose : bool, optional
        Whether to print information to terminal during batch read, by default False
    **readcsv_getMeta_fetch_kwargs
        Keyword arguments that will be read into pandas.read_csv(), sprit.input_params, sprit.get_metadata(), and/or sprit.fetch_data()

    Returns
    -------
    hvsrBatch
        HVSRBatch object with each item representing a different HVSRData object

    Raises
    ------
    IndexError
        _description_
    """

    if verbose:
        print(f'Processing batch data from {batch_type}:')
        print(f"  Batch data source: {batch_data}")

    # First figure out which parameters go with which function
    input_params_params = inspect.signature(input_params).parameters
    get_metadata_params = inspect.signature(get_metadata).parameters
    fetch_data_params = inspect.signature(fetch_data).parameters
    calculate_azimuth_params = inspect.signature(calculate_azimuth).parameters
    remove_noise_params = inspect.signature(remove_noise).parameters
    generate_ppsds_params = inspect.signature(generate_ppsds).parameters
    remove_outlier_curves_params = inspect.signature(remove_outlier_curves).parameters
    process_hvsr_params = inspect.signature(process_hvsr).parameters
    check_peaks_params = inspect.signature(check_peaks).parameters
    get_report_params = inspect.signature(get_report).parameters
  
    dict_of_params = {'input_params': input_params_params,
                      'get_metadata': get_metadata_params,
                      'fetch_data_params': fetch_data_params,
                      'calculate_azimuth_params': calculate_azimuth_params,
                      'remove_noise_params': remove_noise_params,
                      'generate_ppsds_params': generate_ppsds_params,
                      'remove_outlier_curves_params': remove_outlier_curves_params,
                      'process_hvsr_params': process_hvsr_params,
                      'check_peaks_params': check_peaks_params,
                      'get_report_params': get_report_params}

    # Get a list of all functions (for which paramters are used) in sprit.run()
    run_functions_list = [input_params, fetch_data, 
                          get_metadata, calculate_azimuth, 
                          remove_noise, generate_ppsds, remove_outlier_curves, 
                          process_hvsr, check_peaks, 
                          get_report, export_data]

    # Get default values of all functions in a dict
    default_dict = {}
    for i, fun in enumerate(run_functions_list):
        for param_name, param_info in inspect.signature(fun).parameters.items():
            if param_info.default is not inspect._empty:
                default_dict[param_name] = param_info.default
                    
    if batch_type == 'sample':
        sample_data = True
        batch_type = 'table'
    else:
        sample_data = False
    
    # Dictionary to store the stream objects
    stream_dict = {}
    data_dict = {}
    if batch_type == 'table':
        if isinstance(batch_data, pd.DataFrame):
            dataReadInfoDF = batch_data
        elif isinstance(batch_data, dict):
            # For params input
            pass
        else:  # Read csv
            read_csv_kwargs = {k: v for k, v in locals()['readcsv_getMeta_fetch_kwargs'].items() if k in inspect.signature(pd.read_csv).parameters}
            dataReadInfoDF = pd.read_csv(batch_data, **read_csv_kwargs)
            if 'input_data' in dataReadInfoDF.columns:
                filelist = list(dataReadInfoDF['input_data'])

        # If this is sample data, we need to create absolute paths to the filepaths
        if sample_data:
            sample_data_dir = pathlib.Path(pkg_resources.resource_filename(__name__, 'resources/sample_data/'))
            for index, row in dataReadInfoDF.iterrows():
                dataReadInfoDF.loc[index, 'input_data'] = sample_data_dir.joinpath(row.loc['input_data'])

        # Generate site names if they don't exist already           
        if 'site' not in dataReadInfoDF.columns:
            siterows = []
            filldigs = len(str(dataReadInfoDF.shape[0]))  # Number of digits in df shape
            for i, row in dataReadInfoDF.iterrows():
                siterows.append(f'HVSRSite_{str(i).zfill(filldigs)}')
            dataReadInfoDF['site'] = siterows

        # Print information about batch read, as specified
        print(f"  {dataReadInfoDF.shape[0]} sites found: {list(dataReadInfoDF['site'])}")
        if verbose:
            maxLength = 25
            maxColWidth = 12
            if dataReadInfoDF.shape[0] > maxLength:
                print(f'\t Showing information for first {maxLength} files only:')
            print()
            
            # Print nicely formatted df
            # Print column names
            print('  ', end='')
            for col in dataReadInfoDF.columns:
                print(str(col)[:maxColWidth].ljust(maxColWidth), end='  ')
            
            print('\n', end='')
            # Print separator
            tableLen = (maxColWidth+2)*len(dataReadInfoDF.columns)
            for r in range(tableLen):
                print('-', end='')
            print()

            #Print columns/rows
            for index, row in dataReadInfoDF.iterrows():
                print('  ', end='')
                for col in row:
                    if len(str(col)) > maxColWidth:
                        print((str(col)[:maxColWidth-3]+'...').ljust(maxColWidth), end='  ')
                    else:
                        print(str(col)[:maxColWidth].ljust(maxColWidth), end='  ')
                print()
            if dataReadInfoDF.shape[0] > maxLength:
                endline = f'\t...{dataReadInfoDF.shape[0]-maxLength} more rows in file.\n'
            else:
                endline = '\n'
            print(endline)

            print('Fetching the following files:')
            
        param_dict_list = []
        verboseStatement = []
        if param_col is None:  # Not a single parameter column, each col=parameter
            for row_ind in range(dataReadInfoDF.shape[0]):
                param_dict = {}
                verboseStatement.append([])
                for col in dataReadInfoDF.columns:
                    for fun in run_functions_list:
                        if col in inspect.signature(fun).parameters:
                            currParam = dataReadInfoDF.loc[row_ind, col]
                            if pd.isna(currParam) or currParam == 'nan':
                                if col in default_dict.keys():
                                    param_dict[col] = default_dict[col]  # Get default value
                                    if verbose:
                                        if type(default_dict[col]) is str:
                                            verboseStatement[row_ind].append("\t\t'{}' parameter not specified in batch file. Using {}='{}'".format(col, col, default_dict[col]))
                                        else:
                                            verboseStatement[row_ind].append("\t\t'{}' parameter not specified in batch file. Using {}={}".format(col, col, default_dict[col]))
                                else:
                                    param_dict[col] = None
                            else:
                                param_dict[col] = dataReadInfoDF.loc[row_ind, col]
                param_dict_list.append(param_dict)
        else:
            if param_col not in dataReadInfoDF.columns:
                raise IndexError('{} is not a column in {} (columns are: {})'.format(param_col, batch_data, dataReadInfoDF.columns))
            for row in dataReadInfoDF[param_col]:
                param_dict = {}
                splitRow = str(row).split(',')
                for item in splitRow:
                    param_dict[item.split('=')[0]] = item.split('=')[1]
                param_dict_list.append(param_dict)

    elif batch_type == 'filelist':
        if not isinstance(batch_data, (list, tuple)):
            raise RuntimeError(f"If batch_type is specified as 'filelist' or 'list', batch_data must be list or tuple, not {type(batch_data)}.")

        # Update formatting of batch_params for rest of processing
        if batch_params is None:
            batch_params = [{}] * len(batch_data)
        
        if isinstance(batch_params, list):
            if len(batch_params) != len(batch_data):
                raise RuntimeError('If batch_params is list, it must be the same length as batch_data. len(batch_params)={} != len(batch_data)={}'.format(len(batch_params), len(batch_data)))
            param_dict_list = batch_params
        elif isinstance(batch_params, dict):
            batch_params.update(readcsv_getMeta_fetch_kwargs)
            param_dict_list = []
            for i in range(len(batch_data)):
                param_dict_list.append(batch_params)
        
        # Read and process each MiniSEED file
        for i, file in enumerate(batch_data):
            param_dict_list[i]['input_data'] = file

    hvsr_metaDict = {}
    zfillDigs = len(str(len(param_dict_list)))  # Get number of digits of length of param_dict_list
    i = 0
    for i, param_dict in enumerate(param_dict_list):
        # Read the data file into a Stream object
        input_params_kwargs = {k: v for k, v in locals()['readcsv_getMeta_fetch_kwargs'].items() if k in inspect.signature(input_params).parameters}
        input_params_kwargs2 = {k: v for k, v in param_dict.items() if k in inspect.signature(input_params).parameters}
        input_params_kwargs.update(input_params_kwargs2)

        # Run input_params
        try:
            ipverboseString = '\tinput_params: <No parameters specified>, '
            for arg, value in input_params_kwargs.items():
                ipverboseString = ipverboseString.replace('<No parameters specified>, ', '')                    
                ipverboseString += f"{arg}={value}, "
            ipverboseString = ipverboseString[:-2]
            ipverboseString = (ipverboseString[:96] + '...') if len(ipverboseString) > 99 else ipverboseString

            params = input_params(**input_params_kwargs)
        except Exception as e:
            params['ProcessingStatus']['InputParamsStatus'] = False
            params['ProcessingStatus']['OverallStatus'] = False 
            verboseStatement.append(f"\t{e}")

        fetch_data_kwargs = {k: v for k, v in locals()['readcsv_getMeta_fetch_kwargs'].items() if k in inspect.signature(fetch_data).parameters}
        fetch_data_kwargs2 = {k: v for k, v in param_dict.items() if k in inspect.signature(fetch_data).parameters}
        fetch_data_kwargs.update(fetch_data_kwargs2)
        
        try:
            fdverboseString = '\tfetch_data: <No parameters specified>, '
            for arg, value in fetch_data_kwargs.items():
                fdverboseString = fdverboseString.replace('<No parameters specified>, ', '')
                fdverboseString += f"{arg}={value}, "
            fdverboseString = fdverboseString[:-2]
            fdverboseString = (fdverboseString[:96] + '...') if len(fdverboseString) > 99 else fdverboseString
                
            hvsrData = fetch_data(params=params, **fetch_data_kwargs)
        except Exception as e:
            hvsrData['ProcessingStatus']['FetchDataStatus'] = False
            hvsrData['ProcessingStatus']['OverallStatus'] = False
            verboseStatement.append(f"\t{e}")
    
        if verbose and hvsrData['ProcessingStatus']['OverallStatus']:
            print(f"  {hvsrData['site']}")
            print(ipverboseString)
            print(fdverboseString)
            if verboseStatement != []:
                for item in verboseStatement[i]:
                    print(item)
        elif verbose and not hvsrData['ProcessingStatus']['OverallStatus']:
            if 'site' in param_dict.keys():
                sitename = param_dict['site']
            else:
                sitename = 'UNSPECIFIED_SITE'
                
            print(f"  {sitename}")
            print(ipverboseString)
            print(fdverboseString)
            if verboseStatement != []:
                for item in verboseStatement[i]:
                    print(item)
            print(f"     *{sitename} not read correctly. Processing will not be carried out.")

        hvsrData['batch'] = True

        # This may be redundant
        if hvsrData['site'] == default_dict['site']:  # If site was not designated
            hvsrData['site'] = "{}_{}".format(hvsrData['site'], str(i).zfill(zfillDigs))
            i += 1
            
        # Get processing parameters for other functions in sprit.run() besides input_params and fetch_data
        if 'processing_parameters' in hvsrData.keys():
            processing_parameters = hvsrData['processing_parameters'].copy()
        else:
            processing_parameters = {}  #"input_params": input_params_kwargs, "fetch_data": fetch_data_kwargs}

        for fun in run_functions_list:
            specified_params = {k: v for k, v in param_dict.items() if k in inspect.signature(fun).parameters}
            processing_parameters[fun.__name__] = specified_params

        hvsrData['processing_parameters'] = processing_parameters
        if 'source' not in hvsrData['processing_parameters']['fetch_data'].keys():
            hvsrData['processing_parameters']['fetch_data']['source'] = 'file'
        
        hvsr_metaDict[hvsrData['site']] = hvsrData

    hvsrBatch = HVSRBatch(hvsr_metaDict)

    print()
    print('Finished reading input data in preparation of batch processing')
    return hvsrBatch
>>>>>>> 4a8b9fa2


# Function to generate azimuthal readings from the horizontal components
def calculate_azimuth(hvsr_data, azimuth_angle=30, azimuth_type='multiple', azimuth_unit='degrees', show_az_plot=False, verbose=False, **plot_azimuth_kwargs):
    """Function to calculate azimuthal horizontal component at specified angle(s). Adds each new horizontal component as a radial component to obspy.Stream object at hvsr_data['stream']

    Parameters
    ----------
    hvsr_data : HVSRData
        Input HVSR data
    azimuth_angle : int, default=10
        If `azimuth_type='multiple'`, this is the angular step (in unit `azimuth_unit`) of each of the azimuthal measurements.
        If `azimuth_type='single'` this is the angle (in unit `azimuth_unit`) of the single calculated azimuthal measruement. By default 10.
    azimuth_type : str, default='multiple'
        What type of azimuthal measurement to make, by default 'multiple'.
        If 'multiple' (or {'multi', 'mult', 'm'}), will take a measurement at each angular step of azimuth_angle of unit azimuth_unit.
        If 'single' (or {'sing', 's'}), will take a single azimuthal measurement at angle specified in azimuth_angle.
    azimuth_unit : str, default='degrees'
        Angular unit used to specify `azimuth_angle` parameter. By default 'degrees'.
        If 'degrees' (or {'deg', 'd'}), will use degrees.
        If 'radians' (or {'rad', 'r'}), will use radians.
    show_az_plot : bool, default=False
        Whether to show azimuthal plot, by default False.
    verbose : bool, default=False
        Whether to print terminal output, by default False

    Returns
    -------
    HVSRData
        Updated HVSRData object specified in hvsr_data with hvsr_data['stream'] attribute containing additional components (EHR-***),
        with *** being zero-padded (3 digits) azimuth angle in degrees.
    """
    # Get intput paramaters
    orig_args = locals().copy()
    start_time = datetime.datetime.now()

    # Update with processing parameters specified previously in input_params, if applicable
    if 'processing_parameters' in hvsr_data.keys():
        if 'calculate_azimuth' in hvsr_data['processing_parameters'].keys():
            update_msg = []
            for k, v in hvsr_data['processing_parameters']['calculate_azimuth'].items():
                defaultVDict = dict(zip(inspect.getfullargspec(calculate_azimuth).args[1:], 
                                        inspect.getfullargspec(calculate_azimuth).defaults))
                # Manual input to function overrides the imported parameter values
                if (not isinstance(v, (HVSRData, HVSRBatch))) and (k in orig_args.keys()) and (orig_args[k]==defaultVDict[k]):
                    update_msg.append(f'\t\t{k} = {v} (previously {orig_args[k]})')
                    orig_args[k] = v
                                     
    azimuth_angle = orig_args['azimuth_angle']
    azimuth_unit = orig_args['azimuth_unit']
    show_az_plot = orig_args['show_az_plot']
    verbose = orig_args['verbose']

    if (verbose and isinstance(hvsr_data, HVSRBatch)) or (verbose and not hvsr_data['batch']):
        if isinstance(hvsr_data, HVSRData) and hvsr_data['batch']:
            pass
        else:
            print('\nGenerating azimuthal data (calculate_azimuth())')
            print('\tUsing the following parameters:')
            for key, value in orig_args.items():
                if key == 'hvsr_data':
                    pass
                else:
                    print('\t  {}={}'.format(key, value))

            if 'processing_parameters' in hvsr_data.keys() and 'calculate_azimuth' in hvsr_data['processing_parameters'].keys():
                if update_msg != []:
                    print()
                    update_msg.insert(0, '\tThe following parameters were updated using the processing_parameters attribute:')
                    for msg_line in update_msg:
                        print(msg_line)
                    print()

    if isinstance(hvsr_data, HVSRBatch):
        #If running batch, we'll loop through each site
        hvsr_out = {}
        for site_name in hvsr_data.keys():
            args = orig_args.copy() #Make a copy so we don't accidentally overwrite
            args['hvsr_data'] = hvsr_data[site_name] #Get what would normally be the "hvsr_data" variable for each site
            if hvsr_data[site_name]['ProcessingStatus']['OverallStatus']:
                try:
                   hvsr_out[site_name] = __azimuth_batch(**args) #Call another function, that lets us run this function again
                except Exception as e:
                    hvsr_out[site_name]['ProcessingStatus']['Azimuth'] = False
                    hvsr_out[site_name]['ProcessingStatus']['OverallStatus'] = False
                    if verbose:
                        print(e)
            else:
                hvsr_data[site_name]['ProcessingStatus']['Azimuth'] = False
                hvsr_data[site_name]['ProcessingStatus']['OverallStatus'] = False
                hvsr_out = hvsr_data

        output = HVSRBatch(hvsr_out)
        return output
    elif isinstance(hvsr_data, (HVSRData, dict, obspy.Stream)):

        degList = ['degrees', 'deg', 'd']
        radList = ['radians', 'rad', 'r']
        if azimuth_unit.lower() in degList:
            az_angle_rad = np.deg2rad(azimuth_angle)
            az_angle_deg = azimuth_angle
        elif azimuth_unit.lower() in radList:
            az_angle_rad = azimuth_angle
            az_angle_deg = np.rad2deg(azimuth_angle)
        else:
            warnings.warn(f"azimuth_unit={azimuth_unit} not supported. Try 'degrees' or 'radians'. No azimuthal analysis run.")
            return hvsr_data

        # Limit to 1-180 (and "right" half of compass) (will be reflected on other half if applicable to save computation time)
        conversion_message = ''
        will_convert = False
        if az_angle_deg < 0:
            will_convert = True
            conversion_message = conversion_message + 'converted to a positive value'
            if az_angle_deg < -180:
                conversion_message = conversion_message + ' between 0 and 180 degrees'

        if az_angle_deg > 180:
            will_convert = True
            conversion_message = conversion_message + ' converted to a value between 0 and 180 degrees'

        if will_convert:
            conversion_message = f"\tThe azimuth angle specified will be{conversion_message}"

        if verbose:
            print(conversion_message, end=f': {az_angle_deg}')
        # Convert angle to 0-180
        az_angle_deg = az_angle_deg - (180 * (az_angle_deg // 180))
        az_angle_rad = az_angle_rad = np.deg2rad(azimuth_angle)

        if verbose:
            print(f' degrees --> {az_angle_deg} degrees.')

        multAzList = ['multiple', 'multi', 'mult', 'm']
        singleAzList = ['single', 'sing', 's']
        if azimuth_type.lower() in multAzList:
            azimuth_list = list(np.arange(0, np.pi, az_angle_rad))
            azimuth_list_deg = list(np.arange(0, 180, az_angle_deg))
        elif azimuth_type.lower() in singleAzList:
            azimuth_list = [az_angle_rad]
            azimuth_list_deg = [az_angle_deg]
        else:
            warnings.warn(f"azimuth_type={azimuth_type} not supported. Try 'multiple' or 'single'. No azimuthal analysis run.")
            return hvsr_data

        if isinstance(hvsr_data, (HVSRData, dict)):
            zComp = hvsr_data['stream'].select(component='Z').merge()
            eComp = hvsr_data['stream'].select(component='E').merge()
            nComp = hvsr_data['stream'].select(component='N').merge()
        elif isinstance(hvsr_data, obspy.Stream):
            zComp = hvsr_data.select(component='Z').merge()
            eComp = hvsr_data.select(component='E').merge()
            nComp = hvsr_data.select(component='N').merge()          

        # Reset stats for original data too
        zComp[0].stats['azimuth_deg'] = 0
        eComp[0].stats['azimuth_deg'] = 90
        nComp[0].stats['azimuth_deg'] = 0

        zComp[0].stats['azimuth_rad'] = 0
        eComp[0].stats['azimuth_rad'] = np.pi/2
        nComp[0].stats['azimuth_rad'] = 0

        zComp[0].stats['location'] = '000'
        eComp[0].stats['location'] = '090'
        nComp[0].stats['location'] = '000'

        statsDict = {}
        for key, value in eComp[0].stats.items():
            statsDict[key] = value

        for i, az_rad in enumerate(azimuth_list):
            az_deg = azimuth_list_deg[i]
            statsDict['location'] = f"{str(round(az_deg,0)).zfill(3)}" #Change location name
            statsDict['channel'] = f"EHR"#-{str(round(az_deg,0)).zfill(3)}" #Change channel name
            statsDict['azimuth_deg'] = az_deg
            statsDict['azimuth_rad'] = az_rad

            hasMask = [False, False]
            if np.ma.is_masked(nComp[0].data):
                nData = nComp[0].data.data
                nMask = nComp[0].data.mask
                hasMask[0] = True
            else:
                nData = nComp[0].data
                nMask = [True] * len(nData)

            if np.ma.is_masked(eComp[0].data):
                eData = eComp[0].data.data
                eMask = eComp[0].data.mask
                hasMask[1] = True
            else:
                eData = eComp[0].data
                eMask = [True] * len(eData)

            # From hvsrpy: horizontal = self.ns._amp * math.cos(az_rad) + self.ew._amp*math.sin(az_rad)
            if True in hasMask:
                radial_comp_data = np.ma.array(np.add(nData * np.cos(az_rad), eData * np.sin(az_angle_rad)), mask=list(map(operator.and_, nMask, eMask)))
            else:
                radial_comp_data = np.add(nData * np.cos(az_rad), eData * np.sin(az_rad))

            radial_trace = obspy.Trace(data=radial_comp_data, header=statsDict)
            hvsr_data['stream'].append(radial_trace)
    
    # Verbose printing
    if verbose and not isinstance(hvsr_data, HVSRBatch):
        dataINStr = hvsr_data.stream.__str__().split('\n')
        for line in dataINStr:
            print('\t\t', line)
    
    if show_az_plot:
        hvsr_data['Azimuth_Fig'] = plot_azimuth(hvsr_data=hvsr_data, **plot_azimuth_kwargs)

    hvsr_data['ProcessingStatus']['CalculateAzimuth'] = True
    hvsr_data = _check_processing_status(hvsr_data, start_time=start_time, func_name=inspect.stack()[0][3], verbose=verbose)

    return hvsr_data


# Quality checks, stability tests, clarity tests
# def check_peaks(hvsr, x, y, index_list, peak, peakm, peakp, hvsr_peaks, stdf, hvsr_log_std, rank, hvsr_band=[0.4, 40], do_rank=False):
def check_peaks(hvsr_data, hvsr_band=[0.4, 40], peak_selection='max', peak_freq_range=[0.4, 40], azimuth='HV', verbose=False):
    """Function to run tests on HVSR peaks to find best one and see if it passes quality checks

        Parameters
        ----------
        hvsr_data : dict
            Dictionary containing all the calculated information about the HVSR data (i.e., hvsr_out returned from process_hvsr)
        hvsr_band : tuple or list, default=[0.4, 40]
            2-item tuple or list with lower and upper limit of frequencies to analyze
        peak_selection : str or numeric, default='max'
            How to select the "best" peak used in the analysis. For peak_selection="max" (default value), the highest peak within peak_freq_range is used.
            For peak_selection='scored', an algorithm is used to select the peak based in part on which peak passes the most SESAME criteria.
            If a numeric value is used (e.g., int or float), this should be a frequency value to manually select as the peak of interest.
        peak_freq_range : tuple or list, default=[0.4, 40];
            The frequency range within which to check for peaks. If there is an HVSR curve with multiple peaks, this allows the full range of data to be processed while limiting peak picks to likely range.
        verbose : bool, default=False
            Whether to print results and inputs to terminal.
        
        Returns
        -------
        hvsr_data   : HVSRData or HVSRBatch object
            Object containing previous input data, plus information about peak tests
    """
    orig_args = locals().copy() # Get the initial arguments
    
    # Update with processing parameters specified previously in input_params, if applicable
    if 'processing_parameters' in hvsr_data.keys():
        if 'check_peaks' in hvsr_data['processing_parameters'].keys():
            update_msg = []
            for k, v in hvsr_data['processing_parameters']['check_peaks'].items():
                defaultVDict = dict(zip(inspect.getfullargspec(check_peaks).args[1:], 
                                        inspect.getfullargspec(check_peaks).defaults))
                # Manual input to function overrides the imported parameter values
                if (not isinstance(v, (HVSRData, HVSRBatch))) and (k in orig_args.keys()) and (orig_args[k]==defaultVDict[k]):
                    update_msg.append(f'\t\t{k} = {v} (previously {orig_args[k]})')
                    orig_args[k] = v
                    
    hvsr_band = orig_args['hvsr_band']
    peak_selection = orig_args['peak_selection']
    peak_freq_range = orig_args['peak_freq_range']
    verbose = orig_args['verbose']

<<<<<<< HEAD
    if (verbose and 'input_params' not in hvsr_data.keys()) or (verbose and not hvsr_data['batch']):
        if isinstance(hvsr_data, HVSRData) and hvsr_data['batch']:
            pass
        else:
            print('\nChecking peaks in the H/V Curve (check_peaks())')
            print('\tUsing the following parameters:')
            for key, value in orig_args.items():
                if key=='hvsr_data':
                    pass
                else:
                    print('\t  {}={}'.format(key, value))
            print()
  
    #First, divide up for batch or not
=======
    #if (verbose and 'input_params' not in hvsr_data.keys()) or (verbose and not hvsr_data['batch']):
    #    if isinstance(hvsr_data, HVSRData) and hvsr_data['batch']:
    #        pass
    #    else:
    if verbose:
        print('\nChecking peaks in the H/V Curve (check_peaks())')
        print('\tUsing the following parameters:')
        for key, value in orig_args.items():
            if key == 'hvsr_data':
                pass
            else:
                print('\t  {}={}'.format(key, value))
        print()

        if 'processing_parameters' in hvsr_data.keys() and 'check_peaks' in hvsr_data['processing_parameters'].keys():

            if update_msg != []:
                update_msg.insert(0, '\tThe following parameters were updated using the processing_parameters attribute:')
                for msg_line in update_msg:
                    print(msg_line)
                print()

    # First, divide up for batch or not
>>>>>>> 4a8b9fa2
    if isinstance(hvsr_data, HVSRBatch):
        if verbose:
            print('\t  Running in batch mode')
        #If running batch, we'll loop through each site
        for site_name in hvsr_data.keys():
            args = orig_args.copy() #Make a copy so we don't accidentally overwrite
            args['hvsr_data'] =  hvsr_data[site_name] #Get what would normally be the "params" variable for each site
            if hvsr_data[site_name]['ProcessingStatus']['OverallStatus']:
                try:
                    hvsr_data[site_name] = __check_peaks_batch(**args) #Call another function, that lets us run this function again
                except:
                    if verbose:
                        print(f"\t{site_name}: check_peaks() unsuccessful. Peaks not checked.")
                    else:
                        warnings.warn(f"\t{site_name}: check_peaks() unsuccessful. Peaks not checked.", RuntimeWarning)
                
        hvsr_data = HVSRBatch(hvsr_data)
    else:
        HVColIDList = ['_'.join(col_name.split('_')[2:]) for col_name in hvsr_data['hvsr_windows_df'].columns if col_name.startswith('HV_Curves') and 'Log' not in col_name]
        HVColIDList[0] = 'HV'
        if hvsr_data['ProcessingStatus']['OverallStatus']:
            if not hvsr_band:
                hvsr_band = [0.4, 40]
            
            hvsr_data['hvsr_band'] = hvsr_band

            anyK = list(hvsr_data['x_freqs'].keys())[0]

            hvsr_data['PeakReport'] = {}
            hvsr_data['BestPeak'] = {}
            for i, col_id in enumerate(HVColIDList):
                x = hvsr_data['x_freqs'][anyK]  # Consistent for all curves
                if col_id == 'HV':
                    y = hvsr_data['hvsr_curve']  # Calculated based on "Use" column            
                else:
                    y = hvsr_data['hvsr_az'][col_id]
                
                scorelist = ['score', 'scored', 'best', 's']
                maxlist = ['max', 'highest', 'm']
                # Convert peak_selection to numeric, get index of nearest value as list item for __init_peaks()
                try:
                    peak_val = float(peak_selection)
                    index_list = [np.argmin(np.abs(x - peak_val))]
                except Exception as e:
                    # If score method is being used, get index list for __init_peaks()
                    if peak_selection in scorelist:
                        index_list = hvsr_data['hvsr_peak_indices'][col_id] #Calculated based on hvsr_curve
                    elif peak_selection in maxlist:
                        #Get max index as item in list for __init_peaks()
                        startInd = np.argmin(np.abs(x - peak_freq_range[0]))
                        endInd = np.argmin(np.abs(x - peak_freq_range[1]))
                        if startInd > endInd:
                            holder = startInd
                            startInd = endInd
                            endInd = holder
                        subArrayMax = np.argmax(y[startInd:endInd])

                        # If max val is in subarray, this will be the same as the max of curve
                        # Otherwise, it will be the index of the value that is max within peak_freq_range
                        index_list = [subArrayMax+startInd]
                
                hvsrp = hvsr_data['hvsrp'][col_id]  # Calculated based on "Use" column
                hvsrm = hvsr_data['hvsrm'][col_id]  # Calculated based on "Use" column
                
                hvsrPeaks = hvsr_data['hvsr_windows_df'][hvsr_data['hvsr_windows_df']['Use']]['CurvesPeakIndices_'+col_id]

                hvsr_log_std = hvsr_data['hvsr_log_std'][col_id]
                peak_freq_range = hvsr_data['peak_freq_range']

                # Do for hvsr
                peak = __init_peaks(x, y, index_list, hvsr_band, peak_freq_range)

                peak = __check_curve_reliability(hvsr_data, peak, col_id)
                peak = __check_clarity(x, y, peak, do_rank=True)

                # Do for hvsrp
                # Find  the relative extrema of hvsrp (hvsr + 1 standard deviation)
                if not np.isnan(np.sum(hvsrp)):
                    index_p = __find_peaks(hvsrp)
                else:
                    index_p = list()

                peakp = __init_peaks(x, hvsrp, index_p, hvsr_band, peak_freq_range)
                peakp = __check_clarity(x, hvsrp, peakp, do_rank=True)

                # Do for hvsrm
                # Find  the relative extrema of hvsrm (hvsr - 1 standard deviation)
                if not np.isnan(np.sum(hvsrm)):
                    index_m = __find_peaks(hvsrm)
                else:
                    index_m = list()

                peakm = __init_peaks(x, hvsrm, index_m, hvsr_band, peak_freq_range)
                peakm = __check_clarity(x, hvsrm, peakm, do_rank=True)

                # Get standard deviation of time peaks
                stdf = __get_stdf(x, index_list, hvsrPeaks)

                peak = __check_freq_stability(peak, peakm, peakp)
                peak = __check_stability(stdf, peak, hvsr_log_std, rank=True)

                hvsr_data['PeakReport'][col_id] = peak

                #Iterate through peaks and 
                #   Get the BestPeak based on the peak score
                #   Calculate whether each peak passes enough tests
                curveTests = ['WinLen','SigCycles', 'LowCurveStD']
                peakTests = ['ProminenceLow', 'ProminenceHi', 'AmpClarity', 'FreqStability', 'LowStDev_Freq', 'LowStDev_Amp']
                bestPeakScore = 0

                for p in hvsr_data['PeakReport'][col_id]:
                    # Get BestPeak
                    if p['Score'] > bestPeakScore:
                        bestPeakScore = p['Score']
                        bestPeak = p

                    # Calculate if peak passes criteria
                    cTestsPass = 0
                    pTestsPass = 0
                    for testName in p['PassList'].keys():
                        if testName in curveTests:
                            if p['PassList'][testName]:
                                cTestsPass += 1
                        elif testName in peakTests:
                            if p['PassList'][testName]:
                                pTestsPass += 1

                    if cTestsPass == 3 and pTestsPass >= 5:
                        p['PeakPasses'] = True
                    else:
                        p['PeakPasses'] = False
                        
                # Designate BestPeak in output dict
                if len(hvsr_data['PeakReport'][col_id]) == 0:
                    bestPeak = {}
                    print(f"No Best Peak identified for {hvsr_data['site']} (azimuth {col_id})")

                hvsr_data['BestPeak'][col_id] = bestPeak
        else:
            for i, col_id in enumerate(HVColIDList):
                if hasattr(hvsr_data, 'BestPeak'):
                    hvsr_data['BestPeak'][col_id] = {}
                else:
                    print(f"Processing Errors: No Best Peak identified for {hvsr_data['site']} (azimuth {col_id})")
            try:
                hvsr_data.plot()
            except:
                pass

        hvsr_data['processing_parameters']['check_peaks'] = {}
        for key, value in orig_args.items():
            hvsr_data['processing_parameters']['check_peaks'][key] = value
    return hvsr_data


# Function to export data to .hvsr file (pickled)
def export_data(hvsr_data, hvsr_export_path=None, ext='hvsr', verbose=False):
    """Export data into pickle format that can be read back in using import_data() so data does not need to be processed each time. 
    Default extension is .hvsr but it is still a pickled file that can be read in using pickle.load().

    Parameters
    ----------
    hvsr_data : HVSRData or HVSRBatch
        Data to be exported
    hvsr_export_path : str or filepath object, default = None
        String or filepath object to be read by pathlib.Path() and/or a with open(hvsr_export_path, 'wb') statement. If None, defaults to input input_data directory, by default None
    ext : str, default = 'hvsr'
        Filepath extension to use for data file, by default 'hvsr'
    """
    def _hvsr_export(_hvsr_data=hvsr_data, _export_path=hvsr_export_path, _ext=ext):
        
        fname = f"HVSRData_{_hvsr_data['site']}_{_hvsr_data['hvsr_id']}_pickled.{ext}"
        if _export_path is None or _export_path is True:
            _export_path = _hvsr_data['input_data']
            _export_path = pathlib.Path(_export_path).with_name(fname)
        else:
            _export_path = pathlib.Path(_export_path)
            if _export_path.is_dir():
                _export_path = _export_path.joinpath(fname)    

        _export_path = str(_export_path)
        with open(_export_path, 'wb') as f:
            pickle.dump(_hvsr_data, f) 
            
        print(f"Processed data exported as pickled data to: {_export_path} [~{round(float(pathlib.Path(_export_path).stat().st_size)/2**20,1)} Mb]")    
            
    if isinstance(hvsr_data, HVSRBatch):
        for sitename in hvsr_data.keys():
            _hvsr_export(hvsr_data[sitename], hvsr_export_path, ext)
    elif isinstance(hvsr_data, HVSRData):
        _hvsr_export(hvsr_data, hvsr_export_path, ext)
    else:
        print("Error in data export. Data must be either of type sprit.HVSRData or sprit.HVSRBatch")         
    return


# Function to export reports to disk in various formats
def export_report(hvsr_results, report_export_path=None, report_export_format=['pdf'], azimuth='HV', csv_handling='rename', show_report=True, verbose=False):
    """Function to export reports to disk. Exportable formats include: 
    * 'table': saves a pandas DataFrame as a csv)
    * 'plot': saves the matplotlib or plotly plot figure (depending on what is designated via plot_engine) as an image (png by default)
    * 'print': saves the print report as a .txt file
    * 'html': saves the html report as a .html file
    * 'pdf': saves the pdf report as a .pdf file

    Parameters
    ----------
    hvsr_results : HVSRData object
        HVSRData object containing the HVSR data
    report_export_path : path-like object, optional
        The path to where the report should be exported. 
        If this is None (default), this is written to the home directory.
        If this is a True, uses the same directory as the input data, but generates a filename.
        If this is a directory, generates a filename. 
        If filename is specified and the extension does not match the report type, the extension is adjusted.
        Otherwise, this is the output file or , by default None
    csv_handling : {'rename', 'append', 'overwrite', 'keep'}, optional
        If table is the report type, this can prevent overwriting data, by default 'rename'.
        * "rename" (or "keep"): renames the new file to prevent overwrite, appends a digit to the end of filename
        * "append": appends the new data to the existing file
        * "overwrite": overwrites the existing file
    report_export_format : str or list, optional
        The format (or a list of formats) to export the report, by default ['pdf'].
    show_report : bool, optional
        Whether to show the designated reports that were chosen for export, by default True
    verbose : bool, optional
        Whether to print progress and other information to terminal, by default False

    Returns
    -------
    HVSRData
        An HVSRData object that is the same as hvsr_results, but with any additionally generated reports.
    """

    if type(report_export_format) is str:
        report_export_format = [report_export_format]
    
    for ref in report_export_format:

        if report_export_path is None:
            print('The export_report(report_export_path) parameter was not specified.')
            print(f'The report will be saved the home directory: {pathlib.Path.home()}')

        if ref == 'table':
            ext = '.csv'
        elif ref =='plot':
            ext = '.png'
        elif ref == 'print':
            ext = '.txt'
        elif ref == 'html':
            ext = '.html'
        else:
            ref == 'pdf'
            ext = '.pdf'
            
        sitename = hvsr_results['input_params']['site']
        fname = f"{sitename}_{hvsr_results['input_params']['acq_date']}_{str(hvsr_results['input_params']['starttime'].time)[:5]}-{str(hvsr_results['input_params']['endtime'].time)[:5]}{ext}"
        fname = fname.replace(':', '')

        # Initialize output as file in home directory (if not updated)
        outFile  = pathlib.Path().home().joinpath(fname)
        if report_export_path == True or report_export_path is None:
            # Check so we don't write in sample directory
            if pathlib.Path(hvsr_results['input_params']['input_data']) in sampleFileKeyMap.values():
                if pathlib.Path(os.getcwd()) in sampleFileKeyMap.values(): #Just in case current working directory is also sample directory
                    inFile = pathlib.Path.home() #Use the path to user's home if all else fails
                else:
                    inFile = pathlib.Path(os.getcwd())
            else:
                inFile = pathlib.Path(hvsr_results['input_params']['input_data'])
                            
            if inFile.is_dir():
                outFile = inFile.joinpath(fname)
            else:
                outFile = inFile.with_name(fname)
        else:
            if not report_export_path:
                pass
            elif pathlib.Path(report_export_path).is_dir():
                outFile = pathlib.Path(report_export_path).joinpath(fname)
            else:
                outFile = pathlib.Path(report_export_path)

        if ref == 'table':
            if not hasattr(hvsr_results, 'Table_Report'):
                hvsr_results = _generate_table_report(hvsr_results, azimuth=azimuth, show_table_report=show_report, verbose=verbose)
            reportDF = hvsr_results['Table_Report']

            # Check if file already exists, and handle as specified in csv_handling
            if outFile.exists():
                existFile = pd.read_csv(outFile)

                 

                if csv_handling.lower() == 'append':
                    # Append report to existing report as new row
                    reportDF = pd.concat([existFile, reportDF], ignore_index=True, join='inner')
                elif csv_handling.lower() == 'overwrite':
                    # Overwrite existing report file
                    pass
                else:  # csv_handling.lower() in ['keep', 'rename', or other]:
                    # Rename new report so as not to modify existing report (default handling)
                    if outFile.stem[-3] == '_' and outFile.stem[-2:].isdigit():
                        fileDigit = int(outFile.stem[-2:]) + 1
                    else:
                        fileDigit = 1
                    fileDigit = str(fileDigit).zfill(2)
                    outFile = outFile.with_stem(outFile.stem + '_' + fileDigit)

            # Export to csv using pandas to_csv method
            try:
                print(f'\nSaving table report to: {outFile}')
                reportDF.to_csv(outFile, index_label='ID')
            except:
                warnings.warn("Table report not exported. \n\tDataframe to be exported as csv has been saved in hvsr_results['BestPeak']['Report']['Table_Report]", category=RuntimeWarning)
 
            if show_report or verbose:
                print('\nTable Report:\n')
                maxColWidth = 13
                print('  ', end='')
                for col in reportDF.columns:
                    if len(str(col)) > maxColWidth:
                        colStr = str(col)[:maxColWidth-3]+'...'
                    else:
                        colStr = str(col)
                    print(colStr.ljust(maxColWidth), end='  ')
                print() #new line
                for c in range(len(reportDF.columns) * (maxColWidth+2)):
                    if c % (maxColWidth+2) == 0:
                        print('|', end='')
                    else:
                        print('-', end='')
                print('|') #new line
                print('  ', end='') #Small indent at start                    
                for row in reportDF.iterrows():
                    for col in row[1]:
                        if len(str(col)) > maxColWidth:
                            colStr = str(col)[:maxColWidth-3]+'...'
                        else:
                            colStr = str(col)
                        print(colStr.ljust(maxColWidth), end='  ')
                    print()
        elif ref == 'plot':
            if not hasattr(hvsr_results, 'HV_Plot'):
                fig = plot_hvsr(hvsr_results, return_fig=True)
            hvsr_results['BestPeak'][azimuth]['Report']['HV_Plot'] = hvsr_results['HV_Plot'] = fig

            if verbose:
                print(f'\nSaving plot to: {outFile}')
            plt.scf = fig
            plt.savefig(outFile)
        elif ref == 'print':
            if not hasattr(hvsr_results, "Print_Report") or hvsr_results['Print_Report'] is None:
                hvsr_results = _generate_print_report(hvsr_results, azimuth=azimuth, show_print_report=show_report, verbose=verbose)            
            with open(outFile, 'w') as outF:
                outF.write(hvsr_results['Print_Report'])
                # Could write more details in the future
                if show_report or verbose:
                    print(hvsr_results['Print_Report'])
        elif ref == "html":
            if not hasattr(hvsr_results, "HTML_Report") or hvsr_results['HTML_Report'] is None:
                hvsr_results = _generate_html_report(hvsr_results)
            with open(outFile, 'w') as outF:
                outF.write(hvsr_results['HTML_Report'])
        elif ref == "pdf":
            hvsr_results = _generate_pdf_report(hvsr_results, pdf_report_filepath=report_export_path, show_pdf_report=show_report, verbose=verbose)
        
    return hvsr_results


# **WORKING ON THIS**
# Save default instrument and processing settings to json file(s)
def export_settings(hvsr_data, export_settings_path='default', export_settings_type='all', include_location=False, verbose=True):
    """Save settings to json file

    Parameters
    ----------
    export_settings_path : str, default="default"
        Where to save the json file(s) containing the settings, by default 'default'. 
        If "default," will save to sprit package resources. Otherwise, set a filepath location you would like for it to be saved to.
        If 'all' is selected, a directory should be supplied. 
        Otherwise, it will save in the directory of the provided file, if it exists. Otherwise, defaults to the home directory.
    export_settings_type : str, {'all', 'instrument', 'processing'}
        What kind of settings to save. 
        If 'all', saves all possible types in their respective json files.
        If 'instrument', save the instrument settings to their respective file.
        If 'processing', saves the processing settings to their respective file. By default 'all'
    include_location : bool, default=False, input CRS
        Whether to include the location parametersin the exported settings document.This includes xcoord, ycoord, elevation, elev_unit, and input_crs
    verbose : bool, default=True
        Whether to print outputs and information to the terminal

    """
    fnameDict = {}
    fnameDict['instrument'] = "instrument_settings.json"
    fnameDict['processing'] = "processing_settings.json"

    if export_settings_path == 'default' or export_settings_path is True:
        settingsPath = resource_dir.joinpath('settings')
    else:
        export_settings_path = pathlib.Path(export_settings_path)
        if not export_settings_path.exists():
            if not export_settings_path.parent.exists():
                print(f'The provided value for export_settings_path ({export_settings_path}) does not exist. Saving settings to the home directory: {pathlib.Path.home()}')
                settingsPath = pathlib.Path.home()
            else:
                settingsPath = export_settings_path.parent
        
        if export_settings_path.is_dir():
            settingsPath = export_settings_path
        elif export_settings_path.is_file():
            settingsPath = export_settings_path.parent
            fnameDict['instrument'] = export_settings_path.name+"_instrumentSettings.json"
            fnameDict['processing'] = export_settings_path.name+"_processingSettings.json"

    #Get final filepaths        
    instSetFPath = settingsPath.joinpath(fnameDict['instrument'])
    procSetFPath = settingsPath.joinpath(fnameDict['processing'])

    #Get settings values
    instKeys = ["instrument", "net", "sta", "loc", "cha", "depth", "metapath", "hvsr_band"]
    inst_location_keys = ['xcoord', 'ycoord', 'elevation', 'elev_unit', 'input_crs']
    procFuncs = [fetch_data, remove_noise, generate_ppsds, process_hvsr, check_peaks, get_report]

    instrument_settings_dict = {}
    processing_settings_dict = {}

    for k in instKeys:
        if isinstance(hvsr_data[k], pathlib.PurePath):
            #For those that are paths and cannot be serialized
            instrument_settings_dict[k] = hvsr_data[k].as_posix()
        else:
            instrument_settings_dict[k] = hvsr_data[k]

    if include_location:
        for k in inst_location_keys:
            if isinstance(hvsr_data[k], pathlib.PurePath):
                #For those that are paths and cannot be serialized
                instrument_settings_dict[k] = hvsr_data[k].as_posix()
            else:
                instrument_settings_dict[k] = hvsr_data[k]

    
    for func in procFuncs:
        funcName = func.__name__
        processing_settings_dict[funcName] = {}
        for arg in hvsr_data['processing_parameters'][funcName]:
            if isinstance(hvsr_data['processing_parameters'][funcName][arg], (HVSRBatch, HVSRData)):
                pass
            else:
                processing_settings_dict[funcName][arg] = hvsr_data['processing_parameters'][funcName][arg]
    
    if verbose:
        print("Exporting Settings")
    #Save settings files
    if export_settings_type.lower()=='instrument' or export_settings_type.lower()=='all':
        try:
            with open(instSetFPath.with_suffix('.inst').as_posix(), 'w') as instSetF:
                jsonString = json.dumps(instrument_settings_dict, indent=2)
                #Format output for readability
                jsonString = jsonString.replace('\n    ', ' ')
                jsonString = jsonString.replace('[ ', '[')
                jsonString = jsonString.replace('\n  ]', ']')
                #Export
                instSetF.write(jsonString)
        except:
            instSetFPath = pathlib.Path.home().joinpath(instSetFPath.name)
            with open(instSetFPath.with_suffix('.inst').as_posix(), 'w') as instSetF:
                jsonString = json.dumps(instrument_settings_dict, indent=2)
                #Format output for readability
                jsonString = jsonString.replace('\n    ', ' ')
                jsonString = jsonString.replace('[ ', '[')
                jsonString = jsonString.replace('\n  ]', ']')
                #Export
                instSetF.write(jsonString)
                            
        if verbose:
            print(f"Instrument settings exported to {instSetFPath}")
            print(f"{jsonString}")
            print()
    if export_settings_type.lower()=='processing' or export_settings_type.lower()=='all':
        try:
            with open(procSetFPath.with_suffix('.proc').as_posix(), 'w') as procSetF:
                jsonString = json.dumps(processing_settings_dict, indent=2)
                #Format output for readability
                jsonString = jsonString.replace('\n    ', ' ')
                jsonString = jsonString.replace('[ ', '[')
                jsonString = jsonString.replace('\n  ]', ']')
                jsonString = jsonString.replace('\n  },','\n\t\t},\n')
                jsonString = jsonString.replace('{ "', '\n\t\t{\n\t\t"')
                jsonString = jsonString.replace(', "', ',\n\t\t"')
                jsonString = jsonString.replace('\n  }', '\n\t\t}')
                jsonString = jsonString.replace(': {', ':\n\t\t\t{')
                
                #Export
                procSetF.write(jsonString)
        except:
            procSetFPath = pathlib.Path.home().joinpath(procSetFPath.name)
            with open(procSetFPath.with_suffix('.proc').as_posix(), 'w') as procSetF:
                jsonString = json.dumps(processing_settings_dict, indent=2)
                #Format output for readability
                jsonString = jsonString.replace('\n    ', ' ')
                jsonString = jsonString.replace('[ ', '[')
                jsonString = jsonString.replace('\n  ]', ']')
                jsonString = jsonString.replace('\n  },','\n\t\t},\n')
                jsonString = jsonString.replace('{ "', '\n\t\t{\n\t\t"')
                jsonString = jsonString.replace(', "', ',\n\t\t"')
                jsonString = jsonString.replace('\n  }', '\n\t\t}')
                jsonString = jsonString.replace(': {', ':\n\t\t\t{')
                
                #Export
                procSetF.write(jsonString)            
        if verbose:
            print(f"Processing settings exported to {procSetFPath}")
            print(f"{jsonString}")
            print()


# Reads in traces to obspy stream
def fetch_data(params, source='file', data_export_path=None, data_export_format='mseed', detrend='spline', detrend_order=2, update_metadata=True, plot_input_stream=False, plot_engine='matplotlib', show_plot=True, verbose=False, **kwargs):
    """Fetch ambient seismic data from a source to read into obspy stream
    
    Parameters
    ----------
    params  : dict
        Dictionary containing all the necessary params to get data.
            Parameters defined using input_params() function.
    source  : str, {'raw', 'dir', 'file', 'batch'}
        String indicating where/how data file was created. For example, if raw data, will need to find correct channels.
            'raw' finds raspberry shake data, from raw output copied using scp directly from Raspberry Shake, either in folder or subfolders; 
            'dir' is used if the day's 3 component files (currently Raspberry Shake supported only) are all 3 contained in a directory by themselves.
            'file' is used if the params['input_data'] specified in input_params() is the direct filepath to a single file to be read directly into an obspy stream.
            'batch' is used to read a list or specified set of seismic files. 
                Most commonly, a csv file can be read in with all the parameters. Each row in the csv is a separate file. Columns can be arranged by parameter.
    data_export_path : None or str or pathlib obj, default=None
        If None (or False), data is not trimmed in this function.
        Otherwise, this is the directory to save trimmed and exported data.
    data_export_format: str='mseed'
        If data_export_path is not None, this is the format in which to save the data
    detrend : str or bool, default='spline'
        If False, data is not detrended.
        Otherwise, this should be a string accepted by the type parameter of the obspy.core.trace.Trace.detrend method: https://docs.obspy.org/packages/autogen/obspy.core.trace.Trace.detrend.html
    detrend_order : int, default=2
        If detrend parameter is 'spline' or 'polynomial', this is passed directly to the order parameter of obspy.core.trace.Trace.detrend method.
    update_metadata : bool, default=True
        Whether to update the metadata file, used primarily with Raspberry Shake data which uses a generic inventory file.
    plot_input_stream : bool, default=False
        Whether to plot the raw input stream. This plot includes a spectrogram (Z component) and the raw (with decimation for speed) plots of each component signal.
    plot_engine : str, default='matplotlib'
        Which plotting library/engine to use for plotting the Input stream. Options are 'matplotlib', 'plotly', or 'obspy' (not case sensitive).
    verbose : bool, default=False
        Whether to print outputs and inputs to the terminal
    **kwargs
        Keywords arguments, primarily for 'batch' and 'dir' sources
        
    Returns
    -------
    params : HVSRData or HVSRBatch object
        Same as params parameter, but with an additional "stream" attribute with an obspy data stream with 3 traces: Z (vertical), N (North-south), and E (East-west)
    """
    # Get intput paramaters
    orig_args = locals().copy()
    start_time = datetime.datetime.now()
    
    # Keep track of any updates made to raw input along the way
    update_msg = []

    # Update with processing parameters specified previously in input_params, if applicable
    if 'processing_parameters' in params.keys():
        if 'fetch_data' in params['processing_parameters'].keys():
            defaultVDict = dict(zip(inspect.getfullargspec(fetch_data).args[1:], 
                        inspect.getfullargspec(fetch_data).defaults))
            defaultVDict['kwargs'] = kwargs
            for k, v in params['processing_parameters']['fetch_data'].items():
                # Manual input to function overrides the imported parameter values
                if k != 'params' and k in orig_args.keys() and orig_args[k]==defaultVDict[k]:
                    update_msg.append(f'\t\t{k} = {v} (previously {orig_args[k]})')
                    orig_args[k] = v
                    
    # Update local variables, in case of previously-specified parameters
    source=orig_args['source'].lower()
    data_export_path=orig_args['data_export_path']
    data_export_format=orig_args['data_export_format']
    detrend=orig_args['detrend']
    detrend_order=orig_args['detrend_order']
    update_metadata=orig_args['update_metadata']
    plot_input_stream=orig_args['plot_input_stream']
    plot_engine=orig_args['plot_engine']
    verbose=orig_args['verbose']
    kwargs=orig_args['kwargs']

    # Print inputs for verbose setting
<<<<<<< HEAD
    if source != 'batch' and verbose:
=======
    if verbose:  #source != 'batch' and verbose:
>>>>>>> 4a8b9fa2
        print('\nFetching data (fetch_data())')
        for key, value in orig_args.items():
            print('\t  {}={}'.format(key, value))
        print()
        
        if 'processing_parameters' in params.keys() and 'fetch_data' in params['processing_parameters'].keys():
            if update_msg != []:
                update_msg.insert(0, '\tThe following parameters were updated using the processing_parameters attribute:')
                for msg_line in update_msg:
                    print(msg_line)
                print()

    raspShakeInstNameList = ['raspberry shake', 'shake', 'raspberry', 'rs', 'rs3d', 'rasp. shake', 'raspshake']
    trominoNameList = ['tromino', 'trom', 'tromino 3g', 'tromino 3g+', 'tr', 't']

    # Check if data is from tromino, and adjust parameters accordingly
    if 'trc' in pathlib.Path(str(params['input_data'])).suffix:
        if verbose and hasattr(params, 'instrument') and params['instrument'].lower() not in trominoNameList:
            print(f"\t Data from tromino detected. Changing instrument from {params['instrument']} to 'Tromino'")
        params['instrument'] = 'Tromino'

    # Get metadata (inventory/response information)
    params = get_metadata(params, update_metadata=update_metadata, source=source)
    inv = params['inv']
    date = params['acq_date']

    # Cleanup for gui input
    if isinstance(params['input_data'], (obspy.Stream, obspy.Trace)):
        pass
    elif '}' in str(params['input_data']): # This is how tkinter gui data comes in
        params['input_data'] = params['input_data'].as_posix().replace('{', '')
        params['input_data'] = params['input_data'].split('}')

<<<<<<< HEAD
    #Make sure input_data is pointing to an actual file
    if isinstance(params['input_data'],list):
=======
    # Make sure input_data is pointing to an actual file
    if isinstance(params['input_data'], list):
>>>>>>> 4a8b9fa2
        for i, d in enumerate(params['input_data']):
            params['input_data'][i] = sprit_utils.checkifpath(str(d).strip(), sample_list=SAMPLE_LIST)
        dPath = params['input_data']
    elif isinstance(params['input_data'], (obspy.Stream, obspy.Trace)):
        pass
    elif isinstance(params['input_data'], HVSRData):
        dPath = pathlib.Path(params['input_data']['input_data'])
        if not isinstance(params['input_data']['stream'], (obspy.Stream, obspy.Trace)):
            try:
                for k, v in params.items():
                    if isinstance(v, (obspy.Trace, obspy.Stream)):
                        params['input_data']['stream'] = v
                    elif pathlib.Path(str(v)).exists():
                        try:
                            params['input_data']['stream'] = obspy.read(v)
                        except Exception as e:
                            pass
            except:
                raise RuntimeError(f'The params["input_data"] parameter of fetch_data() was determined to be an HVSRData object, but no data in the "stream" attribute.')
        else:
            if verbose:
                print('\tThe params["input_data"] argument is already an HVSRData obect.')
                print("\tChecking metadata then moving on.")
    else:
        dPath = sprit_utils.checkifpath(params['input_data'], sample_list=SAMPLE_LIST)

    inst = params['instrument']

    # Need to put dates and times in right formats first
    if type(date) is datetime.datetime:
        doy = date.timetuple().tm_yday
        year = date.year
    elif type(date) is datetime.date:
        date = datetime.datetime.combine(date, datetime.time(hour=0, minute=0, second=0))
        doy = date.timetuple().tm_yday
        year = date.year
    elif type(date) is tuple:
        if date[0]>366:
            raise ValueError('First item in date tuple must be day of year (0-366)', 0)
        elif date[1] > datetime.datetime.now().year:
            raise ValueError('Second item in date tuple should be year, but given item is in the future', 0)
        else:
            doy = date[0]
            year = date[1]
    elif type(date) is str:
        if '/' in date:
            dateSplit = date.split('/')
        elif '-' in date:
            dateSplit = date.split('-')
        else:
            dateSplit = date

        if int(dateSplit[0]) > 31:
            date = datetime.datetime(int(dateSplit[0]), int(dateSplit[1]), int(dateSplit[2]))
            doy = date.timetuple().tm_yday
            year = date.year
        elif int(dateSplit[0])<=12 and int(dateSplit[2]) > 31:
            warnings.warn("Preferred date format is 'yyyy-mm-dd' or 'yyyy/mm/dd'. Will attempt to parse date.")
            date = datetime.datetime(int(dateSplit[2]), int(dateSplit[0]), int(dateSplit[1]))
            doy = date.timetuple().tm_yday
            year = date.year
        else:
            warnings.warn("Preferred date format is 'yyyy-mm-dd' or 'yyyy/mm/dd'. Cannot parse date.")
    elif type(date) is int:
        doy = date
        year = datetime.datetime.today().year
<<<<<<< HEAD
    else:  #FOR NOW, need to update
=======
    else:  
>>>>>>> 4a8b9fa2
        date = datetime.datetime.now()
        doy = date.timetuple().tm_yday
        year = date.year
        warnings.warn("Did not recognize date, using year {} and day {}".format(year, doy))

    # Select which instrument we are reading from (requires different processes for each instrument)
    # Get any kwargs that are included in obspy.read
    obspyReadKwargs = {}
    for argName in inspect.getfullargspec(obspy.read)[0]:
        if argName in kwargs.keys():
            obspyReadKwargs[argName] = kwargs[argName]

    # Select how reading will be done
    if isinstance(params['input_data'], obspy.Stream):
        rawDataIN = params['input_data'].copy()
        tr = params['input_data'][0]
        params['input_data'] = '_'.join([tr.id, str(tr.stats.starttime)[:10],
                                       str(tr.stats.starttime)[11:19],
                                       str(tr.stats.endtime)[11:19]])
    elif isinstance(params['input_data'], obspy.Trace):
        rawDataIN = obspy.Stream(params['input_data'])
        tr = params['input_data']
        params['input_data'] = '_'.join([tr.id, str(tr.stats.starttime)[:10], 
                                       str(tr.stats.starttime)[11:19], 
                                       str(tr.stats.endtime)[11:19]])
    elif isinstance(params['input_data'], HVSRData):
        rawDataIN = params['input_data']['stream']
    else:
        if source=='raw':
            try:
                if inst.lower() in raspShakeInstNameList:
                    rawDataIN = __read_RS_file_struct(dPath, source, year, doy, inv, params, verbose=verbose)
                elif inst.lower() in trominoNameList:
                    params['instrument'] = 'Tromino'
                    params['params']['instrument'] = 'Tromino'                    
                    rawDataIN = read_tromino_files(dPath, params, verbose=verbose, **kwargs)
            except:
                raise RuntimeError(f"Data not fetched for {params['site']}. Check input parameters or the data file.")
        elif source=='stream' or isinstance(params, (obspy.Stream, obspy.Trace)):
            rawDataIN = params['input_data'].copy()
        elif source=='dir':
            if inst.lower() in raspShakeInstNameList:
                rawDataIN = __read_RS_file_struct(dPath, source, year, doy, inv, params, verbose=verbose)
            else:
                obspyFiles = {}
                for obForm in obspyFormats:
                    temp_file_glob = pathlib.Path(dPath.as_posix().lower()).glob('.'+obForm.lower())
                    for f in temp_file_glob:
                        currParams = params
                        currParams['input_data'] = f

                        curr_data = fetch_data(params, source='file', #all the same as input, except just reading the one file using the source='file'
                                    data_export_path=data_export_path, data_export_format=data_export_format, detrend=detrend, detrend_order=detrend_order, update_metadata=update_metadata, verbose=verbose, **kwargs)
                        curr_data.merge()
                        obspyFiles[f.stem] = curr_data  #Add path object to dict, with filepath's stem as the site name
                return HVSRBatch(obspyFiles)
<<<<<<< HEAD
        elif source=='file' and str(params['input_data']).lower() not in sampleList:
            # Read the file specified by input_data          
=======
        elif source == 'file' and str(params['input_data']).lower() not in SAMPLE_LIST:
            # Read the file specified by input_data
            # Automatically read tromino data
>>>>>>> 4a8b9fa2
            if inst.lower() in trominoNameList or 'trc' in dPath.suffix:
                params['instrument'] = 'Tromino'
                params['params']['instrument'] = 'Tromino'
                if 'trc' in dPath.suffix:
                    rawDataIN = read_tromino_files(dPath, params, verbose=verbose, **kwargs)
                else:
                    try:
                        rawDataIN = obspy.read(dPath)
                    except Exception:
                        raise ValueError(f"{dPath.suffix} is not a a filetype that can be read by SpRIT (via ObsPy)")
            else:
                if isinstance(dPath, list) or isinstance(dPath, tuple):
                    rawStreams = []
                    for datafile in dPath:
                        rawStream = obspy.read(datafile, **obspyReadKwargs)
                        rawStreams.append(rawStream) #These are actually streams, not traces
                    for i, stream in enumerate(rawStreams):
                        if i == 0:
                            rawDataIN = obspy.Stream(stream) #Just in case
                        else:
                            rawDataIN = rawDataIN + stream #This adds a stream/trace to the current stream object
                elif str(dPath)[:6].lower()=='sample':
                    pass
                else:
                    rawDataIN = obspy.read(dPath, **obspyReadKwargs)#, starttime=obspy.core.UTCDateTime(params['starttime']), endttime=obspy.core.UTCDateTime(params['endtime']), nearest_sample =True)
                #import warnings # For some reason not being imported at the start
                #with warnings.catch_warnings():
                    #warnings.simplefilter(action='ignore', category=UserWarning)
                    #rawDataIN.attach_response(inv)
<<<<<<< HEAD
        elif source=='batch' and str(params['input_data']).lower() not in sampleList:
=======
        elif source == 'batch' and str(params['input_data']).lower() not in SAMPLE_LIST:
>>>>>>> 4a8b9fa2
            if verbose:
                print('\nFetching data (fetch_data())')
            batch_data_read_kwargs = {k: v for k, v in kwargs.items() if k in tuple(inspect.signature(batch_data_read).parameters.keys())}
            params = batch_data_read(batch_data=params['input_data'], verbose=verbose, **batch_data_read_kwargs)
            params = HVSRBatch(params)
            return params
        elif str(params['input_data']).lower() in SAMPLE_LIST or f"sample{params['input_data'].lower()}" in SAMPLE_LIST:
            sample_data_dir = pathlib.Path(pkg_resources.resource_filename(__name__, 'resources/sample_data/'))
            if source=='batch':
                params['input_data'] = sample_data_dir.joinpath('Batch_SampleData.csv')
                params = batch_data_read(batch_data=params['input_data'], batch_type='sample', verbose=verbose)
                params = HVSRBatch(params)
                return params
            elif source=='dir':
                params['input_data'] = sample_data_dir.joinpath('Batch_SampleData.csv')
                params = batch_data_read(batch_data=params['input_data'], batch_type='sample', verbose=verbose)
                params = HVSRBatch(params)
                return params
            elif source=='file':
                params['input_data'] = str(params['input_data']).lower()
                
                if params['input_data'].lower() in sampleFileKeyMap.keys():
                    params['input_data'] = sampleFileKeyMap[params['input_data'].lower()]
                else:
                    params['input_data'] = sample_data_dir.joinpath('SampleHVSRSite1_AM.RAC84.00.2023.046_2023-02-15_1704-1734.MSEED')

                dPath = params['input_data']
                rawDataIN = obspy.read(dPath)#, starttime=obspy.core.UTCDateTime(params['starttime']), endttime=obspy.core.UTCDateTime(params['endtime']), nearest_sample =True)
                #import warnings
                #with warnings.catch_warnings():
                #    warnings.simplefilter(action='ignore', category=UserWarning)
                #    rawDataIN.attach_response(inv)
        else:
            # Last try if source cannot be read correctly
            try:
                rawDataIN = obspy.read(dPath)
            except:
                RuntimeError(f'source={source} not recognized, and input_data cannot be read using obspy.read()')

    #Get metadata from the data itself, if not reading raw data
    try:
        # If the data already exists (not reading in raw from RS, for example), get the parameters from the data
        dataIN = rawDataIN.copy()
<<<<<<< HEAD
        if source!='raw':
            #Use metadata from file for;
=======
        if source != 'raw':           
            # Use metadata from file for updating: 
>>>>>>> 4a8b9fa2
            # site
            site_default = inspect.signature(input_params).parameters['site'].default
            if params['site'] == site_default and params['site'] != dPath.stem:
                if isinstance(dPath, (list, tuple)):
                    dPath = dPath[0]
                params['site'] = dPath.stem
                params['params']['site'] = dPath.stem
                if verbose:
                    print(f"\t\tSite name updated to {params['site']}")
            
            # network
            net_default = inspect.signature(input_params).parameters['network'].default
            if params['net'] == net_default and net_default != dataIN[0].stats.network:
                params['net'] = dataIN[0].stats.network
                params['params']['net'] = dataIN[0].stats.network
                if verbose:
                    print(f"\t\tNetwork name updated to {params['net']}")

            # station
            sta_default = inspect.signature(input_params).parameters['station'].default
            if str(params['sta']) == sta_default and str(params['sta']) != dataIN[0].stats.station:
                params['sta'] = dataIN[0].stats.station
                params['station'] = dataIN[0].stats.station
                params['params']['sta'] = dataIN[0].stats.station
                params['params']['station'] = dataIN[0].stats.station
                if verbose:
                    print(f"\t\tStation name updated to {params['sta']}")

            # loc
            loc_default = inspect.signature(input_params).parameters['loc'].default
            if params['loc'] == loc_default and params['loc'] != dataIN[0].stats.location:
                params['loc'] = dataIN[0].stats.location
                params['params']['loc'] = dataIN[0].stats.location
                if verbose:
                    print(f"\t\tLocation updated to {params['loc']}")

            # channels
            channelList = []
            cha_default = inspect.signature(input_params).parameters['channels'].default
            if str(params['cha']) == cha_default:
                for tr in dataIN:
                    if tr.stats.channel not in channelList:
                        channelList.append(tr.stats.channel)
                        channelList.sort(reverse=True) #Just so z is first, just in case
                if set(params['cha']) != set(channelList):
                    params['cha'] = channelList
                    params['params']['cha'] = channelList
                    if verbose:
                        print(f"\t\tChannels updated to {params['cha']}")

            # Acquisition date
            acqdate_default = inspect.signature(input_params).parameters['acq_date'].default
            if str(params['acq_date']) == acqdate_default and params['acq_date'] != dataIN[0].stats.starttime.date:
                params['acq_date'] = dataIN[0].stats.starttime.date
                if verbose:
                    print(f"\t\tAcquisition Date updated to {params['acq_date']}")

            # starttime
            today_Starttime = obspy.UTCDateTime(datetime.datetime(year=datetime.date.today().year, month=datetime.date.today().month,
                                                                 day = datetime.date.today().day,
                                                                hour=0, minute=0, second=0, microsecond=0))
            maxStarttime = datetime.datetime(year=params['acq_date'].year, month=params['acq_date'].month, day=params['acq_date'].day, 
                                             hour=0, minute=0, second=0, microsecond=0, tzinfo=datetime.timezone.utc)
            stime_default = inspect.signature(input_params).parameters['starttime'].default
            str(params['starttime']) == str(stime_default)
            if str(params['starttime']) == str(stime_default):
                for tr in dataIN.merge():
                    currTime = datetime.datetime(year=tr.stats.starttime.year, month=tr.stats.starttime.month, day=tr.stats.starttime.day,
                                        hour=tr.stats.starttime.hour, minute=tr.stats.starttime.minute, 
                                       second=tr.stats.starttime.second, microsecond=tr.stats.starttime.microsecond, tzinfo=datetime.timezone.utc)
                    if currTime > maxStarttime:
                        maxStarttime = currTime

                newStarttime = obspy.UTCDateTime(datetime.datetime(year=params['acq_date'].year, month=params['acq_date'].month,
                                                                 day = params['acq_date'].day,
                                                                hour=maxStarttime.hour, minute=maxStarttime.minute, 
                                                                second=maxStarttime.second, microsecond=maxStarttime.microsecond))
                if params['starttime'] != newStarttime:
                    params['starttime'] = newStarttime
                    params['params']['starttime'] = newStarttime
                    if verbose:
                        print(f"\t\tStarttime updated to {params['starttime']}")

            # endttime
            today_Endtime = obspy.UTCDateTime(datetime.datetime(year=datetime.date.today().year, month=datetime.date.today().month,
                                                                 day = datetime.date.today().day,
                                                                hour=23, minute=59, second=59, microsecond=999999))
            tomorrow_Endtime = today_Endtime + (60*60*24)
            minEndtime = datetime.datetime.now(tz=datetime.timezone.utc)#.replace(tzinfo=datetime.timezone.utc)#(hour=23, minute=59, second=59, microsecond=999999)
            etime_default = inspect.signature(input_params).parameters['endtime'].default
            if str(params['endtime']) == etime_default or str(params['endtime']) == tomorrow_Endtime:
                for tr in dataIN.merge():
                    currTime = datetime.datetime(year=tr.stats.endtime.year, month=tr.stats.endtime.month, day=tr.stats.endtime.day,
                                        hour=tr.stats.endtime.hour, minute=tr.stats.endtime.minute, 
                                       second=tr.stats.endtime.second, microsecond=tr.stats.endtime.microsecond, tzinfo=datetime.timezone.utc)
                    if currTime < minEndtime:
                        minEndtime = currTime
                newEndtime = obspy.UTCDateTime(datetime.datetime(year=minEndtime.year, month=minEndtime.month,
                                                                 day = minEndtime.day,
                                                                hour=minEndtime.hour, minute=minEndtime.minute, 
                                                                second=minEndtime.second, microsecond=minEndtime.microsecond, tzinfo=datetime.timezone.utc))
                
                if params['endtime'] != newEndtime:
                    params['endtime'] = newEndtime
                    params['params']['endtime'] = newEndtime
                    if verbose:
                        print(f"\t\tEndtime updated to {params['endtime']}")

            # HVSR_ID (derived)
<<<<<<< HEAD
            id_prefix = params['id_prefix']
            if id_prefix is None:
                id_pre = ''
            else:
                id_pre = str(id_prefix)+'-'
=======
            project = params['project']
            if project is None:
                proj_id = ''
            else:
                proj_id = str(project)+'-'
>>>>>>> 4a8b9fa2
            
            params['hvsr_id'] = f"{proj_id}{params['acq_date'].strftime('%Y%m%d')}-{params['starttime'].strftime('%H%M')}-{params['station']}"
            params['params']['hvsr_id'] = f"{proj_id}{params['acq_date'].strftime('%Y%m%d')}-{params['starttime'].strftime('%H%M')}-{params['station']}"

            # Clean up
            dataIN = dataIN.split()
            dataIN = dataIN.trim(starttime=params['starttime'], endtime=params['endtime'])
            dataIN.merge()
    except Exception as e:
        raise RuntimeError(f'Data not fetched. \n{e}.\n\ntCheck your input parameters or the data file.')

    # Get and update metadata
    params = get_metadata(params, update_metadata=update_metadata, source=source)
    inv = params['inv']

    # Trim and save data as specified
    if data_export_path=='None':
        data_export_path=None
    if not data_export_path:
        pass
    else:
        if isinstance(params, HVSRBatch):
            pass
        else:
            dataIN = _trim_data(input=params, stream=dataIN, export_dir=data_export_path, source=source, data_export_format=data_export_format)

    # Split data if masked array (if there are gaps)...detrending cannot be done without
    for tr in dataIN:
        if isinstance(tr.data, np.ma.masked_array):
            dataIN = dataIN.split()
            #Splits entire stream if any trace is masked_array
            break

    # Detrend data
    if isinstance(params, HVSRBatch):
        pass
    else:
        dataIN =  __detrend_data(input=dataIN, detrend=detrend, detrend_order=detrend_order, verbose=verbose, source=source)

    # Remerge data
    dataIN = dataIN.merge(method=1)

    # Plot the input stream?
    if plot_input_stream:
        if plot_engine.lower() in ['plotly', 'plty', 'p']:
            if 'spectrogram_component' in kwargs.keys():
                specComp = kwargs['spectrogram_component']
            else:
                specComp = 'Z'
            params['InputPlot'] = sprit_plot.plot_preview(hv_data=params, stream=dataIN, spectrogram_component=specComp, show_plot=show_plot, return_fig=True)
        elif plot_engine.lower() in ['obspy', 'ospby', 'osbpy', 'opsby', 'opspy', 'o']:
            params['InputPlot'] = dataIN.plot(method='full', linewidth=0.25, handle=True, show=False)
            if show_plot:
                plt.show()
            else:
                plt.close()
        else:
            try:
                params['InputPlot'] = _plot_specgram_stream(stream=dataIN, params=params, component='Z', stack_type='linear', detrend='mean', dbscale=True, fill_gaps=None, ylimstd=3, return_fig=True, fig=None, ax=None, show_plot=False)
                
                #_get_removed_windows(input=dataIN, fig=params['InputPlot'][0], ax=params['InputPlot'][1], lineArtist =[], winArtist = [], existing_lineArtists=[], existing_xWindows=[], exist_win_format='matplotlib', keep_line_artists=True, time_type='matplotlib', show_plot=True)
                if show_plot:
                    plt.show()
                else:
                    plt.close()                    
            except Exception as e:
                print(f'Error with default plotting method: {e}.\n Falling back to internal obspy plotting method')
                params['InputPlot'] = dataIN.plot(method='full', linewidth=0.25, handle=True, show=False)
                if show_plot:
                    plt.show()
                else:
                    plt.close()
    else:
        params['InputPlot'] = None

    # Sort channels (make sure Z is first, makes things easier later)
    if isinstance(params, HVSRBatch):
        pass
    else:
        dataIN = _sort_channels(input=dataIN, source=source, verbose=verbose)

    # Clean up the ends of the data unless explicitly specified to do otherwise (this is a kwarg, not a parameter)
    if 'clean_ends' not in kwargs.keys():
        clean_ends = True 
    else:
        clean_ends = kwargs['clean_ends']

    if clean_ends:
        
        maxStarttime = datetime.datetime.now(datetime.timezone.utc) - datetime.timedelta(days=36500) #100 years ago
        minEndtime = datetime.datetime.now(datetime.timezone.utc)

        for tr in dataIN:
            currStarttime = datetime.datetime(year=tr.stats.starttime.year, month=tr.stats.starttime.month, day=tr.stats.starttime.day, 
                                         hour=tr.stats.starttime.hour, minute=tr.stats.starttime.minute, 
                                         second=tr.stats.starttime.second, microsecond=tr.stats.starttime.microsecond, tzinfo=datetime.timezone.utc)
            if currStarttime > maxStarttime:
                maxStarttime = currStarttime

            currEndtime = datetime.datetime(year=tr.stats.endtime.year, month=tr.stats.endtime.month, day=tr.stats.endtime.day, 
                                         hour=tr.stats.endtime.hour, minute=tr.stats.endtime.minute, 
                                         second=tr.stats.endtime.second, microsecond=tr.stats.endtime.microsecond, tzinfo=datetime.timezone.utc)

            if currEndtime < minEndtime:
                minEndtime = currEndtime

        maxStarttime = obspy.UTCDateTime(maxStarttime)
        minEndtime = obspy.UTCDateTime(minEndtime)
        dataIN = dataIN.split()
        for tr in dataIN:
            tr.trim(starttime=maxStarttime, endtime=minEndtime)
            pass
        dataIN.merge()
    
    params['batch'] = False # Set False by default, will get corrected later if batch
    params['input_stream'] = dataIN.copy() # Original stream as read
    params['stream'] = dataIN.copy() # Stream that may be modified later
    
    if 'processing_parameters' not in params.keys():
        params['processing_parameters'] = {}
    params['processing_parameters']['fetch_data'] = {}
    for key, value in orig_args.items():
        params['processing_parameters']['fetch_data'][key] = value

    # Attach response data to stream and get paz (for PPSD later)
    # Check if response can be attached
    params['stream'].attach_response(params['inv'])

    responseMatch = {}
    for trace in params['stream']:
        k = trace.stats.component
        responseMatch[k] = False

        for sta in params['inv'].networks[0].stations: # Assumes only one network per inst
            hasCha = False
            hasLoc = False
            hasSta = False
            isStarted= False
            notEnded = False
            
            # Check station
            if sta.code == params['stream'][0].stats.station:
                hasSta = True
            else:
                continue

            # Check Channel
            for cha in sta:
                if cha.code==trace.stats.channel:
                    hasCha = True

                # Check location
                if cha.location_code == trace.stats.location:
                    hasLoc = True


                # Check time
                if (cha.start_date is None or cha.start_date <= tr.stats.starttime):
                    isStarted = True

                if (cha.end_date is None or cha.end_date >= tr.stats.endtime):
                    notEnded = True

                
                if all([hasSta, hasCha, hasLoc, isStarted, notEnded]):
                    responseMatch[k] = True

        if responseMatch[k] is not True:
            responseMatch[k] = {'Station':  (hasSta,[sta.code for sta in params['inv'].networks[0].stations]),
                                'Channel':  (hasCha, [cha.code for cha in sta for sta in params['inv'].networks[0].stations]), 
                                'Location': (hasLoc, [cha.location_code for cha in sta for sta in params['inv'].networks[0].stations]), 
                                'Starttime':(isStarted, [cha.start_date for cha in sta for sta in params['inv'].networks[0].stations]), 
                                'Endtime':  (notEnded,  [cha.end_date for cha in sta for sta in params['inv'].networks[0].stations])}

    metadataMatchError = False
    for comp, matchItems in responseMatch.items():
        if matchItems is not True:
            metadataMatchError = True
            errorMsg = 'The following items in your data need to be matched in the instrument response/metadata:'
            for matchType, match in matchItems.items():
                if match[0] is False:
                    errorMsg = errorMsg + f"\n\t{matchType} does not match {match[1]} correctly for component {comp}: {params['stream'].select(component=comp)[0].stats[matchType.lower()]}"

    if metadataMatchError:
        print(errorMsg)
        raise ValueError('Instrument Response/Metadata does not match input data and cannot be used!!\n'+errorMsg)

    try:
        params['stream'].attach_response(params['inv'])
        for tr in params['stream']:
            cmpnt = tr.stats.component

            params['paz'][cmpnt]['poles'] = tr.stats.response.get_paz().poles
            params['paz'][cmpnt]['zeros'] = tr.stats.response.get_paz().zeros
            params['paz'][cmpnt]['sensitivity'] = tr.stats.response.get_paz().stage_gain
            params['paz'][cmpnt]['gain'] = tr.stats.response.get_paz().normalization_factor
    except Exception:
        raise ValueError("Metadata missing, incomplete, or incorrect")
    
    params['ProcessingStatus']['FetchDataStatus'] = True
    if verbose and not isinstance(params, HVSRBatch):
        dataINStr = dataIN.__str__().split('\n')
        for line in dataINStr:
            print('\t\t', line)
    
    params = _check_processing_status(params, start_time=start_time, func_name=inspect.stack()[0][3], verbose=verbose)

    return params


# Generate PPSDs for each channel
def generate_ppsds(hvsr_data, azimuthal_ppsds=False, verbose=False, **ppsd_kwargs):
    """Generates PPSDs for each channel

        Channels need to be in Z, N, E order
        Info on PPSD creation here: https://docs.obspy.org/packages/autogen/obspy.signal.spectral_estimation.PPSD.html
        
        Parameters
        ----------
        hvsr_data : dict, HVSRData object, or HVSRBatch object
            Data object containing all the parameters and other data of interest (stream and paz, for example)
        azimuthal_ppsds : bool, default=False
            Whether to generate PPSDs for azimuthal data
        verbose : bool, default=True
            Whether to print inputs and results to terminal
        **ppsd_kwargs : dict
            Dictionary with keyword arguments that are passed directly to obspy.signal.PPSD.
            If the following keywords are not specified, their defaults are amended in this function from the obspy defaults for its PPSD function. Specifically:
                - ppsd_length defaults to 30 (seconds) here instead of 3600
                - skip_on_gaps defaults to True instead of False
                - period_step_octaves defaults to 0.03125 instead of 0.125

        Returns
        -------
            ppsds : HVSRData object
                Dictionary containing entries with ppsds for each channel
    """
<<<<<<< HEAD
    #First, divide up for batch or not
    orig_args = locals().copy() #Get the initial arguments
=======
    
    # First, divide up for batch or not
    orig_args = locals().copy()  # Get the initial arguments
>>>>>>> 4a8b9fa2
    start_time = datetime.datetime.now()

    ppsd_kwargs_sprit_defaults = ppsd_kwargs.copy()
    #Set defaults here that are different than obspy defaults
    if 'ppsd_length' not in ppsd_kwargs.keys():
        ppsd_kwargs_sprit_defaults['ppsd_length'] = 30.0
    if 'skip_on_gaps' not in ppsd_kwargs.keys():
        ppsd_kwargs_sprit_defaults['skip_on_gaps'] = True
    if 'period_step_octaves' not in ppsd_kwargs.keys():
        ppsd_kwargs_sprit_defaults['period_step_octaves'] = 0.03125
    if 'period_limits' not in ppsd_kwargs.keys():
        if 'hvsr_band' in hvsr_data.keys():
            ppsd_kwargs_sprit_defaults['period_limits'] = [1/hvsr_data['hvsr_band'][1], 1/hvsr_data['hvsr_band'][0]]
        elif 'input_params' in hvsr_data.keys() and 'hvsr_band' in hvsr_data['input_params'].keys():
                ppsd_kwargs_sprit_defaults['period_limits'] = [1/hvsr_data['input_params']['hvsr_band'][1], 1/hvsr_data['input_params']['hvsr_band'][0]]
        else:
            ppsd_kwargs_sprit_defaults['period_limits'] =  [1/40, 1/0.4]
    else:
        if verbose:
            print(f"\t\tUpdating hvsr_band to band specified by period_limits={ppsd_kwargs['period_limits']}")
        
        if 'hvsr_band' in hvsr_data.keys():
            if ppsd_kwargs['period_limits'] is None:
                ppsd_kwargs['period_limits'] = np.round([1/hvsr_data['hvsr_band'][1], 1/hvsr_data['hvsr_band'][0]], 3).tolist()
            else:
                hvsr_data['hvsr_band'] = np.round([1/ppsd_kwargs['period_limits'][1], 1/ppsd_kwargs['period_limits'][0]], 2).tolist()
        
        if 'input_params' in hvsr_data.keys() and 'hvsr_band' in hvsr_data['input_params'].keys():
            hvsr_data['input_params']['hvsr_band'] = np.round([1/ppsd_kwargs['period_limits'][1], 1/ppsd_kwargs['period_limits'][0]], 2).tolist()
            
        
    #Get Probablistic power spectral densities (PPSDs)
    #Get default args for function
    def get_default_args(func):
        signature = inspect.signature(func)
        return {
            k: v.default
            for k, v in signature.parameters.items()
            if v.default is not inspect.Parameter.empty
            }
    
    ppsd_kwargs = get_default_args(PPSD)
    ppsd_kwargs.update(ppsd_kwargs_sprit_defaults)  # Update with sprit defaults, or user input
    orig_args['ppsd_kwargs'] = ppsd_kwargs

    # Update with processing parameters specified previously in input_params, if applicable
    if 'processing_parameters' in hvsr_data.keys():
        if 'generate_ppsds' in hvsr_data['processing_parameters'].keys():
            defaultVDict = dict(zip(inspect.getfullargspec(generate_ppsds).args[1:], 
                                    inspect.getfullargspec(generate_ppsds).defaults))
            defaultVDict['ppsd_kwargs'] = ppsd_kwargs
            update_msg = []
            for k, v in hvsr_data['processing_parameters']['generate_ppsds'].items():
                # Manual input to function overrides the imported parameter values
                if not isinstance(v, (HVSRData, HVSRBatch)) and (k in orig_args.keys()) and (orig_args[k] == defaultVDict[k]):
                    update_msg.append(f'\t\t{k} = {v} (previously {orig_args[k]})')
                    orig_args[k] = v

    azimuthal_ppsds = orig_args['azimuthal_ppsds']
    verbose = orig_args['verbose']
    ppsd_kwargs = orig_args['ppsd_kwargs']

<<<<<<< HEAD
    if (verbose and isinstance(hvsr_data, HVSRBatch)) or (verbose and not hvsr_data['batch']):
        if isinstance(hvsr_data, HVSRData) and hvsr_data['batch']:
            pass
        else:
            print('\nGenerating Probabilistic Power Spectral Densities (generate_ppsds())')
            print('\tUsing the following parameters:')
            for key, value in orig_args.items():
                if key=='hvsr_data':
                    pass
                else:
                    print('\t  {}={}'.format(key, value))

    #Site is in the keys anytime it's not batch
=======
    # if (verbose and isinstance(hvsr_data, HVSRBatch)) or (verbose and not hvsr_data['batch']):
    if verbose:
        print('\nGenerating Probabilistic Power Spectral Densities (generate_ppsds())')
        print('\tUsing the following parameters:')
        for key, value in orig_args.items():
            if key == 'hvsr_data':
                pass
            else:
                print('\t  {}={}'.format(key, value))
        print()

        if 'processing_parameters' in hvsr_data.keys() and 'generate_ppsds' in hvsr_data['processing_parameters'].keys():
            if update_msg != []:
                update_msg.insert(0, '\tThe following parameters were updated using the processing_parameters attribute:')
                for msg_line in update_msg:
                    print(msg_line)
                print()

>>>>>>> 4a8b9fa2
    if isinstance(hvsr_data, HVSRBatch):
        #If running batch, we'll loop through each one
        for site_name in hvsr_data.keys():
            args = orig_args.copy() #Make a copy so we don't accidentally overwrite
            individual_params = hvsr_data[site_name] #Get what would normally be the "hvsr_data" variable for each site
            args['hvsr_data'] = individual_params #reset the hvsr_data parameter we originally read in to an individual site hvsr_data
            #args['hvsr_data']['batch'] = False #Set to false, since only running this time
            if hvsr_data[site_name]['ProcessingStatus']['OverallStatus']:
                try:
                    hvsr_data[site_name] = __generate_ppsds_batch(**args) #Call another function, that lets us run this function again
                except:
                    hvsr_data[site_name]['ProcessingStatus']['PPSDStatus']=False
                    hvsr_data[site_name]['ProcessingStatus']['OverallStatus'] = False                     
            else:
                hvsr_data[site_name]['ProcessingStatus']['PPSDStatus']=False
                hvsr_data[site_name]['ProcessingStatus']['OverallStatus'] = False                
            
            try:
                sprit_tkinter_ui.update_progress_bars(prog_percent=5)
            except Exception as e:
                pass
                #print(e)
        return hvsr_data
    
    paz = hvsr_data['paz']
    stream = hvsr_data['stream']

    # Get ppsds of e component
    eStream = stream.select(component='E')
    estats = eStream.traces[0].stats
    ppsdE = PPSD(estats, paz['E'],  **ppsd_kwargs)
    ppsdE.add(eStream)

    # Get ppsds of n component
    nStream = stream.select(component='N')
    nstats = nStream.traces[0].stats
    ppsdN = PPSD(nstats, paz['N'], **ppsd_kwargs)
    ppsdN.add(nStream)

    # Get ppsds of z component
    zStream = stream.select(component='Z')
    zstats = zStream.traces[0].stats
    ppsdZ = PPSD(zstats, paz['Z'], **ppsd_kwargs)
    ppsdZ.add(zStream)

    # Get ppsds of R components (azimuthal data)
    has_az = False
    ppsds = {'Z':ppsdZ, 'E':ppsdE, 'N':ppsdN}
    rStream = stream.select(component='R')
    for curr_trace in stream:
        if 'R' in curr_trace.stats.channel:
            curr_stats = curr_trace.stats
            ppsd_curr = PPSD(curr_stats, paz['E'], **ppsd_kwargs)        
            has_az = True
            ppsdName = curr_trace.stats.location
            ppsd_curr.add(rStream)
            ppsds[ppsdName] = ppsd_curr
    
    # Add to the input dictionary, so that some items can be manipulated later on, and original can be saved
    hvsr_data['ppsds_obspy'] = ppsds
    hvsr_data['ppsds'] = {}
    anyKey = list(hvsr_data['ppsds_obspy'].keys())[0]
    
    # Get ppsd class members
    members = [mems for mems in dir(hvsr_data['ppsds_obspy'][anyKey]) if not callable(mems) and not mems.startswith("_")]
    for k in ppsds.keys():
        hvsr_data['ppsds'][k] = {}
    
    #Get lists/arrays so we can manipulate data later and copy everything over to main 'ppsds' subdictionary (convert lists to np.arrays for consistency)
    listList = ['times_data', 'times_gaps', 'times_processed','current_times_used', 'psd_values'] #Things that need to be converted to np.array first, for consistency
    timeKeys= ['times_processed','current_times_used','psd_values']
    timeDiffWarn = True
    dfList = []
    time_data = {}
    time_dict = {}
    for m in members:
        for k in hvsr_data['ppsds'].keys():
            hvsr_data['ppsds'][k][m] = getattr(hvsr_data['ppsds_obspy'][k], m)
            if m in listList:
                hvsr_data['ppsds'][k][m] = np.array(hvsr_data['ppsds'][k][m])
        
        if str(m)=='times_processed':
            unique_times = np.unique(np.array([hvsr_data['ppsds']['Z'][m],
                                                hvsr_data['ppsds']['E'][m],
                                                hvsr_data['ppsds']['N'][m]]))

            common_times = []
            for currTime in unique_times:
                if currTime in hvsr_data['ppsds']['Z'][m]:
                    if currTime in hvsr_data['ppsds']['E'][m]:
                        if currTime in hvsr_data['ppsds']['N'][m]:
                            common_times.append(currTime)

            cTimeIndList = []
            for cTime in common_times:
                ZArr = hvsr_data['ppsds']['Z'][m]
                EArr = hvsr_data['ppsds']['E'][m]
                NArr = hvsr_data['ppsds']['N'][m]

                cTimeIndList.append([int(np.where(ZArr == cTime)[0][0]),
                                    int(np.where(EArr == cTime)[0][0]),
                                    int(np.where(NArr == cTime)[0][0])])
                
        # Make sure number of time windows is the same between PPSDs (this can happen with just a few slightly different number of samples)
        if m in timeKeys:
            if str(m) != 'times_processed':
                time_data[str(m)] = (hvsr_data['ppsds']['Z'][m], hvsr_data['ppsds']['E'][m], hvsr_data['ppsds']['N'][m])

            tSteps_same = hvsr_data['ppsds']['Z'][m].shape[0] == hvsr_data['ppsds']['E'][m].shape[0] == hvsr_data['ppsds']['N'][m].shape[0]

            if not tSteps_same:
                shortestTimeLength = min(hvsr_data['ppsds']['Z'][m].shape[0], hvsr_data['ppsds']['E'][m].shape[0], hvsr_data['ppsds']['N'][m].shape[0])

                maxPctDiff = 0
                for comp in hvsr_data['ppsds'].keys():
                    currCompTimeLength = hvsr_data['ppsds'][comp][m].shape[0]
                    timeLengthDiff = currCompTimeLength - shortestTimeLength
                    percentageDiff = timeLengthDiff / currCompTimeLength
                    if percentageDiff > maxPctDiff:
                        maxPctDiff = percentageDiff

                for comp in hvsr_data['ppsds'].keys():
                    while hvsr_data['ppsds'][comp][m].shape[0] > shortestTimeLength:
                        hvsr_data['ppsds'][comp][m] = hvsr_data['ppsds'][comp][m][:-1]
                
                
                if maxPctDiff > 0.05 and timeDiffWarn:
                    warnings.warn(f"\t  Number of ppsd time windows between different components is significantly different: {round(maxPctDiff*100,2)}% > 5%. Last windows will be trimmed.")
                elif verbose  and timeDiffWarn:
                    print(f"\t  Number of ppsd time windows between different components is different by {round(maxPctDiff*100,2)}%. Last window(s) of components with larger number of ppsd windows will be trimmed.")
                timeDiffWarn = False #So we only do this warning once, even though there may be multiple arrays that need to be trimmed

    for i, currTStep in enumerate(cTimeIndList):
        colList = []
        currTStepList = []
        colList.append('Use')
        currTStepList.append(np.ones_like(common_times[i]).astype(bool))
        for tk in time_data.keys():
            if 'current_times_used' not in tk:
                for i, k in enumerate(hvsr_data['ppsds'].keys()):
                    if k.lower() in ['z', 'e', 'n']:
                        colList.append(str(tk)+'_'+k)
                        currTStepList.append(time_data[tk][i][currTStep[i]])

        dfList.append(currTStepList)
    hvsrDF = pd.DataFrame(dfList, columns=colList)
    if verbose:
        print(f"\t\thvsr_windows_df created with columns: {', '.join(hvsrDF.columns)}")
    hvsrDF['Use'].astype(bool)
    # Add azimuthal ppsds values
    for k in hvsr_data['ppsds'].keys():
        if k.upper() not in ['Z', 'E', 'N']:
            hvsrDF['psd_values_'+k] = hvsr_data['ppsds'][k]['psd_values'].tolist()

    hvsrDF['TimesProcessed_Obspy'] = common_times
    hvsrDF['TimesProcessed_ObspyEnd'] = hvsrDF['TimesProcessed_Obspy'] + ppsd_kwargs['ppsd_length']
    #    colList.append('TimesProcessed_Obspy')
    #    currTStepList.append(common_times[i])            
    # Add other times (for start times)
    def convert_to_datetime(obspyUTCDateTime):
        return obspyUTCDateTime.datetime.replace(tzinfo=datetime.timezone.utc)

    def convert_to_mpl_dates(obspyUTCDateTime):
        return obspyUTCDateTime.matplotlib_date

    hvsrDF['TimesProcessed'] = hvsrDF['TimesProcessed_Obspy'].apply(convert_to_datetime)
    hvsrDF['TimesProcessed_End'] = hvsrDF['TimesProcessed'] + datetime.timedelta(days=0, seconds=ppsd_kwargs['ppsd_length'])
    hvsrDF['TimesProcessed_MPL'] = hvsrDF['TimesProcessed_Obspy'].apply(convert_to_mpl_dates)
    hvsrDF['TimesProcessed_MPLEnd'] = hvsrDF['TimesProcessed_MPL'] + (ppsd_kwargs['ppsd_length']/86400)
    
    # Take care of existing time gaps, in case not taken care of previously
    for gap in hvsr_data['ppsds']['Z']['times_gaps']:
        hvsrDF['Use'] = (hvsrDF['TimesProcessed_MPL'].gt(gap[1].matplotlib_date))| \
                        (hvsrDF['TimesProcessed_MPLEnd'].lt(gap[0].matplotlib_date)).astype(bool)# | \
    hvsrDF.set_index('TimesProcessed', inplace=True)
    hvsr_data['hvsr_windows_df'] = hvsrDF
    
    if 'x_windows_out' in hvsr_data.keys():
        if verbose:
            print("\t\tRemoving Noisy windows from hvsr_windows_df.")
        hvsr_data = __remove_windows_from_df(hvsr_data, verbose=verbose)
        #for window in hvsr_data['x_windows_out']:
        #    print(window)
        #    hvsrDF['Use'] = (hvsrDF['TimesProcessed_MPL'][hvsrDF['Use']].lt(window[0]) & hvsrDF['TimesProcessed_MPLEnd'][hvsrDF['Use']].lt(window[0]) )| \
        #            (hvsrDF['TimesProcessed_MPL'][hvsrDF['Use']].gt(window[1]) & hvsrDF['TimesProcessed_MPLEnd'][hvsrDF['Use']].gt(window[1])).astype(bool)
        #hvsrDF['Use'] = hvsrDF['Use'].astype(bool)
        

    # Create dict entry to keep track of how many outlier hvsr curves are removed (2-item list with [0]=current number, [1]=original number of curves)
    hvsr_data['tsteps_used'] = [hvsrDF['Use'].sum(), hvsrDF['Use'].shape[0]]
    #hvsr_data['tsteps_used'] = [hvsr_data['ppsds']['Z']['times_processed'].shape[0], hvsr_data['ppsds']['Z']['times_processed'].shape[0]]
    
    hvsr_data['tsteps_used'][0] = hvsr_data['ppsds']['Z']['current_times_used'].shape[0]
    
    hvsr_data = sprit_utils.make_it_classy(hvsr_data)

    if 'processing_parameters' not in hvsr_data.keys():
        hvsr_data['processing_parameters'] = {}
    hvsr_data['processing_parameters']['generate_ppsds'] = {}
    for key, value in orig_args.items():
        hvsr_data['processing_parameters']['generate_ppsds'][key] = value

    
    hvsr_data['ProcessingStatus']['PPSDStatus'] = True
    hvsr_data = _check_processing_status(hvsr_data, start_time=start_time, func_name=inspect.stack()[0][3], verbose=verbose)
    return hvsr_data


# Gets the metadata for Raspberry Shake, specifically for 3D v.7
def get_metadata(params, write_path='', update_metadata=True, source=None, **read_inventory_kwargs):
    """Get metadata and calculate or get paz parameter needed for PPSD

    Parameters
    ----------
    params : dict
        Dictionary containing all the input and other parameters needed for processing
            Ouput from input_params() function
    write_path : str
        String with output filepath of where to write updated inventory or metadata file
            If not specified, does not write file 
    update_metadata : bool
        Whether to update the metadata file itself, or just read as-is. If using provided raspberry shake metadata file, select True.
    source : str, default=None
        This passes the source variable value to _read_RS_metadata. It is expected that this is passed directly from the source parameter of sprit.fetch_data()

    Returns
    -------
    params : dict
        Modified input dictionary with additional key:value pair containing paz dictionary (key = "paz")
    """
    
    invPath = params['metapath']
    raspShakeInstNameList = ['raspberry shake', 'shake', 'raspberry', 'rs', 'rs3d', 'rasp. shake', 'raspshake']
    trominoNameList = ['tromino', 'trom', 'trm', 't']
    if params['instrument'].lower() in raspShakeInstNameList:
        if update_metadata:
            params = _update_shake_metadata(filepath=invPath, params=params, write_path=write_path)
        params = _read_RS_Metadata(params, source=source)
    elif params['instrument'].lower() in trominoNameList:
        params['paz'] = {'Z':{}, 'E':{}, 'N':{}}
        #THESE VALUES ARE PLACEHOLDERS, taken from RASPBERRY SHAKE! (Needed for PPSDs)
        #params['paz']['Z'] = {'sensitivity': 360000000.0,
        #                      'gain': 360000000.0,
        #                      'poles': [(-1+0j), (-3.03+0j), (-3.03+0j), (-666.67+0j)],
        #                      'zeros': [0j, 0j, 0j]}
        #params['paz']['E'] =  params['paz']['Z']
        #params['paz']['N'] =  params['paz']['Z']

        # Initially started here: https://ds.iris.edu/NRL/sensors/Sunfull/RESP.XX.NS721..BHZ.PS-4.5C1_LF4.5_RC3400_RSNone_SG82_STgroundVel
        tromino_paz = { 'zeros': [-3.141592653589793/2-0j, -3.141592653589793/2-0j],
                        'poles': [(17-24j), (17+24j)],
                        'stage_gain':100,
                        'stage_gain_frequency':10,
                        'normalization_frequency':5, 
                        'normalization_factor':1}
        
        params['paz']['Z'] =  params['paz']['E'] = params['paz']['N'] = tromino_paz
        
        tromChaResponse = obspy.core.inventory.response.Response().from_paz(**tromino_paz)

        obspyStartDate = obspy.UTCDateTime(1900,1,1)
        obspyNow = obspy.UTCDateTime.now()

        # Update location code to match partition
        if type(params['station']) is int or str(params['station']).isdigit():
            params['loc'] = str(params['station'])

        # Create channel objects to be used in inventory                
        channelObj_Z = obspy.core.inventory.channel.Channel(code='EHZ', location_code=params['loc'], latitude=params['params']['latitude'], 
                                                longitude=params['params']['longitude'], elevation=params['params']['elevation'], depth=params['params']['depth'], 
                                                azimuth=0, dip=90, start_date=obspyStartDate, end_date=obspyNow, response=tromChaResponse)
        channelObj_E = obspy.core.inventory.channel.Channel(code='EHE', location_code=params['loc'], latitude=params['params']['latitude'], 
                                                longitude=params['params']['longitude'], elevation=params['params']['elevation'], depth=params['params']['depth'], 
                                                azimuth=90, dip=0, start_date=obspyStartDate, end_date=obspyNow, response=tromChaResponse) 
        channelObj_N = obspy.core.inventory.channel.Channel(code='EHN', location_code=params['loc'], latitude=params['params']['latitude'], 
                                                longitude=params['params']['longitude'], elevation=params['params']['elevation'], depth=params['params']['depth'], 
                                                azimuth=0, dip=0, start_date=obspyStartDate, end_date=obspyNow, response=tromChaResponse) 
        
        # Create site object for inventory
        siteObj = obspy.core.inventory.util.Site(name=params['params']['site'], description=None, town=None, county=None, region=None, country=None)
        
        # Create station object for inventory
        stationObj = obspy.core.inventory.station.Station(code='TRMNO', latitude=params['params']['latitude'], longitude=params['params']['longitude'], 
                                            elevation=params['params']['elevation'], channels=[channelObj_Z, channelObj_E, channelObj_N], site=siteObj, 
                                            vault=None, geology=None, equipments=None, operators=None, creation_date=obspyStartDate,
                                            termination_date=obspy.UTCDateTime(2100,1,1), total_number_of_channels=3, 
                                            selected_number_of_channels=3, description='Estimated data for Tromino, this is NOT from the manufacturer',
                                            comments=None, start_date=obspyStartDate, end_date=obspyNow, 
                                            restricted_status=None, alternate_code=None, historical_code=None, 
                                            data_availability=obspy.core.inventory.util.DataAvailability(obspyStartDate, obspy.UTCDateTime.now()), 
                                            identifiers=None, water_level=None, source_id=None)

        # Create network object for inventory
        network = [obspy.core.inventory.network.Network(code='AM', stations=[stationObj], total_number_of_stations=None, 
                                            selected_number_of_stations=None, description=None, comments=None, start_date=obspyStartDate, 
                                            end_date=obspyNow, restricted_status=None, alternate_code=None, historical_code=None, 
                                            data_availability=None, identifiers=None, operators=None, source_id=None)]
        
        params['inv'] = obspy.Inventory(networks=network)
    else:
        if not invPath:
            pass #if invPath is None
        elif not pathlib.Path(invPath).exists() or invPath == '':
            warnings.warn(f"The metapath parameter was not specified correctly. Returning original params value {params['metapath']}")
        readInvKwargs = {}
        argspecs = inspect.getfullargspec(obspy.read_inventory)
        for argName in argspecs[0]:
            if argName in read_inventory_kwargs.keys():
                readInvKwargs[argName] = read_inventory_kwargs[argName]

        readInvKwargs['path_or_file_object'] = invPath
        params['inv'] = obspy.read_inventory(invPath)
        if 'params' in params.keys():
            params['params']['inv'] = params['inv']

    return params


# Get report (report generation and export)
def get_report(hvsr_results, report_formats=['print', 'table', 'plot', 'html', 'pdf'], azimuth='HV',
<<<<<<< HEAD
                plot_type='HVSR p ann C+ p ann Spec p ann', plot_engine='matplotlib', 
                show_print_report=True, show_table_report=False, show_plot_report=False, show_html_report=False, show_pdf_report=True,
                suppress_report_outputs=False, show_report_outputs=False,
                csv_handling='append', 
                report_export_formats=['pdf'], report_export_path=None, 
                verbose=False, **kwargs):    
=======
               plot_type='HVSR p ann C+ p ann Spec p ann', plot_engine='matplotlib', 
               show_print_report=True, show_table_report=False, show_plot_report=True, show_html_report=False, show_pdf_report=True,
               suppress_report_outputs=False, show_report_outputs=False,
               csv_handling='append', 
               report_export_format=None, report_export_path=None, 
               verbose=False, **kwargs):    
>>>>>>> 4a8b9fa2
    """Generate and/or print and/or export a report of the HVSR analysis in a variety of formats. 
    
    Formats include:
    * 'print': A (monospace) text summary of the HVSR results
    * 'table': A pandas.DataFrame summary of the HVSR Results.
            This is useful for copy/pasting directly into a larger worksheet.
    * 'plot': A plot summary of the HVSR results, generated using the plot_hvsr() function.
    * 'html': An HTML document/text of the HVSR results. This includes the table, print, and plot reports in one document.
    * 'pdf': A PDF document showing the summary of the HVSR Results. 
            The PDF report is simply the HTML report saved to an A4-sized PDF document.

        
    Parameters
    ----------
    hvsr_results : dict
        Dictionary containing all the information about the processed hvsr data
    report_formats : {'table', 'print', plot}
        Format in which to print or export the report.
        The following report_formats return the following items in the following attributes:
            - 'plot': hvsr_results['Print_Report'] as a str
            - 'print': hvsr_results['HV_Plot'] - matplotlib.Figure object
            - 'table':  hvsr_results['Table_Report']- pandas.DataFrame object
                - list/tuple - a list or tuple of the above objects, in the same order they are in the report_formats list
            - 'html': hvsr_results['HTML_Report'] - a string containing the text for an HTML document
            - 'pdf': currently does not save to the HVSRData object itself, can only be saved to the disk directly
    plot_type : str, default = 'HVSR p ann C+ p ann Spec
        What type of plot to plot, if 'plot' part of report_formats input
    azimuth : str, default = 'HV'
        Which azimuth to plot, by default "HV" which is the main "azimuth" combining the E and N components
    csv_handling : str, {'append', 'overwrite', 'keep/rename'}
        How to handle table report outputs if the designated csv output file already exists. By default, appends the new information to the end of the existing file.
    suppress_report_outputs : bool, default=False
        If True, only reads output to appropriate attribute of data class (ie, print does not print, only reads text into variable). If False, performs as normal.
    report_export_format : list or str, default=['pdf']
        A string or list of strings indicating which report formats should be exported to disk.
    report_export_path : None, bool, or filepath, default = None
        If None or False, does not export; if True, will export to same directory as the input_data parameter in the input_params() function.
        Otherwise, it should be a string or path object indicating where to export results. May be a file or directory.
        If a directory is specified, the filename will be  "<site_name>_<acq_date>_<UTC start time>-<UTC end time>". 
        The extension/suffix defaults to png for report_formats="plot", csv for 'table', txt for 'print', html for 'html', and pdf for 'pdf.'
    verbose : bool, default=True
        Whether to print the results to terminal. This is the same output as report_formats='print', and will not repeat if that is already selected

    Returns
    -------
    sprit.HVSRData
    """
    orig_args = locals().copy() #Get the initial arguments
    orig_args['report_formats'] = [str(f).lower() for f in orig_args['report_formats']]
    update_msg = []

    # Update with processing parameters specified previously in input_params, if applicable
    if 'processing_parameters' in hvsr_results.keys():
        if 'get_report' in hvsr_results['processing_parameters'].keys():
            for k, v in hvsr_results['processing_parameters']['get_report'].items():
                defaultVDict = dict(zip(inspect.getfullargspec(get_report).args[1:], 
                                        inspect.getfullargspec(get_report).defaults))
                defaultVDict['kwargs'] = {}
                # Manual input to function overrides the imported parameter values
                if (not isinstance(v, (HVSRData, HVSRBatch))) and (k in orig_args.keys()) and (orig_args[k]==defaultVDict[k]):
                    update_msg.append(f'\t\t{k} = {v} (previously {orig_args[k]})')
                    orig_args[k] = v
                    
    report_formats = orig_args['report_formats']
    azimuth = orig_args['azimuth']
    plot_type = orig_args['plot_type']
    plot_engine = orig_args['plot_engine']
    show_print_report = orig_args['show_print_report']
    show_table_report = orig_args['show_table_report']
    show_plot_report = orig_args['show_plot_report']
    show_html_report = orig_args['show_html_report']
    show_pdf_report = orig_args['show_pdf_report']
    suppress_report_outputs = orig_args['suppress_report_outputs']
    show_report_outputs = orig_args['show_report_outputs']
    report_export_format = orig_args['report_export_format']
    report_export_path = orig_args['report_export_path']
    csv_handling = orig_args['csv_handling']
    suppress_report_outputs = orig_args['suppress_report_outputs']
    verbose = orig_args['verbose']
    kwargs = orig_args['kwargs']

    # Put Processing parameters in hvsr_results immediately (gets used later local function in get_report)
    hvsr_results['processing_parameters']['get_report'] = {}
    for key, value in orig_args.items():
        hvsr_results['processing_parameters']['get_report'][key] = value
    
<<<<<<< HEAD
    
    if (verbose and isinstance(hvsr_results, HVSRBatch)) or (verbose and not hvsr_results['batch']):
        if isinstance(hvsr_results, HVSRData) and hvsr_results['batch']:
            pass
        else:
            print('\nGetting HVSR Report: get_report()')
            print('\tUsing the following parameters:')
            for key, value in orig_args.items():
                if key=='params':
                    pass
                else:
                    print('\t  {}={}'.format(key, value))
            print()
=======
    if verbose:
        print('\nGetting HVSR Report: get_report()')
        print('\tUsing the following parameters:')
        for key, value in orig_args.items():
            if key == 'params':
                pass
            else:
                print('\t  {}={}'.format(key, value))
        print()
>>>>>>> 4a8b9fa2

        if update_msg != [] and verbose:
            update_msg.insert(0, '\tThe following parameters were updated using the processing_parameters attribute:')
            for msg_line in update_msg:
                print(msg_line)
                    
    if isinstance(hvsr_results, HVSRBatch):
        if verbose:
            print('\nGetting Reports: Running in batch mode')

            print('\tUsing parameters:')
            for key, value in orig_args.items():
                print(f'\t  {key}={value}')    
            print()
        
        #If running batch, we'll loop through each site
        for site_name in hvsr_results.keys():
            args = orig_args.copy() #Make a copy so we don't accidentally overwrite
            individual_params = hvsr_results[site_name] #Get what would normally be the "params" variable for each site
            args['hvsr_results'] = individual_params #reset the params parameter we originally read in to an individual site params
            if hvsr_results[site_name]['ProcessingStatus']['OverallStatus']:
                try:
                    hvsr_results[site_name] = __get_report_batch(**args) #Call another function, that lets us run this function again
                except:
                    hvsr_results[site_name] = hvsr_results[site_name]
            else:
                hvsr_results[site_name] = hvsr_results[site_name]
        
        combined_csvReport = pd.DataFrame()
        for site_name in hvsr_results.keys():
            if 'Table_Report' in hvsr_results[site_name].keys():
                combined_csvReport = pd.concat([combined_csvReport, hvsr_results[site_name]['Table_Report']], ignore_index=True, join='inner')
        
        if report_export_path is not None:
            if report_export_path is True:
                if pathlib.Path(hvsr_results['input_params']['input_data']) in sampleFileKeyMap.values():
                    csvExportPath = pathlib.Path(os.getcwd())
                else:
                    csvExportPath = pathlib.Path(hvsr_results['input_params']['input_data'])
            elif pathlib.Path(report_export_path).is_dir():
                csvExportPath = report_export_path
            elif pathlib.Path(report_export_path).is_file():
                csvExportPath = report_export_path.parent
            else:
                csvExportPath = pathlib.Path(hvsr_results[site_name].input_data)
                if csvExportPath.is_dir():
                    pass
                else:
                    csvExportPath = csvExportPath.parent
                
            combined_csvReport.to_csv(csvExportPath, index=False)
        return hvsr_results
    
    if suppress_report_outputs:
        show_print_report = show_plot_report = show_table_report = show_html_report = show_pdf_report = False
    elif show_report_outputs:
        show_print_report = show_plot_report = show_table_report = show_html_report = show_pdf_report = True
    #if 'BestPeak' in hvsr_results.keys() and 'PassList' in hvsr_results['BestPeak'].keys():
    try:
        curvTestsPassed = (hvsr_results['BestPeak'][azimuth]['PassList']['WinLen'] +
                            hvsr_results['BestPeak'][azimuth]['PassList']['SigCycles']+
                            hvsr_results['BestPeak'][azimuth]['PassList']['LowCurveStD'])
        curvePass = curvTestsPassed > 2
        
        #Peak Pass?
        peakTestsPassed = ( hvsr_results['BestPeak'][azimuth]['PassList']['ProminenceLow'] +
                    hvsr_results['BestPeak'][azimuth]['PassList']['ProminenceHi']+
                    hvsr_results['BestPeak'][azimuth]['PassList']['AmpClarity']+
                    hvsr_results['BestPeak'][azimuth]['PassList']['FreqStability']+
                    hvsr_results['BestPeak'][azimuth]['PassList']['LowStDev_Freq']+
                    hvsr_results['BestPeak'][azimuth]['PassList']['LowStDev_Amp'])
        peakPass = peakTestsPassed >= 5
    except Exception as e:
        errMsg= 'No BestPeak identified. Check peak_freq_range or hvsr_band or try to remove bad noise windows using remove_noise() or change processing parameters in process_hvsr() or generate_ppsds(). Otherwise, data may not be usable for HVSR.'
        print(errMsg)
        print(e)
        hvsr_results['Plot_Report'] = plot_hvsr(hvsr_results, plot_type='HVSR t all C+ t SPEC', azimuth=azimuth, return_fig=True)
        return hvsr_results
        #raise RuntimeError('No BestPeak identified. Check peak_freq_range or hvsr_band or try to remove bad noise windows using remove_noise() or change processing parameters in process_hvsr() or generate_ppsds(). Otherwise, data may not be usable for HVSR.')

    # Figure out which reports will be used, and format them correctly
    if isinstance(report_formats, (list, tuple)):
        pass
    else:
        #We will use a loop later even if it's just one report type, so reformat to prepare for for loop
        allList = [':', 'all']
        if report_formats.lower() in allList:
            report_formats = ['print', 'table', 'plot', 'html', 'pdf']
        else:
            report_formats = [report_formats]   

    # Format the export formats correctly
    if isinstance(report_export_format, (list, tuple)):
        pass
<<<<<<< HEAD
=======
    elif report_export_format is None:
        pass
>>>>>>> 4a8b9fa2
    else:
        # We will use list methods later even if it's just one report type, so reformat as list
        allList = [':', 'all']
        if report_export_format.lower() in allList:
            report_export_format = ['print', 'table', 'plot', 'html', 'pdf']
        else:
            report_export_format = [report_export_format]   

    for i, rep_form in enumerate(report_formats):
        if isinstance(report_export_path, (list, tuple)):
            if not isinstance(report_formats, (list, tuple)):
                warnings.warn('report_export_path is a list/tuple and report_formats is not. This may result in unexpected behavior.')
            if isinstance(report_formats, (list, tuple)) and isinstance(report_export_path, (list, tuple)) and len(report_formats) != len(report_export_path):
                warnings.warn('report_export_path and report_formats are both lists or tuples, but they are not the same length. This may result in unexpected behavior.')
            exp_path = report_export_path[i]
        else:
            exp_path = report_export_path
        
<<<<<<< HEAD
        #fname = f"{hvsr_results['site']}_{hvsr_results['acq_date']}_{str(hvsr_results.starttime.time).replace(':','')[:4]}-{str(hvsr_results.endtime.time).replace(':','')[:4]}.pdf"

        #if exp_path is None:
        #    exp_path = pathlib.Path(hvsr_results['input_data'])
        #    if not exp_path.parent.exists():
        #        exp_path = pathlib.Path().home().joinpath(fname)
        #hvsr_results = report_output(hvsr_results=hvsr_results, _report_format=rep_form, _plot_type=plot_type, _plot_engine=plot_engine, report_export_path=exp_path, suppress_report_outputs=suppress_report_outputs, verbose=verbose, curvePass=curvePass, peakPass=peakPass)
        
        if rep_form=='print':
=======
        if report_export_format is None:
            report_export_format = ''
       
        # Print_Report
        if rep_form == 'print':
>>>>>>> 4a8b9fa2
            verbose_print = verbose
            if show_print_report:
                verbose_print = True
            
            # Generates print report and saves to hvsr_results["Print_Report"]
            hsvr_results = _generate_print_report(hvsr_results, 
                                azimuth = azimuth, 
                                show_print_report = True, verbose=verbose_print)

            if 'print' in report_export_format:
                if exp_path is None:
                    print_exp_path = exp_path
                else:
                    print_exp_path = pathlib.Path(exp_path).with_suffix('.txt')
                
                export_report(hvsr_results, azimuth=azimuth,
                              report_export_format='print', report_export_path=print_exp_path, 
                              show_report = False, # If report is to be shown, done in previous step
                              verbose = verbose_print)

<<<<<<< HEAD
        elif rep_form=='table':
=======
        # Table_Report
        elif rep_form == 'table':
>>>>>>> 4a8b9fa2
            verbose_table = verbose
            if show_table_report:
                verbose_table = True
            
            hsvr_results = _generate_table_report(hsvr_results, 
                                azimuth=azimuth,
                                show_table_report=show_table_report,
                                verbose=verbose_table)

            if 'table' in report_export_format:
                if exp_path is None:
                    table_exp_path = exp_path
                else:
                    table_exp_path = pathlib.Path(exp_path).with_suffix('.csv')
                
                export_report(hvsr_results, azimuth=azimuth,
                            report_export_format='table', report_export_path=table_exp_path,
                            csv_handling=csv_handling,
                            show_report = False, # If report is to be shown, done in previous step
                            verbose = verbose_table)
<<<<<<< HEAD
            
        elif rep_form=='plot':
=======

        # HV_Plot
        elif rep_form == 'plot':
>>>>>>> 4a8b9fa2
            plot_hvsr_kwargs = {k: v for k, v in kwargs.items() if k in tuple(inspect.signature(plot_hvsr).parameters.keys())}
            if 'plot_type' in plot_hvsr_kwargs.keys():
                plot_hvsr_kwargs.pop('plot_type')
            if 'plot_engine' in plot_hvsr_kwargs.keys():
                plot_hvsr_kwargs.pop('plot_engine')

            fig = plot_hvsr(hvsr_results, plot_type=plot_type, plot_engine=plot_engine, show_plot=show_plot_report, return_fig=True)

            if plot_engine.lower() not in ['plotly', 'plty', 'p']:
                expFigAx = fig
            else:
                expFigAx = fig
            
            if 'plot' in report_export_format:
                export_report(hvsr_results=hvsr_results, report_export_path=report_export_path, report_export_format='plot')
            hvsr_results['BestPeak'][azimuth]['Report']['HV_Plot'] = hvsr_results['HV_Plot'] = fig

            if show_plot_report:#'show_plot' in plot_hvsr_kwargs.keys() and plot_hvsr_kwargs['show_plot'] is False:
                print('\nPlot of data report:')
                
                if not verbose:
                    with warnings.catch_warnings():
                        warnings.simplefilter("ignore")
                        fig.show()
                else:
                    fig.show()
            else:
                if verbose:
                    print("\n\tPlot of data report created and saved in ['HV_Plot'] attribute")

<<<<<<< HEAD
        elif rep_form=='html':
=======
        # HTML_Report
        elif rep_form == 'html':
>>>>>>> 4a8b9fa2
            verbose_html = verbose
            if verbose or show_html_report:
                verbose_html = True
            hvsr_results = _generate_html_report(hsvr_results, show_html_report=show_html_report, verbose=verbose_html)

            if 'html' in report_export_format:
                if exp_path is None:
                    html_exp_path = exp_path
                else:
                    html_exp_path = pathlib.Path(exp_path).with_suffix('.html')

                export_report(hvsr_results, azimuth=azimuth,
                            report_export_format='html', report_export_path=html_exp_path,
                            show_report = False, # If report is to be shown, done in previous step
                            verbose = verbose_html)

<<<<<<< HEAD
        elif rep_form=='pdf':
=======
        # PDF_Report
        elif rep_form == 'pdf':
>>>>>>> 4a8b9fa2
            verbose_pdf = verbose
            if verbose or show_pdf_report:
                verbose_pdf = True

            # Don't repeat html printing, etc. if already done
            if 'html' in report_formats:
                show_html_report = False
            else:
                show_html_report = show_html_report

            if exp_path is None:
                pdf_exp_path = exp_path
            else:
                pdf_exp_path = pathlib.Path(exp_path)
            hvsr_results = _generate_pdf_report(hvsr_results, pdf_report_filepath=pdf_exp_path,
                            show_pdf_report=show_pdf_report, show_html_report=show_html_report, verbose=verbose_pdf)


    return hvsr_results


# Import data
def import_data(import_filepath, data_format='pickle'):
    """Function to import .hvsr (or other extension) data exported using export_data() function

    Parameters
    ----------
    import_filepath : str or path object
        Filepath of file created using export_data() function. This is usually a pickle file with a .hvsr extension
    data_format : str, default='pickle'
        Type of format data is in. Currently, only 'pickle' supported. Eventually, json or other type may be supported, by default 'pickle'.

    Returns
    -------
    HVSRData or HVSRBatch object
    """
    if data_format=='pickle':
        with open(import_filepath, 'rb') as f:
            dataIN = pickle.load(f)
    else:
        dataIN = import_filepath
    return dataIN


# Import settings
def import_settings(settings_import_path, settings_import_type='instrument', verbose=False):

    allList = ['all', ':', 'both', 'any']
    if settings_import_type.lower() not in allList:
        # if just a single settings dict is desired
        with open(settings_import_path, 'r') as f:
            settingsDict = json.load(f)
    else:
        # Either a directory or list
        if isinstance(settings_import_path, (list, tuple)):
            for setPath in settings_import_path:
                pass
        else:
            settings_import_path = sprit_utils.checkifpath(settings_import_path)
            if not settings_import_path.is_dir():
                raise RuntimeError(f'settings_import_type={settings_import_type}, but settings_import_path is not list/tuple or filepath to directory')
            else:
                instFile = settings_import_path.glob('*.inst')
                procFile = settings_import_path.glob('*.proc')
    return settingsDict


# Define input parameters
def input_params(input_data,
                site='HVSR Site',
                id_prefix=None,
                network='AM', 
                station='RAC84', 
                loc='00', 
                channels=['EHZ', 'EHN', 'EHE'],
                acq_date=str(datetime.datetime.now().date()),
                starttime = obspy.UTCDateTime(NOWTIME.year, NOWTIME.month, NOWTIME.day, 0, 0, 0, 0),
                endtime = obspy.UTCDateTime(NOWTIME.year, NOWTIME.month, NOWTIME.day, 23, 59, 59, 999999),
                tzone = 'UTC',
                xcoord = -88.2290526,
                ycoord =  40.1012122,
                elevation = 755,
                input_crs = None, #'EPSG:4326',#4269 is NAD83, defaults to WGS (4326)
                output_crs = None,
                elev_unit = 'meters',
                depth = 0,
                instrument = 'Raspberry Shake',
                metapath = None,
                hvsr_band = [0.4, 40],
                peak_freq_range=[0.4, 40],
                processing_parameters={},
                verbose=False
                ):
    """Function for designating input parameters for reading in and processing data
    
    Parameters
    ----------
    input_data : str or pathlib.Path object
        Filepath of data. This can be a directory or file, but will need to match with what is chosen later as the source parameter in fetch_data()
    site : str, default="HVSR Site"
        Site name as designated by user for ease of reference. Used for plotting titles, filenames, etc.
    id_prefix : str, default=None
        A prefix that may be used to create unique identifiers for each site. 
        The identifier created is saved as the ['HVSR_ID'] attribute of the HVSRData object,
        and is equivalent to the following formatted string:
        f"{id_prefix}-{acq_date.strftime("%Y%m%d")}-{starttime.strftime("%H%M")}-{station}".
    network : str, default='AM'
        The network designation of the seismometer. This is necessary for data from Raspberry Shakes. 'AM' is for Amateur network, which fits Raspberry Shakes.
    station : str, default='RAC84'
        The station name of the seismometer. This is necessary for data from Raspberry Shakes.
    loc : str, default='00'
        Location information of the seismometer.
    channels : list, default=['EHZ', 'EHN', 'EHE']
        The three channels used in this analysis, as a list of strings. Preferred that Z component is first, but not necessary
    acq_date : str, int, date object, or datetime object
        If string, preferred format is 'YYYY-MM-DD'. 
        If int, this will be interpreted as the time_int of year of current year (e.g., 33 would be Feb 2 of current year)
        If date or datetime object, this will be the date. Make sure to account for time change when converting to UTC (if UTC is the following time_int, use the UTC time_int).
    starttime : str, time object, or datetime object, default='00:00:00.00'
        Start time of data stream. This is necessary for Raspberry Shake data in 'raw' form, or for trimming data. Format can be either 'HH:MM:SS.micros' or 'HH:MM' at minimum.
    endtime : str, time obejct, or datetime object, default='23:59:99.99'
        End time of data stream. This is necessary for Raspberry Shake data in 'raw' form, or for trimming data. Same format as starttime.
    tzone : str or int, default = 'UTC'
        Timezone of input data. If string, 'UTC' will use the time as input directly. Any other string value needs to be a TZ identifier in the IANA database, a wikipedia page of these is available here: https://en.wikipedia.org/wiki/List_of_tz_database_time_zones.
        If int, should be the int value of the UTC offset (e.g., for American Eastern Standard Time: -5). 
        This is necessary for Raspberry Shake data in 'raw' format.
    xcoord : float, default=-88.2290526
        Longitude (or easting, or, generally, X coordinate) of data point, in Coordinate Reference System (CRS) designated by input_crs. Currently only used in table output, but will likely be used in future for mapping/profile purposes.
    ycoord : float, default=40.1012122
        Latitute (or northing, or, generally, X coordinate) of data point, in Coordinate Reference System (CRS) designated by input_crs. Currently only used in table output, but will likely be used in future for mapping/profile purposes.
    input_crs : str or other format read by pyproj, default='EPSG:4326'
        Coordinate reference system of input data, as used by pyproj.CRS.from_user_input()
    output_crs : str or other format read by pyproj, default='EPSG:4326'
        Coordinate reference system to which input data will be transformed, as used by pyproj.CRS.from_user_input()
    elevation : float, default=755
        Surface elevation of data point. Not currently used (except in table output), but will likely be used in the future.
    depth : float, default=0
        Depth of seismometer. Not currently used, but will likely be used in the future.
    instrument : str {'Raspberry Shake', "Tromino"}
        Instrument from which the data was acquired. 
    metapath : str or pathlib.Path object, default=None
        Filepath of metadata, in format supported by obspy.read_inventory. If default value of None, will read from resources folder of repository (only supported for Raspberry Shake).
    hvsr_band : list, default=[0.4, 40]
        Two-element list containing low and high "corner" frequencies (in Hz) for processing. This can specified again later.
    peak_freq_range : list or tuple, default=[0.4, 40]
        Two-element list or tuple containing low and high frequencies (in Hz) that are used to check for HVSR Peaks. This can be a tigher range than hvsr_band, but if larger, it will still only use the hvsr_band range.
    processing_parameters={} : dict or filepath, default={}
        If filepath, should point to a .proc json file with processing parameters (i.e, an output from sprit.export_settings()). 
        Note that this only applies to parameters for the functions: 'fetch_data', 'remove_noise', 'generate_ppsds', 'process_hvsr', 'check_peaks', and 'get_report.'
        If dictionary, dictionary containing nested dictionaries of function names as they key, and the parameter names/values as key/value pairs for each key. 
        If a function name is not present, or if a parameter name is not present, default values will be used.
        For example: 
            `{ 'fetch_data' : {'source':'batch', 'data_export_path':"/path/to/trimmed/data", 'data_export_format':'mseed', 'detrend':'spline', 'plot_input_stream':True, 'verbose':False, kwargs:{'kwargskey':'kwargsvalue'}} }`
    verbose : bool, default=False
        Whether to print output and results to terminal

    Returns
    -------
    params : sprit.HVSRData
        sprit.HVSRData class containing input parameters, including data file path and metadata path. This will be used as an input to other functions. If batch processing, params will be converted to batch type in fetch_data() step.

    """
    orig_args = locals().copy() #Get the initial arguments
    start_time = datetime.datetime.now()

    # Record any updates that are made to input_params based
    update_msg = []
    
    # Reformat times
    if type(acq_date) is datetime.datetime:
        date = str(acq_date.date())
    elif type(acq_date) is datetime.date:
        date=str(acq_date)
    elif type(acq_date) is str:
        monthStrs = {'jan':1, 'january':1,
                    'feb':2, 'february':2,
                    'mar':3, 'march':3,
                    'apr':4, 'april':4,
                    'may':5,
                    'jun':6, 'june':6,
                    'jul':7, 'july':7,
                    'aug':8, 'august':8,
                    'sep':9, 'sept':9, 'september':9,
                    'oct':10,'october':10, 
                    'nov':11,'november':11,
                    'dec':12,'december':12}

        spelledMonth = False
        for m in monthStrs.keys():
            acq_date = acq_date.lower()
            if m in acq_date:
                spelledMonth = True
                break

        if spelledMonth is not False:
            month = monthStrs[m]

        if '/' in acq_date:
            sep = '/'
        elif '.' in acq_date:
            sep='.'
        elif ' ' in acq_date:
            sep = ' '
            acq_date = acq_date.replace(',', '')
        else:
            sep = '-'

        acq_date = acq_date.split(sep)
        if len(acq_date[2]) > 2: #American format
            date = '{}-{}-{}'.format(acq_date[2], acq_date[0], acq_date[1])
        else: #international format, one we're going to use
            date = '{}-{}-{}'.format(acq_date[0], acq_date[1], acq_date[2])     
    elif type(acq_date) is int:
        year=datetime.datetime.today().year
        date = str((datetime.datetime(year, 1, 1) + datetime.timedelta(acq_date - 1)).date())

    if type(starttime) is str:
        if 'T' in starttime:
            #date=starttime.split('T')[0]
            starttime = starttime.split('T')[1]
        else:
            pass
            #starttime = date+'T'+starttime
    elif type(starttime) is datetime.datetime:
        #date = str(starttime.date())
        starttime = str(starttime.time())
        ###HERE IS NEXT
    elif type(starttime) is datetime.time():
        starttime = str(starttime)
    
    if not isinstance(starttime, obspy.UTCDateTime):
        starttime = str(date)+"T"+str(starttime)
    starttime = obspy.UTCDateTime(sprit_utils.format_time(starttime, tzone=tzone))
    
    if not isinstance(orig_args['starttime'], obspy.UTCDateTime) or starttime != orig_args['starttime']:
        update_msg.append(f"\t\tstarttime was updated from {orig_args['starttime']} to {starttime}")

    
    if type(endtime) is str:
        if 'T' in endtime:
            date=endtime.split('T')[0]
            endtime = endtime.split('T')[1]
    elif type(endtime) is datetime.datetime:
        date = str(endtime.date())
        endtime = str(endtime.time())
    elif type(endtime) is datetime.time():
        endtime = str(endtime)

    if not isinstance(endtime, obspy.UTCDateTime):
        endtime = str(date)+"T"+str(endtime)
    endtime = obspy.UTCDateTime(sprit_utils.format_time(endtime, tzone=tzone))

    if not isinstance(orig_args['starttime'], obspy.UTCDateTime) or starttime != orig_args['starttime']:
        update_msg.append(f"\t\tendtime was updated from {orig_args['endtime']} to {endtime}")

    acq_date = datetime.date(year=int(date.split('-')[0]), month=int(date.split('-')[1]), day=int(date.split('-')[2]))
    if acq_date != orig_args['acq_date']:
        update_msg.append(f"\t\tacq_date was updated from {orig_args['acq_date']} to {acq_date}")

    raspShakeInstNameList = ['raspberry shake', 'shake', 'raspberry', 'rs', 'rs3d', 'rasp. shake', 'raspshake']
    
    # If no CRS specified, assume WGS84
    if input_crs is None:
        if verbose:
            update_msg.append(f"\t\tNo value specified for input_crs, assuming WGS84 (EPSG:4326)")
        input_crs = 'EPSG:4326'
    
    if output_crs is None:
        if verbose:
            update_msg.append(f"\t\tNo value specified for output_crs, using same coordinate system is input_crs (default is EPSG:4326)")
        output_crs = input_crs

    # Get CRS Objects
    input_crs = CRS.from_user_input(input_crs)
    output_crs = CRS.from_user_input(output_crs)
    wgs84_crs = CRS.from_user_input('EPSG:4326')

    # Get WGS84 coordinates (needed for inventory)
    wgs84_transformer = Transformer.from_crs(input_crs, wgs84_crs, always_xy=True)
    xcoord_wgs84, ycoord_wgs84 = wgs84_transformer.transform(xcoord, ycoord)

    xcoord_wgs84 = round(xcoord_wgs84, 7)
    ycoord_wgs84 = round(ycoord_wgs84, 7)

    update_msg.append(f"\t\tLongitude ({xcoord_wgs84}) and Latitude ({ycoord_wgs84}) calculated for compatibility with obspy.")

    # Get coordinates in CRS specified in output_crs
    coord_transformer = Transformer.from_crs(input_crs, output_crs, always_xy=True)
    xcoord, ycoord = coord_transformer.transform(xcoord, ycoord)

    if isinstance(processing_parameters, dict):
        pass
    else:
        processing_parameters = sprit_utils.checkifpath(processing_parameters)
        processing_parameters = import_settings(processing_parameters, settings_import_type='processing', verbose=verbose)

    # Get elevation in meters
    if str(elev_unit).lower() in ['feet', 'foot', 'ft', 'f', 'imperial', 'imp', 'american', 'us']:
        elevation = elevation * 0.3048
        elev_unit = 'meters'
        update_msg.append(f"\t\t Elevations are automatically converted to meters during processing")
        update_msg.append(f"\t\t elevation was updated to {elevation} m (from {orig_args['elevation']} ft)")
        update_msg.append(f"\t\t elev_unit was also updated to {elev_unit} (from {orig_args['elev_unit']})")
    
    # Create a unique identifier for each site
<<<<<<< HEAD
    if id_prefix is None:
        id_pre = ''
    else:
        id_pre = str(id_prefix)+'-'
=======
    if project is None:
        proj_id = ''
    else:
        proj_id = str(project)+'-'
>>>>>>> 4a8b9fa2
    
    hvsr_id = f"{proj_id}{acq_date.strftime('%Y%m%d')}-{starttime.strftime('%H%M')}-{station}"
    update_msg.append(f"\t\thvsr_id generated from input parameters: {hvsr_id}")

    #Add key/values to input parameter dictionary for use throughout the rest of the package
    inputParamDict = {'site':site, 'id_prefix':id_prefix, 'hvsr_id':hvsr_id, 'network':network, 'station':station,'location':loc, 'channels':channels,
                      'net':network,'sta':station, 'loc':loc, 'cha':channels, 'instrument':instrument,
                      'acq_date':acq_date,'starttime':starttime,'endtime':endtime, 'timezone':'UTC', #Will be in UTC by this point
                      'xcoord':xcoord, 'ycoord':ycoord, 'longitude':xcoord_wgs84,'latitude':ycoord_wgs84,
                      'elevation':elevation, 'elev_unit':elev_unit, 'input_crs':input_crs, 'output_crs':output_crs,
                      'depth':depth, 'input_data': input_data, 'metapath':metapath, 'hvsr_band':hvsr_band, 'peak_freq_range':peak_freq_range,
                      'processing_parameters':processing_parameters, 'ProcessingStatus':{'InputParamsStatus':True, 'OverallStatus':True}
                      }
    
    #Replace any default parameter settings with those from json file of interest, potentially
    instrument_settings_dict = {}
    if pathlib.Path(str(instrument)).exists():
        instrument_settings = import_settings(settings_import_path=instrument, settings_import_type='instrument', verbose=verbose)
        input_params_args = inspect.getfullargspec(input_params).args
        input_params_args.append('net')
        input_params_args.append('sta')
        for k, settings_value in instrument_settings.items():
            if k in input_params_args:
                instrument_settings_dict[k] = settings_value
        inputParamDict['instrument_settings'] = inputParamDict['instrument']
        inputParamDict.update(instrument_settings_dict)
    
    if str(instrument).lower() in raspShakeInstNameList:
        if metapath is None or metapath=='':
            metapath = pathlib.Path(pkg_resources.resource_filename(__name__, 'resources/rs3dv5plus_metadata.inv')).as_posix()
            inputParamDict['metapath'] = metapath

    for settingName in instrument_settings_dict.keys():
        if settingName in inputParamDict.keys():
            inputParamDict[settingName] = instrument_settings_dict[settingName]

    if verbose:
        print('Gathering input parameters (input_params())')
        for key, value in inputParamDict.items():
            print('\t  {}={}'.format(key, value))
        print()

        update_msg.insert(0, '\tThe following parameters were modified from the raw input:')
        for msg_line in update_msg:
            print(msg_line)
        print()
        
    #Format everything nicely
    params = sprit_utils.make_it_classy(inputParamDict)
    params['ProcessingStatus']['InputParamsStatus'] = True
    params = _check_processing_status(params, start_time=start_time, func_name=inspect.stack()[0][3], verbose=verbose)
    return params


# Plot Azimuth data
def plot_azimuth(hvsr_data, fig=None, ax=None, show_azimuth_peaks=False, interpolate_azimuths=True, show_azimuth_grid=False, show_plot=True, **plot_azimuth_kwargs):
    """Function to plot azimuths when azimuths are calculated

    Parameters
    ----------
    hvsr_data : HVSRData or HVSRBatch
        HVSRData that has gone through at least the sprit.fetch_data() step, and before sprit.generate_ppsds()
    show_azimuth_peaks : bool, optional
        Whether to display the peak value at each azimuth calculated on the chart, by default False
    interpolate_azimuths : bool, optional
        Whether to interpolate the azimuth data to get a smoother plot. 
        This is just for visualization, does not change underlying data.
        It takes a lot of time to process the data, but interpolation for vizualization can happen fairly fast. By default True.
    show_azimuth_grid : bool, optional
        Whether to display the grid on the chart, by default False

    Returns
    -------
    matplotlib.Figure, matplotlib.Axis
        Figure and axis of resulting azimuth plot
    """
    orig_args = locals().copy() #Get the initial arguments

    if isinstance(hvsr_data, HVSRBatch):
        #If running batch, we'll loop through each site
        for site_name in hvsr_data.keys():
            args = orig_args.copy() #Make a copy so we don't accidentally overwrite
            individual_params = hvsr_data[site_name] #Get what would normally be the "params" variable for each site
            args['hvsr_data'] = individual_params #reset the params parameter we originally read in to an individual site params
            if hvsr_data[site_name]['ProcessingStatus']['OverallStatus']:
                try:
                    hvsr_data['Azimuth_Fig'] = __plot_azimuth_batch(**args) #Call another function, that lets us run this function again
                except:
                    print(f"ERROR: {site_name} will not have azimuths plotted.")
    elif isinstance(hvsr_data, HVSRData):
        if fig is None:
            fig = plt.figure()

        hvsr_band = hvsr_data.hvsr_band

        azDataList = []
        azExtraDataList = []

        for k in sorted(hvsr_data.hvsr_az.keys()):
            currData = hvsr_data.hvsr_az[k]
            azDataList.append(currData)
            azExtraDataList.append(currData)
        
            
        freq = hvsr_data.x_freqs['Z'].tolist()[1:]
        a = np.deg2rad(np.array(sorted(hvsr_data.hvsr_az.keys())).astype(float))
        b = a + np.pi

        z = np.array(azDataList)
        z2 =np.array(azExtraDataList)

        def interp_along_theta(orig_array, orig_ind):
            newArrayList = []
            for a1 in orig_array.T:
                # Resample the array along the first dimension using numpy.interp
                newZ = np.interp(
                    np.linspace(np.pi/180, np.pi, 180),  # New indices
                    orig_ind,  # Original indices
                    a1)
                newArrayList.append(newZ)
            return np.array(newArrayList).T

        if 'plot_type' in plot_azimuth_kwargs.keys():
            if 'i' in plot_azimuth_kwargs['plot_type']:
                interpolate_azimuths = True
            if '-i' in plot_azimuth_kwargs['plot_type']:
                interpolate_azimuths = False


        if interpolate_azimuths:
            z = interp_along_theta(z, a)
            z2 = interp_along_theta(z2, a)

            a =  np.linspace(np.deg2rad(1), np.pi, 180)
            b = (a + np.pi).tolist()
            a = a.tolist()

        r, th = np.meshgrid(freq, a)
        r2, th2 = np.meshgrid(freq, b)

        # Set up plot
        if ax is None:
            ax = plt.subplot(polar=True)
            plt.title(hvsr_data['site'])

        else:
            plt.sca(ax)

        plt.semilogy()
        ax.set_theta_zero_location("N")
        ax.set_theta_direction(-1)
        plt.xlim([0, np.pi*2])
        plt.ylim([hvsr_band[1], hvsr_band[0]])

        # Plot data
        pmesh1 = plt.pcolormesh(th, r, z, cmap = 'jet')
        pmesh2 = plt.pcolormesh(th2, r2, z2, cmap = 'jet')

        azList = ['azimuth', 'az', 'a', 'radial', 'r']
        azOpts = []
        if 'plot_type' in plot_azimuth_kwargs.keys():
            if type(plot_azimuth_kwargs['plot_type']) is str:
                ptList = plot_azimuth_kwargs['plot_type'].split(' ')
            elif isinstance(plot_azimuth_kwargs['plot_type'], (list, tuple)):
                ptList = list(plot_azimuth_kwargs['plot_type'])

            for az in azList:
                if az in ptList:
                    azOpts = [item.lower() for item in ptList[ptList.index(az)+1:]]

        if 'p' in azOpts:
            show_azimuth_peaks = True

        if 'g' in azOpts:
            show_azimuth_grid = True

        if show_azimuth_peaks:
            peakVals = []
            peakThetas = []
            for k in sorted(hvsr_data.hvsr_az.keys()):
                peakVals.append(hvsr_data.BestPeak[k]['f0'])
                peakThetas.append(int(k))
            peakThetas = peakThetas + (180 + np.array(peakThetas)).tolist()
            peakThetas = np.deg2rad(peakThetas).tolist()
            peakVals = peakVals + peakVals
            peakVals.append(peakVals[0])
            peakThetas.append(peakThetas[0]+(np.pi*2))
            peakThetas.append(peakThetas[1]+(np.pi*2))

            peakThetas = (np.convolve(peakThetas, np.ones(2), 'full')/2).tolist()[1:-1]
            newThetas = []
            newVals = []
            for i, p in enumerate(peakThetas):
                newThetas.append(p)
                newThetas.append(p)
                if i == 0:
                    newVals.append(peakVals[-1])
                    newVals.append(peakVals[-1])
                else:
                    newVals.append(peakVals[i])
                    newVals.append(peakVals[i])

            newThetas.insert(0, newThetas[-1])
            newThetas.pop()

            newVals.append(newVals[0])
            newThetas.append(newThetas[0])

            #peakThetas = newThetas
            #peakVals = newVals
            if len(peakThetas) >= 20:
                alphaVal = 0.2
            else:
                alphaVal = 0.9 - (19/28) 
            plt.scatter(peakThetas, peakVals, marker='h', facecolors='none', edgecolors='k', alpha=alphaVal)
        #plt.plot(a, r, ls='none', color = 'k') 

        if show_azimuth_grid:
            plt.grid(visible=show_azimuth_grid, which='both', alpha=0.5)
            plt.grid(visible=show_azimuth_grid, which='major', c='k', linewidth=1, alpha=1)
        #plt.colorbar(pmesh1)
        if show_plot:
            plt.show()

        hvsr_data['AzimuthFig'] = fig
    else:
        warnings.warn(f'hvsr_data must be of type HVSRData or HVSRBatch, not {type(hvsr_data)}')
    return fig, ax


# Main function for plotting results
def plot_hvsr(hvsr_data, plot_type='HVSR ann p C+ ann p SPEC ann p', azimuth='HV', use_subplots=True, fig=None, ax=None, return_fig=False,  plot_engine='matplotlib', save_dir=None, save_suffix='', show_legend=False, show_plot=True, close_figs=False, clear_fig=True,**kwargs):
    """Function to plot HVSR data

    Parameters
    ----------
    hvsr_data : dict                  
        Dictionary containing output from process_hvsr function
    plot_type : str or list, default = 'HVSR ann p C+ ann p SPEC ann p'
        The plot_type of plot(s) to plot. If list, will plot all plots listed
        - 'HVSR' - Standard HVSR plot, including standard deviation. Options are included below:
            - 'p' shows a vertical dotted line at frequency of the "best" peak
            - 'ann' annotates the frequency value of of the "best" peak
            - 'all' shows all the peaks identified in check_peaks() (by default, only the max is identified)
            - 't' shows the H/V curve for all time windows
            - 'tp' shows all the peaks from the H/V curves of all the time windows
            - 'fr' shows the window within which SpRIT will search for peak frequencies, as set by peak_freq_range
            - 'test' shows a visualization of the results of the peak validity test(s). Examples:
                - 'tests' visualizes the results of all the peak tests (not the curve tests)
                - 'test12' shows the results of tests 1 and 2.
                    - Append any number 1-6 after 'test' to show a specific test result visualized
        - 'COMP' - plot of the PPSD curves for each individual component ("C" also works)
            - '+' (as a suffix in 'C+' or 'COMP+') plots C on a plot separate from HVSR (C+ is default, but without + will plot on the same plot as HVSR)
            - 'p' shows a vertical dotted line at frequency of the "best" peak
            - 'ann' annotates the frequency value of of the "best" peak
            - 'all' shows all the peaks identified in check_peaks() (by default, only the max is identified)
            - 't' shows the H/V curve for all time windows
        - 'SPEC' - spectrogram style plot of the H/V curve over time
            - 'p' shows a horizontal dotted line at the frequency of the "best" peak
            - 'ann' annotates the frequency value of the "best" peak
            - 'all' shows all the peaks identified in check_peaks()
            - 'tp' shows all the peaks of the H/V curve at all time windows
        - 'AZ' - circular plot of calculated azimuthal HV curves, similar in style to SPEC plot.
            - 'p' shows a point at each calculated (not interpolated) azimuth peak
            - 'g' shows grid lines at various angles
            - 'i' interpolates so that there is an interpolated azimuth at each degree interval (1 degree step)
                This is the default, so usually 'i' is not needed.
            - '-i' prohibits interpolation (only shows the calculated azimuths, as determined by azimuth_angle (default = 30))
    azimuth : str, default = 'HV'
        What 'azimuth' to plot, default being standard N E components combined
    use_subplots : bool, default = True
        Whether to output the plots as subplots (True) or as separate plots (False)
    fig : matplotlib.Figure, default = None
        If not None, matplotlib figure on which plot is plotted
    ax : matplotlib.Axis, default = None
        If not None, matplotlib axis on which plot is plotted
    return_fig : bool
        Whether to return figure and axis objects
    plot_engine : str, default='Matplotlib'
        Which engine to use for plotting. Both "matplotlib" and "plotly" are acceptable. For shorthand, 'mpl', 'm' also work for matplotlib; 'plty' or 'p' also work for plotly. Not case sensitive.
    save_dir : str or None
        Directory in which to save figures
    save_suffix : str
        Suffix to add to end of figure filename(s), if save_dir is used
    show_legend : bool, default=False
        Whether to show legend in plot
    show_plot : bool
        Whether to show plot
    close_figs : bool, default=False
        Whether to close figures before plotting
    clear_fig : bool, default=True
        Whether to clear figures before plotting
    **kwargs : keyword arguments
        Keyword arguments for matplotlib.pyplot

    Returns
    -------
    fig, ax : matplotlib figure and axis objects
        Returns figure and axis matplotlib.pyplot objects if return_fig=True, otherwise, simply plots the figures
    """
    orig_args = locals().copy() #Get the initial arguments
    if isinstance(hvsr_data, HVSRBatch):
        #If running batch, we'll loop through each site
        for site_name in hvsr_data.keys():
            args = orig_args.copy() #Make a copy so we don't accidentally overwrite
            individual_params = hvsr_data[site_name] #Get what would normally be the "params" variable for each site
            args['hvsr_results'] = individual_params #reset the params parameter we originally read in to an individual site params
            if hvsr_data[site_name]['ProcessingStatus']['OverallStatus']:
                try:
                    __hvsr_plot_batch(**args) #Call another function, that lets us run this function again
                except:
                    print(f"{site_name} not able to be plotted.")

        return

    mplList = ['matplotlib', 'mpl', 'm']
    plotlyList = ['plotly', 'plty', 'p']

    if plot_engine.lower() in plotlyList:
        plotlyFigure = sprit_plot.plot_results(hvsr_data, plot_string=plot_type, results_fig=fig, return_fig=return_fig, show_results_plot=show_plot)
        if return_fig:
            return plotlyFigure
    else: #plot_engine.lower() in mplList or any other value not in plotly list
        if clear_fig and fig is not None and ax is not None: #Intended use for tkinter
            #Clear everything
            for key in ax:
                ax[key].clear()
            for t in fig.texts:
                del t
            fig.clear()
        if close_figs:
            plt.close('all')

        # The possible identifiers in plot_type for the different kind of plots
        hvsrList = ['hvsr', 'hv', 'h']
        compList = ['c', 'comp', 'component', 'components']
        specgramList = ['spec', 'specgram', 'spectrogram']
        azList = ['azimuth', 'az', 'a', 'radial', 'r']

        hvsrInd = np.nan
        compInd = np.nan
        specInd = np.nan
        azInd = np.nan

        plot_type = plot_type.replace(',', '')
        kList = plot_type.split(' ')
        for i, k in enumerate(kList):
            kList[i] = k.lower()

        # Get the plots in the right order, no matter how they were input (and ensure the right options go with the right plot)
        # HVSR index
        if len(set(hvsrList).intersection(kList)):
            for i, hv in enumerate(hvsrList):
                if hv in kList:
                    hvsrInd = kList.index(hv)
                    break
        # Component index
        #if len(set(compList).intersection(kList)):
        for i, c in enumerate(kList):
            if '+' in c and c[:-1] in compList:
                compInd = kList.index(c)
                break
            
        # Specgram index
        if len(set(specgramList).intersection(kList)):
            for i, sp in enumerate(specgramList):
                if sp in kList:
                    specInd = kList.index(sp)
                    break        

        # Azimuth index
        if len(set(azList).intersection(kList)):
            for i, sp in enumerate(azList):
                if sp in kList:
                    azInd = kList.index(sp)
                    break        

        
        # Get indices for all plot type indicators
        indList = [hvsrInd, compInd, specInd, azInd]
        indListCopy = indList.copy()
        plotTypeList = ['hvsr', 'comp', 'spec', 'az']

        plotTypeOrder = []
        plotIndOrder = []

        # Get lists with first and last indices of the specifiers for each plot
        lastVal = 0
        while lastVal != 99:
            firstInd = np.nanargmin(indListCopy)
            plotTypeOrder.append(plotTypeList[firstInd])
            plotIndOrder.append(indList[firstInd])
            lastVal = indListCopy[firstInd]
            indListCopy[firstInd] = 99  #just a high number

        plotTypeOrder.pop()
        plotIndOrder[-1] = len(kList)
        
        # Get 
        for i, p in enumerate(plotTypeOrder):
            pStartInd = plotIndOrder[i]
            pEndInd = plotIndOrder[i+1]
            plotComponents = kList[pStartInd:pEndInd]

            if use_subplots and i == 0 and fig is None and ax is None:
                mosaicPlots = []
                for pto in plotTypeOrder:
                    if pto == 'az':
                        for i, subp in enumerate(mosaicPlots):
                            if (subp[0].lower() == 'hvsr' or subp[0].lower() == 'comp') and len([item for item in plotTypeOrder if item != "hvsr"]) > 0:
                                mosaicPlots[i].append(subp[0])
                                mosaicPlots[i].append(subp[0])
                            else:
                                mosaicPlots[i].append(subp[0])
                                mosaicPlots[i].append(pto)
                    else:
                        mosaicPlots.append([pto])
                perSubPDict = {}
                if 'az' in plotTypeOrder:
                    perSubPDict['az'] = {'projection':'polar'}
                fig, ax = plt.subplot_mosaic(mosaicPlots, per_subplot_kw=perSubPDict, layout='constrained')
                axis = ax[p]
            elif use_subplots:
                with warnings.catch_warnings():
                    warnings.simplefilter("ignore") #Often warns about xlim when it is not an issue
                    if hasattr(ax, '__len__'):#print(dir(ax), ax, len(ax))
                        ax[p].clear()
                        axis = ax[p]
            else:
                fig, axis = plt.subplots()

            if p == 'hvsr':
                kwargs['subplot'] = p
                fig, ax[p] = _plot_hvsr(hvsr_data, fig=fig, ax=axis, plot_type=plotComponents, azimuth=azimuth, xtype='x_freqs', show_legend=show_legend, axes=ax, **kwargs)
            elif p == 'comp':
                plotComponents[0] = plotComponents[0][:-1]
                kwargs['subplot'] = p
                fig, ax[p] = _plot_hvsr(hvsr_data, fig=fig, ax=axis, plot_type=plotComponents, azimuth=azimuth, xtype='x_freqs', show_legend=show_legend, axes=ax, **kwargs)
            elif p == 'spec':
                plottypeKwargs = {}
                for c in plotComponents:
                    plottypeKwargs[c] = True
                kwargs.update(plottypeKwargs)
                _plot_specgram_hvsr(hvsr_data, fig=fig, ax=axis, azimuth=azimuth, colorbar=False, **kwargs)
            elif p == 'az':
                kwargs['plot_type'] = plotComponents
                hvsr_data['Azimuth_fig'] = plot_azimuth(hvsr_data, fig=fig, ax=axis, **kwargs)
            else:
                warnings.warn('Plot type {p} not recognized', UserWarning)   

        windowsUsedStr = f"{hvsr_data['hvsr_windows_df']['Use'].astype(bool).sum()}/{hvsr_data['hvsr_windows_df'].shape[0]} windows used"
        fig.text(x=1, y=0.0, s=windowsUsedStr, ha='right', va='bottom', fontsize='xx-small',
                bbox=dict(facecolor='w', edgecolor=None, linewidth=0, alpha=1, pad=-1))
        
        matplotlib.rcParams["figure.constrained_layout.h_pad"] = 0.075
        #if use_subplots:
        #    fig.subplots_adjust()#.set(h_pad=0.075, hspace=-5)
        if show_plot:
            fig.canvas.draw()
            
        if return_fig:
            return fig

    return


# Plot Obspy Trace in axis using matplotlib
def plot_stream(stream, params, fig=None, axes=None, show_plot=False, ylim_std=0.75, return_fig=True):
    """Function to plot a stream of data with Z, E, N components using matplotlib. Similar to obspy.Stream.Plot(), but will be formatted differently and eventually more customizable.
    This is also used in various functions throughout the package.

    Parameters
    ----------
    stream : obspy.core.Stream.stream
        Obpsy stream of data with Z, E, N componenents
    params : HVSRData or HVSRBatch
        Data object with parameters relevant for creating plot
    fig : matplotlib.Figure, default=None
        Optional: if not None, matplotlib.Figure in which to plot the resulting figure (i.e., can be plotted in existing figure)
    axes : matplotlib.Axis, default=None
        Optional: if not None, matplotlib.Axis in which to plot the resulting figure (i.e., can be plotted in existing axis)
    show_plot : bool, default=False
        Whether to do matplotlib.pylot.show(), by default False
    ylim_std : float, default = 0.75
        Optional: the standard deviation of the data at which to clip the chart, by default 0.75
    return_fig : bool, default=True
        Optional: whether to return the figure, by default True

    Returns
    -------
    (matplotlib.Figure, matplotlib.Axes)
        Tuple containing the figure and axes of the resulting plot, only returned if return_fig = True
    """
    if fig is None and axes is None:
        fig, axes = plt.subplot_mosaic([['Z'],['N'],['E']], sharex=True, sharey=False)

    new_stream = stream.copy()
    #axis.plot(trace.times, trace.data)
    
    sTime = stream[0].stats.starttime
    timeList = {}
    mplTimes = {}

    #In case data is masked, need to split, decimate, then merge back together
    if isinstance(new_stream[0].data, np.ma.masked_array):
        new_stream = new_stream.split()
    new_stream.decimate(10)
    new_stream.merge()

    zStream = new_stream.select(component='Z')#[0]
    eStream = new_stream.select(component='E')#[0]
    nStream = new_stream.select(component='N')#[0]
    streams = [zStream, nStream, eStream]

    for st in streams:
        key = st[0].stats.component
        timeList[key] = []
        mplTimes[key] = []
        for tr in st:
            for t in np.ma.getdata(tr.times()):
                newt = sTime + t
                timeList[key].append(newt)
                mplTimes[key].append(newt.matplotlib_date)

    #Ensure that the min and max times for each component are the same
    for i, k in enumerate(mplTimes.keys()):
        currMin = np.min(list(map(np.min, mplTimes[k])))
        currMax = np.max(list(map(np.max, mplTimes[k])))

        if i == 0:
            xmin = currMin
            xmax = currMax
        else:
            if xmin > currMin:
                xmin = currMin
            if xmax < currMax:
                xmax = currMax

    axes['Z'].xaxis_date()
    axes['N'].xaxis_date()
    axes['E'].xaxis_date()

    #tTicks = mdates.MinuteLocator(interval=5)
    #axis.xaxis.set_major_locator(tTicks)
    axes['E'].xaxis.set_major_locator(mdates.MinuteLocator(byminute=range(0,60,5)))
    axes['E'].xaxis.set_major_formatter(mdates.DateFormatter('%H:%M'))
    axes["E"].xaxis.set_minor_locator(mdates.MinuteLocator(interval=1))
    axes["E"].tick_params(axis='x', labelsize=8)
    

    streams = [zStream.merge(method=1), 
               nStream.merge(method=1), 
               eStream.merge(method=1)]

    for st in streams:
        for i, tr in enumerate(st):
            key = tr.stats.component
            if key == 'Z':
                C='k'
            elif key=='N':
                C='r'
            else:
                C='b'
            axes[key].plot(mplTimes[key], tr.data, color=C, linewidth=0.15)


    axes['Z'].set_ylabel('Z')
    axes['N'].set_ylabel('N')
    axes['E'].set_ylabel('E')
    
    #stDz = np.abs(np.nanstd(stream.select(component='Z')[0].data))
    #stDn = np.abs(np.nanstd(stream.select(component='N')[0].data))
    #stDe = np.abs(np.nanstd(stream.select(component='E')[0].data))
    #stD = max([stDz, stDn, stDe])
    
    for i, comp in enumerate(list(mplTimes.keys())):
        stD = np.abs(np.nanstd(np.ma.getdata(stream.select(component=comp)[0].data)))
        dmed = np.nanmedian(np.ma.getdata(stream.select(component=comp)[0].data))

        axes[comp].set_ylim([dmed-ylim_std*stD, dmed+ylim_std*stD])
        if xmin < 0:
            xmin=params['hvsr_band'][0]
        axes[comp].set_xlim([xmin, xmax])

    fig.suptitle(params['site'])
    
    day = "{}-{}-{}".format(stream[0].stats.starttime.year, stream[0].stats.starttime.month, stream[0].stats.starttime.day)
    axes['E'].set_xlabel('UTC Time \n'+ day)

    #plt.rcParams['figure.dpi'] = 100
    #plt.rcParams['figure.figsize'] = (5,4)
    
    #fig.tight_layout()
    fig.canvas.draw()

    if show_plot:
        plt.show()

    if return_fig:
        return fig
    return                 


# Main function for processing HVSR Curve
def process_hvsr(hvsr_data, horizontal_method=None, smooth=True, freq_smooth='konno ohmachi', f_smooth_width=40, resample=True, outlier_curve_rmse_percentile=False, azimuth=None, verbose=False):
    """Process the input data and get HVSR data
    
    This is the main function that uses other (private) functions to do 
    the bulk of processing of the HVSR data and the data quality checks.

    Parameters
    ----------
    hvsr_data  : HVSRData or HVSRBatch
        Data object containing all the parameters input and generated by the user (usually, during sprit.input_params(), sprit.fetch_data(), sprit.generate_ppsds() and/or sprit.remove_noise()).
    horizontal_method  : int or str, default=3
        Method to use for combining the horizontal components. Default is 3) Geometric Mean
            0) (not used) 
            1) 'Diffuse field assumption'   H = √( (eie_E + eie_N) / eie_Z), eie = equal interval energy
            2) 'Arithmetic Mean'            H ≡ (HN + HE)/2
            3) 'Geometric Mean'             H ≡ √(HN · HE), recommended by the SESAME project (2004)
            4) 'Vector Summation'           H ≡ √(HN^2 + HE^2)
            5) 'Quadratic Mean'             H ≡ √(HN^2 + HE^2)/2
            6) 'Maximum Horizontal Value'   H ≡ max {HN, HE}
            7) 'Minimum Horizontal Valey'   H ≡ min {HN, HE}
            8) 'Single Azimuth'             H = H2·cos(az) + H1·sin(az)
    smooth  : bool, default=True
        bool or int may be used. 
            If True, default to smooth H/V curve to using savgoy filter with window length of 51 (works well with default resample of 1000 pts)
            If int, the length of the window in the savgoy filter.
    freq_smooth : str {'konno ohmachi', 'constant', 'proportional'}
        Which frequency smoothing method to use. By default, uses the 'konno ohmachi' method.
            - The Konno & Ohmachi method uses the obspy.signal.konnoohmachismoothing.konno_ohmachi_smoothing() function: https://docs.obspy.org/packages/autogen/obspy.signal.konnoohmachismoothing.konno_ohmachi_smoothing.html
            - The constant method uses a window of constant length f_smooth_width
            - The proportional method uses a window the percentage length of the frequncy steps/range (f_smooth_width now refers to percentage)
        See here for more information: https://www.geopsy.org/documentation/geopsy/hv-processing.html
    f_smooth_width : int, default = 40
        - For 'konno ohmachi': passed directly to the bandwidth parameter of the konno_ohmachi_smoothing() function, determines the width of the smoothing peak, with lower values resulting in broader peak. Must be > 0.
        - For 'constant': the size of a triangular smoothing window in the number of frequency steps
        - For 'proportional': the size of a triangular smoothing window in percentage of the number of frequency steps (e.g., if 1000 frequency steps/bins and f_smooth_width=40, window would be 400 steps wide)
    resample  : bool, default = True
        bool or int. 
            If True, default to resample H/V data to include 1000 frequency values for the rest of the analysis
            If int, the number of data points to interpolate/resample/smooth the component psd/HV curve data to.
    outlier_curve_rmse_percentile : bool, float, default = False
        If False, outlier curve removal is not carried out here. 
        If True, defaults to 98 (98th percentile). 
        Otherwise, float of percentile used as rmse_thresh of remove_outlier_curve().
    azimuth : float, default = None
        The azimuth angle to use when method is single azimuth.
    verbose : bool, defualt=False
        Whether to print output to terminal

    Returns
    -------
        hvsr_out    : dict
            Dictionary containing all the information about the data, including input parameters

    """
    orig_args = locals().copy() #Get the initial arguments
    start_time = datetime.datetime.now()

    # Update with processing parameters specified previously in input_params, if applicable
    if 'processing_parameters' in hvsr_data.keys():
        if 'process_hvsr' in hvsr_data['processing_parameters'].keys():
            update_msg = []
            for k, v in hvsr_data['processing_parameters']['process_hvsr'].items():
                defaultVDict = dict(zip(inspect.getfullargspec(process_hvsr).args[1:], 
                                        inspect.getfullargspec(process_hvsr).defaults))
                # Manual input to function overrides the imported parameter values
                if (not isinstance(v, (HVSRData, HVSRBatch))) and (k in orig_args.keys()) and (orig_args[k]==defaultVDict[k]):
                    update_msg.append(f'\t\t{k} = {v} (previously {orig_args[k]})')
                    orig_args[k] = v
                                        
    horizontal_method = orig_args['horizontal_method']
    smooth = orig_args['smooth']
    freq_smooth = orig_args['freq_smooth']
    f_smooth_width = orig_args['f_smooth_width']
    resample = orig_args['resample']
    outlier_curve_rmse_percentile = orig_args['outlier_curve_rmse_percentile']
    verbose = orig_args['verbose']

    if (verbose and isinstance(hvsr_data, HVSRBatch)) or (verbose and not hvsr_data['batch']):
        if isinstance(hvsr_data, HVSRData) and hvsr_data['batch']:
            pass
        else:
            print('\nCalculating Horizontal/Vertical Ratios at all frequencies/time steps (process_hvsr())')
            print('\tUsing the following parameters:')
            for key, value in orig_args.items():
                if key=='hvsr_data':
                    pass
                else:
                    print('\t  {}={}'.format(key, value))
            print()

        if 'processing_parameters' in hvsr_data.keys() and 'process_hvsr' in hvsr_data['processing_parameters'].keys():
            if update_msg != []:
                update_msg.insert(0, '\tThe following parameters were updated using the processing_parameters attribute:')
                for msg_line in update_msg:
                    print(msg_line)
                print()
            
    # PROCESSING STARTS HERE (SEPARATE LOOP FOR BATCH)
    #Site is in the keys anytime it's not batch
    if isinstance(hvsr_data, HVSRBatch):
        #If running batch, we'll loop through each site
        hvsr_out = {}
        for site_name in hvsr_data.keys():
            args = orig_args.copy() #Make a copy so we don't accidentally overwrite
            args['hvsr_data'] = hvsr_data[site_name] #Get what would normally be the "hvsr_data" variable for each site
            if hvsr_data[site_name]['ProcessingStatus']['OverallStatus']:
                try:
                    hvsr_out[site_name] = __process_hvsr_batch(**args) #Call another function, that lets us run this function again
                except:
                    hvsr_out = hvsr_data
                    hvsr_out[site_name]['ProcessingStatus']['HVStatus']=False
                    hvsr_out[site_name]['ProcessingStatus']['OverallStatus'] = False                    
            else:
                hvsr_out = hvsr_data
                hvsr_out[site_name]['ProcessingStatus']['HVStatus']=False
                hvsr_out[site_name]['ProcessingStatus']['OverallStatus'] = False
        hvsr_out = HVSRBatch(hvsr_out)
        hvsr_out = _check_processing_status(hvsr_out, start_time=start_time, func_name=inspect.stack()[0][3], verbose=verbose)
        return hvsr_out
    
    ppsds = hvsr_data['ppsds'].copy()#[k]['psd_values']
    ppsds = sprit_utils.check_xvalues(ppsds)

    methodList = ['<placeholder_0>', # 0
                    'Diffuse Field Assumption', # 1
                    'Arithmetic Mean', # 2
                    'Geometric Mean', # 3
                    'Vector Summation', # 4
                    'Quadratic Mean', # 5
                    'Maximum Horizontal Value', # 6
                    'Minimum Horizontal Value', # 7
                    'Single Azimuth' ] # 8
    x_freqs = {}
    x_periods = {}

    psdValsTAvg = {}
    stDev = {}
    stDevValsP = {}
    stDevValsM = {}
    psdRaw={}
    currTimesUsed={}
    hvsr_data['hvsr_windows_df']['Use'] = hvsr_data['hvsr_windows_df']['Use'].astype(bool)
    hvsrDF = hvsr_data['hvsr_windows_df']
    def move_avg(y, box_pts):
        #box = np.ones(box_pts)/box_pts
        box = np.hanning(box_pts)
        y_smooth = np.convolve(y, box, mode='same') / sum(box)
        return y_smooth

    for k in ppsds.keys():
        #input_ppsds = ppsds[k]['psd_values'] #original, not used anymore
        input_ppsds = np.stack(hvsrDF['psd_values_'+k].values)

        #currPPSDs = hvsrDF['psd_values_'+k][hvsrDF['Use']].values
        #used_ppsds = np.stack(currPPSDs)

        xValMin_per = np.round(1/hvsr_data['hvsr_band'][1], 4)
        xValMax_per = np.round(1/hvsr_data['hvsr_band'][0], 4)
        
        #if reasmpling has been selected
        if resample is True or type(resample) is int or type(resample) is float:
            if resample is True:
                resample = 1000 #Default smooth value

            #xValMin_per = min(ppsds[k]['period_bin_centers'])
            #xValMax_per = max(ppsds[k]['period_bin_centers'])

            #Resample period bin values
            #print('resample, prelogspace', x_periods[k].shape)
            x_periods[k] = np.logspace(np.log10(xValMin_per), np.log10(xValMax_per), num=resample)
            if smooth or isinstance(smooth, (int, float)):
                if smooth:
                    smooth = 51 #Default smoothing window
                    padVal = 25
                elif smooth % 2==0:
                    smooth +1 #Otherwise, needs to be odd
                    padVal = smooth//2
                    if padVal %2 == 0:
                        padVal += 1

            #Resample raw ppsd values
            for i, ppsd_t in enumerate(input_ppsds):
                if i==0:
                    psdRaw[k] = np.interp(x_periods[k], ppsds[k]['period_bin_centers'], ppsd_t)
                    if smooth is not False:
                        padRawKPad = np.pad(psdRaw[k], [padVal, padVal], mode='reflect')
                        #padRawKPadSmooth = scipy.signal.savgol_filter(padRawKPad, smooth, 3)
                        padRawKPadSmooth = move_avg(padRawKPad, smooth)
                        psdRaw[k] = padRawKPadSmooth[padVal:-padVal]

                else:
                    psdRaw[k] = np.vstack((psdRaw[k], np.interp(x_periods[k], ppsds[k]['period_bin_centers'], ppsd_t)))
                    if smooth is not False:
                        padRawKiPad = np.pad(psdRaw[k][i], [padVal, padVal], mode='reflect')
                        #padRawKiPadSmooth = scipy.signal.savgol_filter(padRawKiPad, smooth, 3)
                        padRawKiPadSmooth = move_avg(padRawKiPad, smooth)
                        psdRaw[k][i] = padRawKiPadSmooth[padVal:-padVal]

        else:
            #If no resampling desired
            #x_periods[k] = np.array(ppsds[k]['period_bin_centers'])
            x_periods[k] =  np.array(ppsds[k]['period_bin_centers'])#[:-1]#np.round([1/p for p in hvsr_data['ppsds'][k]['period_xedges'][:-1]], 3)

            # Clean up edge freq. values
            x_periods[k][0] = 1/hvsr_data['hvsr_band'][1]
            x_periods[k][-1] = 1/hvsr_data['hvsr_band'][0]
            psdRaw[k] = np.array(input_ppsds)
        
        hvsrDF['psd_values_'+k] = list(psdRaw[k])
        use = hvsrDF['Use'].astype(bool)

        #Get average psd value across time for each channel (used to calc main H/V curve)
        psdValsTAvg[k] = np.nanmedian(np.stack(hvsrDF[use]['psd_values_'+k]), axis=0)
        x_freqs[k] = np.array([1/p for p in x_periods[k]]) #np.divide(np.ones_like(x_periods[k]), x_periods[k]) 
        stDev[k] = np.nanstd(np.stack(hvsrDF[use]['psd_values_'+k]), axis=0)

        stDevValsM[k] = np.array(psdValsTAvg[k] - stDev[k])
        stDevValsP[k] = np.array(psdValsTAvg[k] + stDev[k])

        currTimesUsed[k] = np.stack(hvsrDF[use]['TimesProcessed_Obspy'])
        #currTimesUsed[k] = ppsds[k]['current_times_used'] #original one
    
    # Get string of horizontal_method type
    # First, define default
    if horizontal_method is None:
        horizontal_method = 3 # Geometric mean is used as default if nothing is specified

    # If an azimuth has been calculated and it's only one, automatically use the single azimuth method
    if len(hvsr_data.stream.merge().select(component='R')) == 1:
        horizontal_method = 8 # Single azimuth

    # horizontal_method needs to be str or int
    # First check if input is a string
    if type(horizontal_method) is str:
        if horizontal_method.isdigit():
            horizontal_method = int(horizontal_method)
        else:
            horizontal_method = methodList.index(horizontal_method.title())

    # Now, horizontal_method is int no matter how it was entered
    methodInt = horizontal_method
    horizontal_method = methodList[horizontal_method]
    
    hvsr_data['horizontal_method'] = horizontal_method

    #This gets the main hvsr curve averaged from all time steps
    anyK = list(x_freqs.keys())[0]
    hvsr_curve, hvsr_az, hvsr_tSteps = __get_hvsr_curve(x=x_freqs[anyK], psd=psdValsTAvg, horizontal_method=methodInt, hvsr_data=hvsr_data, azimuth=azimuth, verbose=verbose)
    origPPSD = hvsr_data['ppsds_obspy'].copy()

    #print('hvcurv', np.array(hvsr_curve).shape)
    #print('hvaz', np.array(hvsr_az).shape)

    #Add some other variables to our output dictionary
    hvsr_dataUpdate = {'input_params':hvsr_data,
                'x_freqs':x_freqs,
                'hvsr_curve':hvsr_curve,
                'hvsr_az':hvsr_az,
                'x_period':x_periods,
                'psd_raw':psdRaw,
                'current_times_used': currTimesUsed,
                'psd_values_tavg':psdValsTAvg,
                'ppsd_std':stDev,
                'ppsd_std_vals_m':stDevValsM,
                'ppsd_std_vals_p':stDevValsP,
                'horizontal_method':horizontal_method,
                'ppsds':ppsds,
                'ppsds_obspy':origPPSD,
                'tsteps_used': hvsr_data['tsteps_used'].copy(),
                'hvsr_windows_df':hvsr_data['hvsr_windows_df']
                }
    
    hvsr_out = HVSRData(hvsr_dataUpdate)

    #This is if manual editing was used (should probably be updated at some point to just use masks)
    if 'x_windows_out' in hvsr_data.keys():
        hvsr_out['x_windows_out'] = hvsr_data['x_windows_out']
    else:
        hvsr_out['x_windows_out'] = []

    freq_smooth_ko = ['konno ohmachi', 'konno-ohmachi', 'konnoohmachi', 'konnohmachi', 'ko', 'k']
    freq_smooth_constant = ['constant', 'const', 'c']
    freq_smooth_proport = ['proportional', 'proportion', 'prop', 'p']

    #Frequency Smoothing
    if not freq_smooth:
        if verbose:
            warnings.warn('No frequency smoothing is being applied. This is not recommended for noisy datasets.')
    elif freq_smooth is True or (freq_smooth.lower() in freq_smooth_ko and (not not f_smooth_width and not not freq_smooth)):
        from obspy.signal import konnoohmachismoothing
        for k in hvsr_out['psd_raw']:
            colName = f'psd_values_{k}'

            ppsd_data = np.stack(hvsr_out['hvsr_windows_df'][colName])
            ppsd_data = hvsr_out['psd_raw'][k]


            freqs = hvsr_out['x_freqs'][k]
            padding_length = int(f_smooth_width)

            padding_value_R = np.nanmean(ppsd_data[:,-1*padding_length:])
            padding_value_L = np.nanmean(ppsd_data[:,:padding_length])

            # Pad the data to prevent boundary anamolies
            padded_ppsd_data = np.pad(ppsd_data, ((0, 0), (padding_length, padding_length)), 
                                        'constant', constant_values=(padding_value_L, padding_value_R))

            # Pad the frequencies
            ratio = freqs[1] / freqs[0]
            # Generate new elements on either side and combine
            left_padding = [freqs[0] / (ratio ** i) for i in range(padding_length, 0, -1)]
            right_padding = [freqs[-1] * (ratio ** i) for i in range(1, padding_length + 1)]
            padded_freqs = np.concatenate([left_padding, freqs, right_padding])
            
            #Filter out UserWarning for just this method, since it throws up a UserWarning that doesn't really matter about dtypes often
            with warnings.catch_warnings():
                #warnings.simplefilter('ignore', category=UserWarning)
                padded_ppsd_data = padded_ppsd_data.astype(padded_freqs.dtype) # Make them the same datatype
                padded_ppsd_data = np.round(padded_ppsd_data, 12) # Prevent overflows
                padded_freqs = np.round(padded_freqs, 9)

                smoothed_ppsd_data = konnoohmachismoothing.konno_ohmachi_smoothing(padded_ppsd_data, padded_freqs, 
                                                    bandwidth=f_smooth_width, normalize=True)
            
            # Only use the original, non-padded data
            smoothed_ppsd_data = smoothed_ppsd_data[:,padding_length:-1*padding_length]
            hvsr_out['psd_raw'][k] = smoothed_ppsd_data
            hvsr_out['hvsr_windows_df'][colName] = pd.Series(list(smoothed_ppsd_data), index=hvsr_out['hvsr_windows_df'].index)
    elif freq_smooth.lower() in freq_smooth_constant:
        hvsr_out = __freq_smooth_window(hvsr_out, f_smooth_width, kind_freq_smooth='constant')
    elif freq_smooth.lower() in freq_smooth_proport:
        hvsr_out = __freq_smooth_window(hvsr_out, f_smooth_width, kind_freq_smooth='proportional')
    else:
        if verbose:
            warnings.warn(f'You indicated no frequency smoothing should be applied (freq_smooth = {freq_smooth}). This is not recommended for noisy datasets.')

    #Get hvsr curve from three components at each time step
    anyK = list(hvsr_out['psd_raw'].keys())[0]
    if horizontal_method==1 or horizontal_method =='dfa' or horizontal_method =='Diffuse Field Assumption':
        hvsr_tSteps_az = {}
    else:
        hvsr_tSteps = []
        hvsr_tSteps_az = {}
        for tStep in range(len(hvsr_out['psd_raw'][anyK])):
            tStepDict = {}
            for k in hvsr_out['psd_raw']:
                tStepDict[k] = hvsr_out['psd_raw'][k][tStep]
            
            hvsr_tstep, hvsr_az_tstep, _ = __get_hvsr_curve(x=hvsr_out['x_freqs'][anyK], psd=tStepDict, horizontal_method=methodInt, hvsr_data=hvsr_out, verbose=verbose)
            
            hvsr_tSteps.append(np.float32(hvsr_tstep)) #Add hvsr curve for each time step to larger list of arrays with hvsr_curves
            for k, v in hvsr_az_tstep.items():
                if tStep == 0:
                    hvsr_tSteps_az[k] = [np.float32(v)]
                else:
                    hvsr_tSteps_az[k].append(np.float32(v))
    hvsr_out['hvsr_windows_df']['HV_Curves'] = hvsr_tSteps
    
    # Add azimuth HV Curves to hvsr_windows_df, if applicable
    for key, values in hvsr_tSteps_az.items():
        hvsr_out['hvsr_windows_df']['HV_Curves_'+key] = values
    
    hvsr_out['ind_hvsr_curves'] = {}
    for col_name in hvsr_out['hvsr_windows_df']:
        if "HV_Curves" in col_name:
            if col_name == 'HV_Curves':
                colID = 'HV'
            else:
                colID = col_name.split('_')[2]
            hvsr_out['ind_hvsr_curves'][colID] = np.stack(hvsr_out['hvsr_windows_df'][hvsr_out['hvsr_windows_df']['Use']][col_name])

    #Initialize array based only on the curves we are currently using
    indHVCurvesArr = np.stack(hvsr_out['hvsr_windows_df']['HV_Curves'][hvsr_out['hvsr_windows_df']['Use']])

    if outlier_curve_rmse_percentile:
        if outlier_curve_rmse_percentile is True:
            outlier_curve_rmse_percentile = 98
        hvsr_out = remove_outlier_curves(hvsr_out, use_percentile=True, rmse_thresh=outlier_curve_rmse_percentile, use_hv_curve=True, verbose=verbose)

    hvsr_out['ind_hvsr_stdDev'] = {}
    for col_name in hvsr_out['hvsr_windows_df'].columns:
        if "HV_Curves" in col_name:
            if col_name == 'HV_Curves':
                keyID = 'HV'
            else:
                keyID = col_name.split('_')[2]
            curr_indHVCurvesArr = np.stack(hvsr_out['hvsr_windows_df'][col_name][hvsr_out['hvsr_windows_df']['Use']])
            hvsr_out['ind_hvsr_stdDev'][keyID] = np.nanstd(curr_indHVCurvesArr, axis=0)

    #Get peaks for each time step
    hvsr_out['ind_hvsr_peak_indices'] = {}
    tStepPFDict = {}
    #hvsr_out['hvsr_windows_df']['CurvesPeakFreqs'] = {}
    for col_name in hvsr_out['hvsr_windows_df'].columns:
        if col_name.startswith("HV_Curves"):
            tStepPeaks = []
            if len(col_name.split('_')) > 2:
                colSuffix = "_"+'_'.join(col_name.split('_')[2:])
            else:
                colSuffix = '_HV'

            for tStepHVSR in hvsr_out['hvsr_windows_df'][col_name]:
                tStepPeaks.append(__find_peaks(tStepHVSR))                
            hvsr_out['ind_hvsr_peak_indices']['CurvesPeakIndices'+colSuffix] = tStepPeaks

            tStepPFList = []
            for tPeaks in tStepPeaks:
                tStepPFs = []
                for pInd in tPeaks:
                    tStepPFs.append(np.float32(hvsr_out['x_freqs'][anyK][pInd]))
                tStepPFList.append(tStepPFs)
            tStepPFDict['CurvesPeakFreqs'+colSuffix] = tStepPFList
    
    indHVPeakIndsDF = pd.DataFrame(hvsr_out['ind_hvsr_peak_indices'], index=hvsr_out['hvsr_windows_df'].index)
    tStepPFDictDF = pd.DataFrame(tStepPFDict, index=hvsr_out['hvsr_windows_df'].index)
    hvsr_out['hvsr_windows_df'] = pd.concat([hvsr_out['hvsr_windows_df'], indHVPeakIndsDF, tStepPFDictDF], axis=1)

    #Get peaks of main HV curve
    hvsr_out['hvsr_peak_indices'] = {}
    hvsr_out['hvsr_peak_indices']['HV'] = __find_peaks(hvsr_out['hvsr_curve'])
    for k in hvsr_az.keys():
        hvsr_out['hvsr_peak_indices'][k] = __find_peaks(hvsr_out['hvsr_az'][k])
    
    #Get frequency values at HV peaks in main curve
    hvsr_out['hvsr_peak_freqs'] = {}
    for k in hvsr_out['hvsr_peak_indices'].keys():
        hvsrPF = []
        for p in hvsr_out['hvsr_peak_indices'][k]:
            hvsrPF.append(hvsr_out['x_freqs'][anyK][p])
        hvsr_out['hvsr_peak_freqs'][k] = np.array(hvsrPF)

    #Get other HVSR parameters (i.e., standard deviations, etc.)
    hvsr_out = __gethvsrparams(hvsr_out)

    #Include the original obspy stream in the output
    hvsr_out['input_stream'] = hvsr_dataUpdate['input_params']['input_stream'] #input_stream
    hvsr_out = sprit_utils.make_it_classy(hvsr_out)
    hvsr_out['ProcessingStatus']['HVStatus'] = True

    if 'processing_parameters' not in hvsr_out.keys():
        hvsr_out['processing_parameters'] = {}
    hvsr_out['processing_parameters']['generate_ppsds'] = {}
    for key, value in orig_args.items():
        hvsr_out['processing_parameters']['generate_ppsds'][key] = value
    
    if str(horizontal_method) == '8' or horizontal_method.lower() == 'single azimuth':
        if azimuth is None:
            azimuth = 90
        hvsr_out['single_azimuth'] = azimuth

    hvsr_out = _check_processing_status(hvsr_out, start_time=start_time, func_name=inspect.stack()[0][3], verbose=verbose)

    return hvsr_out


# Read data from Tromino
def read_tromino_files(input_data, params, struct_format='H', sampling_rate=128, start_byte=24576, verbose=False, **kwargs):
    """Function to read data from tromino. Specifically, this has been lightly tested on Tromino 3G+ machines

    Parameters
    ----------
    input_data : str, pathlib.Path()
        The input parameter _datapath_ from sprit.input_params()
    params : HVSRData or HVSRBatch
        The parameters as read in from input_params() and and fetch_data()
    verbose : bool, optional
        Whether to print results to terminal, by default False

    Returns
    -------
    obspy.Stream
        An obspy.Stream object containing the trace data from the Tromino instrument
    """
    dPath = input_data

    strucSizes = {'c':1, 'b':1,'B':1, '?':1,
                'h':2,'H':2,'e':2,
                'i':4,'I':4,'l':4,'L':4,'f':4,
                'q':8,'Q':8,'d':8,
                'n':8,'N':8,'s':16,'p':16,'P':16,'x':16}

    #H (pretty sure it's Q) I L or Q all seem to work (probably not Q?)
    structFormat = struct_format
    structSize = strucSizes[structFormat]

    dataList = []
    with open(dPath, 'rb') as f:
        while True:
            data = f.read(structSize)  # Read 4 bytes
            if not data:  # End of file
                break
            value = struct.unpack(structFormat, data)[0]  # Interpret as a float
            dataList.append(value)
     
    import numpy as np
    dataArr = np.array(dataList)
    import matplotlib.pyplot as plt

    medVal = np.nanmedian(dataArr[50000:100000])

    if 'start_byte' in kwargs.keys():
        start_byte = kwargs['start_byte']

    startByte = start_byte
    comp1 = dataArr[startByte::3] - medVal
    comp2 = dataArr[startByte+1::3] - medVal
    comp3 = dataArr[startByte+2::3] - medVal
    headerBytes = dataArr[:startByte]

    #fig, ax = plt.subplots(3, sharex=True, sharey=True)
    #ax[0].plot(comp1, linewidth=0.1, c='k')
    #ax[1].plot(comp2, linewidth=0.1, c='k')
    #ax[2].plot(comp3, linewidth=0.1, c='k')

    if 'sampling_rate' in kwargs.keys():
        sampling_rate = kwargs['sampling_rate']

    sTime = obspy.UTCDateTime(params['acq_date'].year, params['acq_date'].month, params['acq_date'].day,
                              params['starttime'].hour, params['starttime'].minute,
                              params['starttime'].second,params['starttime'].microsecond)
    eTime = sTime + (((len(comp1))/sampling_rate)/60)*60

    loc = ''
    if type(params['station']) is int or params['station'].isdigit():
        loc = str(params['station'])

    traceHeader1 = {'sampling_rate':sampling_rate,
            'calib' : 1,
            'npts':len(comp1),
            'network':'AM',
            'location': loc,
            'station' : 'TRMNO',
            'channel':'EHE',
            'starttime':sTime}
    
    traceHeader2=traceHeader1.copy()
    traceHeader3=traceHeader1.copy()
    traceHeader2['channel'] = 'EHN'
    traceHeader3['channel'] = 'EHZ'

    trace1 = obspy.Trace(data=comp1, header=traceHeader1)
    trace2 = obspy.Trace(data=comp2, header=traceHeader2)
    trace3 = obspy.Trace(data=comp3, header=traceHeader3)

    st = obspy.Stream([trace1, trace2, trace3])
    return st


# Function to remove noise windows from data
def remove_noise(hvsr_data, remove_method=None, processing_window=None, sat_percent=0.995, noise_percent=0.80, sta=2, lta=30, stalta_thresh=[8, 16], warmup_time=0, cooldown_time=0, min_win_size=1, remove_raw_noise=False, show_stalta_plot=False, verbose=False):
    """Function to remove noisy windows from data, using various methods.
    
    Methods include 
    - Manual window selection (by clicking on a chart with spectrogram and stream data), 
    - Auto window selection, which does the following two in sequence (these can also be done indepently):
        - A sta/lta "antitrigger" method (using stalta values to automatically remove triggered windows where there appears to be too much noise)
        - A noise threshold method, that cuts off all times where the noise threshold equals more than (by default) 80% of the highest amplitude noise sample for the length specified by lta (in seconds)
        - A saturation threshold method, that cuts off all times where the noise threshold equals more than (by default) 99.5% of the highest amplitude noise sample.

    Parameters
    ----------
    hvsr_data : dict, obspy.Stream, or obspy.Trace
        Dictionary containing all the data and parameters for the HVSR analysis
    remove_method : str, {'auto', 'manual', 'stalta'/'antitrigger', 'saturation threshold', 'noise threshold', 'warmup'/'cooldown'/'buffer'/'warm_cool'}
        The different methods for removing noise from the dataset. A list of strings will also work, in which case, it should be a list of the above strings. See descriptions above for what how each method works. By default 'auto.'
        If remove_method='auto', this is the equivalent of remove_method=['noise threshold', 'antitrigger', 'saturation threshold', 'warm_cool']
    processing_window : list, tuple, or None
        A list/tuple of two items [s, e] or a list/tuple of two-item lists/tuples [[s0, e0], [s1,e1],...[sn, en]] with start and end time(s) for windows to *keep* for processing. 
        Data outside of these times will be excluded from processing. 
        Times should be obspy.UTCDateTime objects to ensure precision, but time strings ("13:05") will also work in most cases (excpetions may be when the data stream starts/ends on different UTC days)
    sat_percent : float, default=0.995
        Percentage (between 0 and 1), to use as the threshold at which to remove data. This is used in the saturation method. By default 0.995. 
        If a value is passed that is greater than 1, it will be divided by 100 to obtain the percentage.
    noise_percent : float, default = 0.8
        Percentage (between 0 and 1), to use as the threshold at which to remove data, if it persists for longer than time (in seconds (specified by min_win_size)). This is used in the noise threshold method. By default 0.8. 
        If a value is passed that is greater than 1, it will be divided by 100 to obtain the percentage.
    sta : int, optional
        Short term average (STA) window (in seconds), by default 2. For use with sta/lta antitrigger method.
    lta : int, optional
        Long term average (STA) window (in seconds), by default 30. For use with sta/lta antitrigger method.
    stalta_thresh : list, default=[0.5,5]
        Two-item list or tuple with the thresholds for the stalta antitrigger. The first value (index [0]) is the lower threshold, the second value (index [1] is the upper threshold), by default [0.5,5]
    warmup_time : int, default=0
        Time in seconds to allow for warmup of the instrument (or while operator is still near instrument). This will renove any data before this time, by default 0.
    cooldown_time : int, default=0
        Time in seconds to allow for cooldown of the instrument (or for when operator is nearing instrument). This will renove any data before this time, by default 0.
    min_win_size : float, default=1
        The minumum size a window must be over specified threshold (in seconds) for it to be removed
    remove_raw_noise : bool, default=False
        If remove_raw_noise=True, will perform operation on raw data ('input_stream'), rather than potentially already-modified data ('stream').
    verbose : bool, default=False
        Whether to print status of remove_noise

    Returns
    -------
    output : dict
        Dictionary similar to hvsr_data, but containing modified data with 'noise' removed
    """
    #Get intput paramaters
    orig_args = locals().copy()
    start_time = datetime.datetime.now()
    
    # Update with processing parameters specified previously in input_params, if applicable
    if 'processing_parameters' in hvsr_data.keys():
        if 'remove_noise' in hvsr_data['processing_parameters'].keys():
            update_msg = []
            for k, v in hvsr_data['processing_parameters']['remove_noise'].items():
                defaultVDict = dict(zip(inspect.getfullargspec(remove_noise).args[1:], 
                                        inspect.getfullargspec(remove_noise).defaults))
                # Manual input to function overrides the imported parameter values
                if (not isinstance(v, (HVSRData, HVSRBatch))) and (k in orig_args.keys()) and (orig_args[k]==defaultVDict[k]):
                    update_msg.append(f'\t\t{k} = {v} (previously {orig_args[k]})')
                    orig_args[k] = v
                    
    remove_method = orig_args['remove_method']
    processing_window = orig_args['processing_window']
    sat_percent = orig_args['sat_percent']
    noise_percent = orig_args['noise_percent']
    sta = orig_args['sta']
    lta = orig_args['lta']
    stalta_thresh = orig_args['stalta_thresh']
    warmup_time = orig_args['warmup_time']
    cooldown_time = orig_args['cooldown_time']
    min_win_size = orig_args['min_win_size']
    remove_raw_noise = orig_args['remove_raw_noise']
    verbose = orig_args['verbose']

    if (verbose and isinstance(hvsr_data, HVSRBatch)) or (verbose and not hvsr_data['batch']):
        if isinstance(hvsr_data, HVSRData) and hvsr_data['batch']:
            pass
        else:
            print('\nRemoving noisy data windows (remove_noise())')
            print('\tUsing the following parameters:')
            for key, value in orig_args.items():
                if key=='hvsr_data':
                    pass
                else:
                    print('\t  {}={}'.format(key, value))
            print()

            if 'processing_parameters' in hvsr_data.keys() and 'remove_noise' in hvsr_data['processing_parameters'].keys():
                if update_msg != []:
                    update_msg.insert(0, '\tThe following parameters were updated using the processing_parameters attribute:')
                    for msg_line in update_msg:
                        print(msg_line)
                print()

    # Set up lists
    manualList = ['manual', 'man', 'm', 'window', 'windows', 'w']
    autoList = ['auto', 'automatic', 'all', 'a']
    antitrigger = ['stalta', 'anti', 'antitrigger', 'trigger', 'at']
    saturationThresh = ['saturation threshold', 'sat_thresh', 'sat thresh', 'saturation', 'sat', 's']
    noiseThresh = ['noise threshold', 'noise thresh', 'noise_thresh', 'noise', 'threshold', 'n']
    warmup_cooldown=['warmup', 'cooldown', 'warm', 'cool', 'buffer', 'warmup-cooldown', 'warmup_cooldown', 'wc', 'warm_cool', 'warm-cool']
    procWinList = ['processing_window', 'processing window', 'windows', 'window', 'win', 'pw']

    # Do batch runs
    if isinstance(hvsr_data, HVSRBatch):
        #If running batch, we'll loop through each site
        hvsr_out = {}
        for site_name in hvsr_data.keys():
            args = orig_args.copy() #Make a copy so we don't accidentally overwrite
            args['hvsr_data'] = hvsr_data[site_name] #Get what would normally be the "hvsr_data" variable for each site
            if hvsr_data[site_name]['ProcessingStatus']['OverallStatus']:
                try:
                   hvsr_out[site_name] = __remove_noise_batch(**args) #Call another function, that lets us run this function again
                except Exception as e:
                    hvsr_out[site_name]['ProcessingStatus']['RemoveNoiseStatus']=False
                    hvsr_out[site_name]['ProcessingStatus']['OverallStatus']=False
                    if verbose:
                        print(e)
            else:
                hvsr_data[site_name]['ProcessingStatus']['RemoveNoiseStatus']=False
                hvsr_data[site_name]['ProcessingStatus']['OverallStatus']=False
                hvsr_out = hvsr_data

        output = HVSRBatch(hvsr_out)
        return output
    
    if not isinstance(hvsr_data, (HVSRData, dict, obspy.Stream, obspy.Trace)):
        warnings.warn(f"Input of type type(hvsr_data)={type(hvsr_data)} cannot be used.")
        return hvsr_data
    
    # Which stream to use (input, or current)
    if isinstance(hvsr_data, (HVSRData, dict)):
        if remove_raw_noise:
            inStream = hvsr_data['input_stream'].copy()
        else:
            inStream = hvsr_data['stream'].copy()
        output = hvsr_data#.copy()
    else:
        inStream = hvsr_data.copy()
        output = inStream.copy()

    outStream = inStream

    # Get remove_method into consistent format (list)
    if isinstance(remove_method, str):
        if ',' in remove_method:
            remove_method = remove_method.split(',')
        else:
            remove_method = [remove_method]
    elif isinstance(remove_method, (list, tuple)):
        pass
    elif not remove_method:
        remove_method=[None]
    else:
        warnings.warn(f"Input value remove_method={remove_method} must be either string, list of strings, None, or False. No noise removal will be carried out. Please choose one of the following: 'manual', 'auto', 'antitrigger', 'noise threshold', 'warmup_cooldown'.")
        return output
    orig_removeMeth = remove_method
    # Check if any parameter values are different from default (if they are, automatically add that method to remove_method)
    rn_signature = inspect.signature(remove_noise)

    methodDict = {'antitrigger':['sta', 'lta', 'stalta_thresh', 'show_stalta_plot'],
                'sat_thresh':['sat_percent'],
                'noise_thresh':['noise_percent', 'min_win_size'],
                'warmup_cooldown':['warmup_time', 'cooldown_time'],
                'processing_window':['processing_window']}

    defaultValDict = {param.name: param.default for param in rn_signature.parameters.values() if param.default is not inspect.Parameter.empty}

    # If a non-default parameter is specified, add the method it corresponds to to remove_method
    for key, def_val in defaultValDict.items():
        if key in orig_args:
            if def_val != orig_args[key]:
                for methodKey, methParamList in methodDict.items():
                    if key in methParamList:
                        # Add the corresponding method to remove_mehtod if not already
                        if (methodKey not in remove_method) and ('auto' not in remove_method):
                            if remove_method == [None]:
                                remove_method = [methodKey]
                            else:
                                remove_method.append(methodKey)

    # Reorder list so manual is always first, if it is specified
    do_manual = False
    if len(set(remove_method).intersection(manualList)) > 0:
        do_manual = True
        manInd = list(set(remove_method).intersection(manualList))[0]
        remove_method.remove(manInd)
        remove_method.insert(0, manInd)

    # Reorder list so auto is always first (if no manual) or second (if manual)
    # B/c if 'auto' is carried out, no other methods need to be carried out (repetitive)
    newAutoInd = 0
    if do_manual:
        newAutoInd = 1
    if len(set(remove_method).intersection(autoList)) > 0:
        autoInd = list(set(remove_method).intersection(autoList))[0]
        remove_method.remove(autoInd)
        remove_method.insert(newAutoInd, autoInd)        
    
    #Go through each type of removal and remove
    if orig_removeMeth != remove_method:
        if verbose:
            print(f'\tThe remove_method parameter has been updated because non-default parameter values were detected.')
            print(f'\tThe remove_method parameter was entered as {orig_removeMeth}, but has been updated to {remove_method}')

    # REMOVE DATA FROM ANALYSIS
    for rem_kind in remove_method:
        try:
            if not rem_kind:
                break
            elif rem_kind.lower() in manualList:
                if isinstance(output, (HVSRData, dict)):
                    if 'x_windows_out' in output.keys():
                        pass
                    else:
                        output = _select_windows(output)
                    window_list = output['x_windows_out']
                if isinstance(outStream, obspy.core.stream.Stream):
                    if window_list is not None:
                        output['stream'] = __remove_windows(inStream, window_list, warmup_time)
                    else:
                        output = _select_windows(output)
                elif isinstance(output, (HVSRData, dict)):
                    pass
                else:
                    RuntimeError("Only obspy.core.stream.Stream data type is currently supported for manual noise removal method.")     
            elif rem_kind.lower() in autoList:
                outStream = __remove_anti_stalta(outStream, sta=sta, lta=lta, thresh=stalta_thresh, show_stalta_plot=show_stalta_plot, verbose=verbose)
                outStream = __remove_noise_thresh(outStream, noise_percent=noise_percent, lta=lta, min_win_size=min_win_size, verbose=verbose)
                outStream = __remove_noise_saturate(outStream, sat_percent=sat_percent, min_win_size=min_win_size, verbose=verbose)
                outStream = __remove_warmup_cooldown(stream=outStream, warmup_time=warmup_time, cooldown_time=cooldown_time, verbose=verbose)
                # Break for-loop, since all the rest are already done as part of auto
                break
            elif rem_kind.lower() in antitrigger:
                outStream = __remove_anti_stalta(outStream, sta=sta, lta=lta, thresh=stalta_thresh, show_stalta_plot=show_stalta_plot, verbose=verbose)
            elif rem_kind.lower() in saturationThresh:
                outStream = __remove_noise_saturate(outStream, sat_percent=sat_percent, min_win_size=min_win_size, verbose=verbose)
            elif rem_kind.lower() in noiseThresh:
                outStream = __remove_noise_thresh(outStream, noise_percent=noise_percent, lta=lta, min_win_size=min_win_size, verbose=verbose)
            elif rem_kind.lower() in warmup_cooldown:
                outStream = __remove_warmup_cooldown(stream=outStream, warmup_time=warmup_time, cooldown_time=cooldown_time, verbose=verbose)
            elif rem_kind.lower() in procWinList:
                outStream = _keep_processing_windows(stream=outStream, processing_window=processing_window, verbose=verbose)
            else:
                if len(remove_method)==1:
                    warnings.warn(f"Input value remove_method={remove_method} is not recognized. No noise removal will be carried out. Please choose one of the following: 'manual', 'auto', 'antitrigger', 'noise threshold', 'warmup_cooldown'.")
                    break
                warnings.warn(f"Input value remove_method={remove_method} is not recognized. Continuing with other noise removal methods.")
        except Exception as e:
            print(f'\t  *Error with {rem_kind} method. Data was not removed using that method.')
            print(f'\t  *{e}')
    


    # Add output
    if isinstance(output, (HVSRData, dict)):
        if isinstance(outStream, (obspy.Stream, obspy.Trace)):
            output['stream_edited'] = outStream
        else:
            output['stream_edited'] = outStream['stream']
        output['input_stream'] = hvsr_data['input_stream']
        
        if 'processing_parameters' not in output.keys():
            output['processing_parameters'] = {}
        output['processing_parameters']['remove_noise'] = {}
        for key, value in orig_args.items():
            output['processing_parameters']['remove_noise'][key] = value
        
        output['ProcessingStatus']['RemoveNoiseStatus'] = True
        output = _check_processing_status(output, start_time=start_time, func_name=inspect.stack()[0][3], verbose=verbose)

        output = __remove_windows_from_df(output, verbose=verbose)

        #if 'hvsr_windows_df' in output.keys() or ('params' in output.keys() and 'hvsr_windows_df' in output['params'].keys())or ('input_params' in output.keys() and 'hvsr_windows_df' in output['input_params'].keys()):
        #    hvsrDF = output['hvsr_windows_df']
        #    
        #    outStream = output['stream_edited'].split()
        #    for i, trace in enumerate(outStream):
        #        if i == 0:
        #            trEndTime = trace.stats.endtime
        #            comp_end = trace.stats.component
        #            continue
        #        trStartTime = trace.stats.starttime
        #        comp_start = trace.stats.component
                
        #        if trEndTime < trStartTime and comp_end == comp_start:
        #            gap = [trEndTime,trStartTime]

        #            output['hvsr_windows_df']['Use'] = (hvsrDF['TimesProcessed_Obspy'].gt(gap[0]) & hvsrDF['TimesProcessed_Obspy'].gt(gap[1]) )| \
        #                            (hvsrDF['TimesProcessed_ObspyEnd'].lt(gap[0]) & hvsrDF['TimesProcessed_ObspyEnd'].lt(gap[1]))# | \
        #            output['hvsr_windows_df']['Use'] = output['hvsr_windows_df']['Use'].astype(bool)
        #        
        #        trEndTime = trace.stats.endtime
        #    
        #    outStream.merge()
        #    output['stream_edited'] = outStream
                
    elif isinstance(hvsr_data, obspy.Stream) or isinstance(hvsr_data, obspy.Trace):
        output = outStream
    else:
        warnings.warn(f"Output of type {type(output)} for this function will likely result in errors in other processing steps. Returning hvsr_data data.")
        return hvsr_data
    output = sprit_utils.make_it_classy(output)
    if 'x_windows_out' not in output.keys():
        output['x_windows_out'] = []

    return output


# Remove outlier ppsds
def remove_outlier_curves(hvsr_data, rmse_thresh=98, use_percentile=True, use_hv_curve=False, plot_engine='matplotlib', show_plot=False, verbose=False):
    """Function used to remove outliers curves using Root Mean Square Error to calculate the error of each windowed
    Probabilistic Power Spectral Density (PPSD) curve against the median PPSD value at each frequency step for all times.
    It calculates the RMSE for the PPSD curves of each component individually. All curves are removed from analysis.
    
    Some abberant curves often occur due to the remove_noise() function, so this should be run some time after remove_noise(). 
    In general, the recommended workflow is to run this immediately following the generate_ppsds() function.

    Parameters
    ----------
    hvsr_data : dict
        Input dictionary containing all the values and parameters of interest
    rmse_thresh : float or int, default=98
        The Root Mean Square Error value to use as a threshold for determining whether a curve is an outlier. 
        This averages over each individual entire curve so that curves with very abberant data (often occurs when using the remove_noise() method), can be identified.
        Otherwise, specify a float or integer to use as the cutoff RMSE value (all curves with RMSE above will be removed)
    use_percentile :  float, default=True
        Whether rmse_thresh should be interepreted as a raw RMSE value or as a percentile of the RMSE values.
    use_hv_curve : bool, default=False
        Whether to use the calculated HV Curve or the individual components. This can only be True after process_hvsr() has been run.
    show_plot : bool, default=False
        Whether to show a plot of the removed data
    verbose : bool, default=False
        Whether to print output of function to terminal

    Returns
    -------
    hvsr_data : dict
        Input dictionary with values modified based on work of function.
    """
    # Setup function
    #Get intput paramaters
    orig_args = locals().copy()
    start_time = datetime.datetime.now()
    
    # Update with processing parameters specified previously in input_params, if applicable
    if 'processing_parameters' in hvsr_data.keys():
        if 'remove_outlier_curves' in hvsr_data['processing_parameters'].keys() and 'remove_noise' in hvsr_data['processing_parameters'].keys():
            update_msg = []
            for k, v in hvsr_data['processing_parameters']['remove_noise'].items():
                defaultVDict = dict(zip(inspect.getfullargspec(remove_outlier_curves).args[1:], 
                                        inspect.getfullargspec(remove_outlier_curves).defaults))
                # Manual input to function overrides the imported parameter values
                if (not isinstance(v, (HVSRData, HVSRBatch))) and (k in orig_args.keys()) and (orig_args[k]==defaultVDict[k]):
                    update_msg.append(f'\t\t{k} = {v} (previously {orig_args[k]})')
                    orig_args[k] = v

    # Reset parameters in case of manual override of imported parameters
    use_percentile = orig_args['use_percentile']
    rmse_thresh = orig_args['rmse_thresh']
    use_hv_curve = orig_args['use_hv_curve']
    show_plot = orig_args['show_plot']
    verbose = orig_args['verbose']

    #Print if verbose, which changes depending on if batch data or not
    if (verbose and isinstance(hvsr_data, HVSRBatch)) or (verbose and not hvsr_data['batch']):
        if isinstance(hvsr_data, HVSRData) and hvsr_data['batch']:
            pass
        else:
            print('\nRemoving outlier curves from further analysis (remove_outlier_curves())')
            print('\tUsing the following parameters:')
            for key, value in orig_args.items():
                if key == 'hvsr_data':
                    pass
                else:
                    print('\t  {}={}'.format(key, value))
            print()
                        
            if 'processing_parameters' in hvsr_data.keys() and 'remove_outlier_curves' in hvsr_data['processing_parameters'].keys():
                if update_msg != []:
                    update_msg.insert(0, '\tThe following parameters were updated using the processing_parameters attribute:')
                    for msg_line in update_msg:
                        print(msg_line)
                print()
    
    #First, divide up for batch or not
    #Site is in the keys anytime it's not batch
    if isinstance(hvsr_data, HVSRBatch):
        #If running batch, we'll loop through each site
        hvsr_out = {}
        for site_name in hvsr_data.keys():
            args = orig_args.copy() #Make a copy so we don't accidentally overwrite
            args['hvsr_data'] = hvsr_data[site_name] #Get what would normally be the "hvsr_data" variable for each site
            if hvsr_data[site_name]['ProcessingStatus']['OverallStatus']:
                try:
                    hvsr_out[site_name] = __remove_outlier_curves(**args) #Call another function, that lets us run this function again
                except:
                    hvsr_out = hvsr_data
                    hvsr_out[site_name]['ProcessingStatus']['RemoveOutlierCurves'] = False
                    hvsr_out[site_name]['ProcessingStatus']['OverallStatus'] = False                    
            else:
                hvsr_out = hvsr_data
                hvsr_out[site_name]['ProcessingStatus']['RemoveOutlierCurves'] = False
                hvsr_out[site_name]['ProcessingStatus']['OverallStatus'] = False
        hvsr_out = HVSRBatch(hvsr_out)
        hvsr_out = _check_processing_status(hvsr_out, start_time=start_time, func_name=inspect.stack()[0][3], verbose=verbose)
        return hvsr_out

    #Create plot if designated        
    if not use_hv_curve:
        compNames = ['Z', 'E', 'N']
        for col_name in hvsr_data['hvsr_windows_df'].columns:
            if 'psd_values' in col_name and 'RMSE' not in col_name:
                cName = col_name.split('_')[2]
                if cName not in compNames:
                    compNames.append(cName)
        col_prefix = 'psd_values_'
        colNames = [col_prefix+cn for cn in compNames]
    else:
        compNames = []
        for col_name in hvsr_data['hvsr_windows_df'].columns:
            if col_name.startswith('HV_Curves') and "Log10" not in col_name:
                compNames.append(col_name)
        colNames = compNames
        col_prefix = 'HV_Curves'
    if plot_engine.lower() == 'matplotlib':
        spMosaic = []
        if use_hv_curve:
            spMosaic.append(['HV Curve'])
            fSize=(8.5, 6)
        else:
            for c in compNames:
                spMosaic.append([c])
            fSize = (8.5, len(compNames) * 2)

        fig, ax = plt.subplot_mosaic(spMosaic, sharex=True, figsize=fSize)
        fig.suptitle(f"{hvsr_data['site']}\nOutlier Curves to be Removed")
        fig.set_layout_engine('constrained')
    
    # Loop through each component, and determine which curves are outliers
    bad_rmse=[]
    for i, column in enumerate(colNames):
        if column in compNames:
            if use_hv_curve == False:
                column = col_prefix+column
            else:
                column = column
            
        # Retrieve data from dataframe (use all windows, just in case)
        curr_data = np.stack(hvsr_data['hvsr_windows_df'][column])
        
        # Calculate a median curve, and reshape so same size as original
        medCurve = np.nanmedian(curr_data, axis=0)
        medCurveArr = np.tile(medCurve, (curr_data.shape[0], 1))
        
        # Calculate RMSE
        rmse = np.sqrt(((np.subtract(curr_data, medCurveArr)**2).sum(axis=1))/curr_data.shape[1])
        hvsr_data['hvsr_windows_df']['RMSE_'+column] = rmse
        if use_percentile is True:
            rmse_threshold = np.percentile(rmse[~np.isnan(rmse)], rmse_thresh)
            if verbose:
                print(f'\tRMSE at {rmse_thresh}th percentile for {column} calculated at: {rmse_threshold:.2f}')
        else:
            rmse_threshold = rmse_thresh
        
        # Retrieve index of those RMSE values that lie outside the threshold
        for j, curve in enumerate(curr_data):
            if rmse[j] > rmse_threshold:
                bad_rmse.append(j)

        # Show plot of removed/retained data
        if use_hv_curve == False:
            if plot_engine.lower() == 'matplotlib':
                # Intialize to only get unique labels
                rem_label_got = False
                keep_label_got = False
                
                # Iterate through each curve to determine if it's rmse is outside threshold, for plot
                for j, curve in enumerate(curr_data):
                    label=None
                    if rmse[j] > rmse_threshold:
                        linestyle = 'dashed'
                        linecolor='darkred'
                        alpha = 1
                        linewidth = 1
                        if not rem_label_got:
                            label='Removed Curve'
                            rem_label_got=True
                    else:
                        linestyle='solid'
                        linecolor = 'rosybrown'
                        alpha = 0.25
                        linewidth=0.5
                        if not keep_label_got:
                            keep_label_got=True
                            label='Retained Curve'

                    # Plot each individual curve
                    if 'x_freqs' in hvsr_data.keys():
                        ax[compNames[i]].plot(hvsr_data.x_freqs[compNames[i]], curve, linewidth=linewidth, c=linecolor, linestyle=linestyle, alpha=alpha, label=label)
                    else:
                        ax[compNames[i]].plot(1/hvsr_data.ppsds[compNames[i]]['period_bin_centers'], curve, linewidth=linewidth, c=linecolor, linestyle=linestyle, alpha=alpha, label=label)
                
                # Plot the median curve
                if 'x_freqs' in hvsr_data.keys():
                    ax[compNames[i]].plot(hvsr_data.x_freqs[compNames[i]], medCurve, linewidth=1, color='k', label='Median Curve')
                else:
                    ax[compNames[i]].plot(1/hvsr_data.ppsds[compNames[i]]['period_bin_centers'],medCurve, linewidth=1, color='k', label='Median Curve')
                
                # Format axis
                ax[compNames[i]].set_ylabel(f"{compNames[i]}")
                ax[compNames[i]].legend(fontsize=10, labelspacing=0.1)
                ax[compNames[i]].semilogx()             
    
    if plot_engine.lower() == 'matplotlib':
        hvsr_data['OutlierPlot'] = fig
        if show_plot:
            plt.show()
        else:
            plt.close()
    elif plot_engine.lower() == 'plotly':
        hvsr_data['OutlierPlot'] = sprit_plot.plot_outlier_curves(hvsr_data, rmse_thresh=rmse_thresh, use_percentile=use_percentile, use_hv_curve=use_hv_curve, from_roc=True, show_plot=show_plot, verbose=verbose)
    else:
        pass

    # Get unique values of bad_rmse indices and set the "Use" column of the hvsr_windows_df to False for that window
    bad_rmse = np.unique(bad_rmse)
    if len(bad_rmse) > 0:
        
        hvsr_data['hvsr_windows_df']['Use'] = hvsr_data['hvsr_windows_df']['Use'] * (rmse_threshold > hvsr_data['hvsr_windows_df']['RMSE_'+column])
        #hvsr_data['hvsr_windows_df'].loc[bad_index, "Use"] = False   
    
    if verbose:
        if len(bad_rmse)>0:
            print(f"\n\t\tThe windows starting at the following times have been removed from further analysis ({len(bad_rmse)}/{hvsr_data['hvsr_windows_df'].shape[0]}):")
            for b in hvsr_data['hvsr_windows_df'].index[pd.Series(bad_rmse)]:
                print(f"\t\t  {b}")
        else:
            print('\tNo outlier curves have been removed')
                
    hvsr_out = hvsr_data

    if 'processing_parameters' not in hvsr_out.keys():
        hvsr_out['processing_parameters'] = {}
    hvsr_out['processing_parameters']['remove_outlier_curves'] = {}
    for key, value in orig_args.items():
        hvsr_out['processing_parameters']['remove_outlier_curves'][key] = value

    hvsr_data['ProcessingStatus']['RemoveOutlierCurvesStatus'] = True
    
    hvsr_out = _check_processing_status(hvsr_out, start_time=start_time, func_name=inspect.stack()[0][3], verbose=verbose)
    
    return hvsr_out


<<<<<<< HEAD
# Read data as batch
def batch_data_read(batch_data, batch_type='table', param_col=None, batch_params=None, verbose=False, **readcsv_getMeta_fetch_kwargs):
    """Function to read data in data as a batch of multiple data files. This is best used through sprit.fetch_data(*args, source='batch', **other_kwargs).

    Parameters
    ----------
    batch_data : filepath or list
        Input data information for how to read in data as batch
    batch_type : str, optional
        Type of batch read, only 'table' and 'filelist' accepted. If 'table', will read data from a file read in using pandas.read_csv(), by default 'table'
    param_col : None or str, optional
        Name of parameter column from batch information file. Only used if a batch_type='table' and single parameter column is used, rather than one column per parameter (for single parameter column, parameters are formatted with = between keys/values and , between item pairs), by default None
    batch_params : list, dict, or None, default = None
        Parameters to be used if batch_type='filelist'. If it is a list, needs to be the same length as batch_data. If it is a dict, will be applied to all files in batch_data and will combined with extra keyword arguments caught by **readcsv_getMeta_fetch_kwargs.
    verbose : bool, optional
        Whether to print information to terminal during batch read, by default False
    **readcsv_getMeta_fetch_kwargs
        Keyword arguments that will be read into pandas.read_csv(), sprit.input_params, sprit.get_metadata(), and/or sprit.fetch_data()

    Returns
    -------
    dict
        Dictionary with each item representing a different file read in, and which consists of its own parameter dictionary to be used by the rest of the processing steps

    Raises
    ------
    IndexError
        _description_
    """
    #First figure out columns
    input_params_params = input_params.__code__.co_varnames
    get_metadata_params = get_metadata.__code__.co_varnames
    fetch_data_params = fetch_data.__code__.co_varnames

    if batch_type=='sample':
        sample_data=True
        batch_type='table'
    else:
        sample_data = False
    
    # Dictionary to store the stream objects
    stream_dict = {}
    data_dict = {}
    if batch_type == 'table':
        if isinstance(batch_data, pd.DataFrame):
            dataReadInfoDF = batch_data
        elif isinstance(batch_data, dict):
            #For params input
            pass
        else:#Read csv
            read_csv_kwargs = {k: v for k, v in locals()['readcsv_getMeta_fetch_kwargs'].items() if k in pd.read_csv.__code__.co_varnames}
            dataReadInfoDF = pd.read_csv(batch_data, **read_csv_kwargs)
            if 'input_data' in dataReadInfoDF.columns:
                filelist = list(dataReadInfoDF['input_data'])
            #dataReadInfoDF = dataReadInfoDF.replace(np.nan, None)

        #If this is sample data, we need to create absolute paths to the filepaths
        if sample_data:
            sample_data_dir = pathlib.Path(pkg_resources.resource_filename(__name__, 'resources/sample_data/'))
            for index, row in dataReadInfoDF.iterrows():
                dataReadInfoDF.loc[index, 'input_data'] = sample_data_dir.joinpath(row.loc['input_data'])

        default_dict = {'site':'HVSR Site',
                    'network':'AM', 
                    'station':'RAC84', 
                    'loc':'00', 
                    'channels':['EHZ', 'EHN', 'EHE'],
                    'acq_date':str(datetime.datetime.now().date()),
                    'starttime' : '00:00:00.00',
                    'endtime' : '23:59:59.999',
                    'tzone' : 'UTC',
                    'xcoord' : -88.2290526,
                    'ycoord' :  40.1012122,
                    'elevation' : 755,
                    'input_crs':'EPSG:4326',#4269 is NAD83, defautling to WGS
                    'output_crs':'EPSG:4326',
                    'elev_unit' : 'feet',
                    'depth' : 0,
                    'instrument' : 'Raspberry Shake',
                    'metapath' : '',
                    'hvsr_band' : [0.4, 40],
                    'write_path':'',
                    'source':'file', 
                    'data_export_format':'mseed', 
                    'detrend':'spline', 
                    'detrend_order':2, 
                    'verbose':False}

        print(f"\t{dataReadInfoDF.shape[0]} sites found: {list(dataReadInfoDF['site'])}")
        if verbose:
            maxLength = 25
            maxColWidth = 12
            if dataReadInfoDF.shape[0] > maxLength:
                print(f'\t Showing information for first {maxLength} files only:')
            print()
            #Print nicely formated df
            #Print column names
            print('\t', end='')
            for col in dataReadInfoDF.columns:
                print(str(col)[:maxColWidth].ljust(maxColWidth), end='  ')
            print('\n\t', end='')

            #Print separator
            tableLen = (maxColWidth+2)*len(dataReadInfoDF.columns)
            for r in range(tableLen):
                print('-', end='')
            print()

            #Print columns/rows
            for index, row in dataReadInfoDF.iterrows():
                print('\t', end='')
                for col in row:
                    if len(str(col)) > maxColWidth:
                        print((str(col)[:maxColWidth-3]+'...').ljust(maxColWidth), end='  ')
                    else:
                        print(str(col)[:maxColWidth].ljust(maxColWidth), end='  ')
                print()
            if dataReadInfoDF.shape[0] > maxLength:
                endline = f'\t...{dataReadInfoDF.shape[0]-maxLength} more rows in file.\n'
            else:
                endline = '\n'
            print(endline)

            print('Fetching the following files:')
        param_dict_list = []
        verboseStatement = []
        if param_col is None: #Not a single parameter column, each col=parameter
            for row_ind in range(dataReadInfoDF.shape[0]):
                param_dict = {}
                verboseStatement.append([])
                for col in dataReadInfoDF.columns:
                    if col in input_params_params or col in get_metadata_params or col in fetch_data_params:
                        currParam = dataReadInfoDF.loc[row_ind, col]
                        if pd.isna(currParam) or currParam == 'nan':
                            if col in default_dict.keys():
                                param_dict[col] = default_dict[col] #Get default value
                                if verbose:
                                    if type(default_dict[col]) is str:
                                        verboseStatement[row_ind].append("\t\t'{}' parameter not specified in batch file. Using {}='{}'".format(col, col, default_dict[col]))
                                    else:
                                        verboseStatement[row_ind].append("\t\t'{}' parameter not specified in batch file. Using {}={}".format(col, col, default_dict[col]))
                            else:
                                param_dict[col] = None
                        else:
                            param_dict[col] = dataReadInfoDF.loc[row_ind, col]
                param_dict_list.append(param_dict)
        else:
            if param_col not in dataReadInfoDF.columns:
                raise IndexError('{} is not a column in {} (columns are: {})'.format(param_col, batch_data, dataReadInfoDF.columns))
            for row in dataReadInfoDF[param_col]:
                param_dict = {}
                splitRow = str(row).split(',')
                for item in splitRow:
                    param_dict[item.split('=')[0]] = item.split('=')[1]
                param_dict_list.append(param_dict)
        #input_params(input_data,site,network,station,loc,channels, acq_date,starttime, endtime, tzone, xcoord, ycoord, elevation, depth, instrument, metapath, hvsr_band)
        #fetch_data(params, inv, source, data_export_path, data_export_format, detrend, detrend_order, verbose)
        #get_metadata(params, write_path)
    elif batch_type == 'filelist':
        if isinstance(batch_params, list):
            if len(batch_params) != len(batch_data):
                raise RuntimeError('If batch_params is list, it must be the same length as batch_data. len(batch_params)={} != len(batch_data)={}'.format(len(batch_params), len(batch_data)))
            param_dict_list = batch_params
        elif isinstance(batch_params, dict):
            batch_params.update(readcsv_getMeta_fetch_kwargs)
            param_dict_list = []
            for i in range(len(batch_data)):
                param_dict_list.append(batch_params)
        
        # Read and process each MiniSEED file
        for i, file in enumerate(batch_data):
            if isinstance(file, obspy.core.stream.Stream):
                warnings.warn('Reading in a list of Obspy streams is not currently supported, but may be implemented in the future', FutureWarning)
                pass 
            else:
                param_dict_list[i]['input_data'] = file

    hvsr_metaDict = {}
    zfillDigs = len(str(len(param_dict_list))) #Get number of digits of length of param_dict_list
    i=0
    for i, param_dict in enumerate(param_dict_list):
        # Read the data file into a Stream object
        input_params_kwargs = {k: v for k, v in locals()['readcsv_getMeta_fetch_kwargs'].items() if k in input_params.__code__.co_varnames}
        input_params_kwargs2 = {k: v for k, v in param_dict.items() if k in input_params.__code__.co_varnames}
        input_params_kwargs.update(input_params_kwargs2)

        params = input_params(**input_params_kwargs)

        fetch_data_kwargs = {k: v for k, v in locals()['readcsv_getMeta_fetch_kwargs'].items() if k in fetch_data.__code__.co_varnames}
        fetch_data_kwargs2 = {k: v for k, v in param_dict.items() if k in fetch_data.__code__.co_varnames[0:7]}
        fetch_data_kwargs.update(fetch_data_kwargs2)
        
        try:
            params = fetch_data(params=params, **fetch_data_kwargs)
        except:
            params['ProcessingStatus']['FetchDataStatus']=False
            params['ProcessingStatus']['OverallStatus'] = False            
        
        if verbose and params['ProcessingStatus']['FetchDataStatus']:
            print("\t  {}".format(params['site']))
            if verboseStatement !=[]:
                for item in verboseStatement[i]:
                    print(item)
        elif verbose and not params['ProcessingStatus']['FetchDataStatus']:
            print("\t  {} not read correctly. Processing will not be carried out.".format(params['site']))
                
        params['batch'] = True

        if params['site'] == default_dict['site']: #If site was not designated
            params['site'] = "{}_{}".format(params['site'], str(i).zfill(zfillDigs))
            i+=1
        hvsr_metaDict[params['site']] = params

    hvsr_metaDict = HVSRBatch(hvsr_metaDict)

    return hvsr_metaDict


=======
>>>>>>> 4a8b9fa2
# Just for testing
def test_function():
    print('is this working?')


# BATCH FUNCTIONS: various functions that are used to help the regular functions handle batch data
# Helper function for batch processing of check_peaks
def __check_peaks_batch(**check_peaks_kwargs):
    try:
        hvsr_data = check_peaks(**check_peaks_kwargs)
        if check_peaks_kwargs['verbose']:
            print('\t{} succesfully completed check_peaks()'.format(hvsr_data['input_params']['site']))    
    except:
        warnings.warn(f"Error in check_peaks({check_peaks_kwargs['hvsr_data']['input_params']['site']}, **check_peaks_kwargs)", RuntimeWarning)
        hvsr_data = check_peaks_kwargs['hvsr_data']
        
    return hvsr_data


# Support function for running batch
def __generate_ppsds_batch(**generate_ppsds_kwargs):
    try:
        params = generate_ppsds(**generate_ppsds_kwargs)
        if generate_ppsds_kwargs['verbose']:
            print('\t{} successfully completed generate_ppsds()'.format(params['site']))
    except Exception as e:
        print(e)
        warnings.warn(f"Error in generate_ppsds({generate_ppsds_kwargs['params']['site']}, **generate_ppsds_kwargs)", RuntimeWarning)
        params = generate_ppsds_kwargs['params']
        
    return params


# Helper function for batch processing of get_report
def __get_report_batch(**get_report_kwargs):

    try:
        hvsr_results = get_report(**get_report_kwargs)
        #Print if verbose, but selected report_formats was not print
        print('\n\n\n') #add some 'whitespace'
        if get_report_kwargs['verbose']:
            if 'print' in get_report_kwargs['report_formats']:
                pass
            else:
                get_report_kwargs['report_formats'] = 'print'
                get_report(**get_report_kwargs)
        
    except:
        warnMsg = f"Error in get_report({get_report_kwargs['hvsr_results']['input_params']['site']}, **get_report_kwargs)"
        if get_report_kwargs['verbose']:
            print('\t'+warnMsg)
        else:
            warnings.warn(warnMsg, RuntimeWarning)
        hvsr_results = get_report_kwargs['hvsr_results']
        
    return hvsr_results


# Helper function for batch procesing of azimuth
def __azimuth_batch(**azimuth_kwargs):
    try:
        hvsr_data = calculate_azimuth(**azimuth_kwargs)

        if azimuth_kwargs['verbose']:
            if 'input_params' in hvsr_data.keys():
                print('\t{} successfully completed calculate_azimuth()'.format(hvsr_data['input_params']['site']))
            elif 'site' in hvsr_data.keys():
                print('\t{} successfully completed calculate_azimuth()'.format(hvsr_data['site']))
    except Exception as e:
        warnings.warn(f"Error in calculate_azimuth({azimuth_kwargs['input']['site']}, **azimuth_kwargs)", RuntimeWarning)

    return hvsr_data


# Helper function for batch procesing of remove_noise
def __remove_noise_batch(**remove_noise_kwargs):
    try:
        hvsr_data = remove_noise(**remove_noise_kwargs)

        if remove_noise_kwargs['verbose']:
            if 'input_params' in hvsr_data.keys():
                print('\t{} successfully completed remove_noise()'.format(hvsr_data['input_params']['site']))
            elif 'site' in hvsr_data.keys():
                print('\t{} successfully completed remove_noise()'.format(hvsr_data['site']))
    except Exception as e:
        warnings.warn(f"Error in remove_noise({remove_noise_kwargs['input']['site']}, **remove_noise_kwargs)", RuntimeWarning)

    return hvsr_data


# Helper function batch processing of remove_outlier_curves
def __remove_outlier_curves(**remove_outlier_curves_kwargs):
    try:
        hvsr_data = remove_outlier_curves(**remove_outlier_curves_kwargs)

        if remove_outlier_curves_kwargs['verbose']:
            if 'input_params' in hvsr_data.keys():
                print('\t{} successfully completed remove_outlier_curves()'.format(hvsr_data['input_params']['site']))
            elif 'site' in hvsr_data.keys():
                print('\t{} successfully completed remove_outlier_curves()'.format(hvsr_data['site']))
    except Exception as e:
        warnings.warn(f"Error in remove_outlier_curves({remove_outlier_curves_kwargs['input']['site']}, **remove_outlier_curves_kwargs)", RuntimeWarning)

    return hvsr_data


# Batch function for plot_hvsr()
def __hvsr_plot_batch(**hvsr_plot_kwargs):
    try:
        hvsr_data = plot_hvsr(**hvsr_plot_kwargs)
    except:
        warnings.warn(f"Error in plotting ({hvsr_plot_kwargs['hvsr_data']['input_params']['site']}, **hvsr_plot_kwargs)", RuntimeWarning)
        hvsr_data = hvsr_plot_kwargs['hvsr_data']
        
    return hvsr_data


# Support function for batch of plot_azimuth()
def __plot_azimuth_batch(**plot_azimuth_kwargs):
    try:
        hvsr_data['Azimuth_Fig'] = plot_azimuth(**plot_azimuth_kwargs)
        if plot_azimuth_kwargs['verbose']:
            print('\t{} successfully completed plot_azimuth()'.format(hvsr_data['input_params']['site']))
    except:
        errMsg = f"Error in plot_azimuth({plot_azimuth_kwargs['params']['site']}, **plot_azimuth_kwargs)"
        if plot_azimuth_kwargs['verbose']:
            print('\t'+errMsg)
        else:
            warnings.warn(errMsg, RuntimeWarning)
        hvsr_data = plot_azimuth_kwargs['params']
        
    return hvsr_data


# Helper function for batch version of process_hvsr()
def __process_hvsr_batch(**process_hvsr_kwargs):
    try:
        hvsr_data = process_hvsr(**process_hvsr_kwargs)
        if process_hvsr_kwargs['verbose']:
            print('\t{} successfully completed process_hvsr()'.format(hvsr_data['input_params']['site']))
    except:
        errMsg=f"Error in process_hvsr({process_hvsr_kwargs['params']['site']}, **process_hvsr_kwargs)"
        if process_hvsr_kwargs['verbose']:
            print('\t'+errMsg)
        else:
            warnings.warn(errMsg, RuntimeWarning)
        hvsr_data = process_hvsr_kwargs['params']
        
    return hvsr_data

# OTHER HELPER FUNCTIONS
# Special helper function that checks the processing status at each stage of processing to help determine if any processing steps were skipped
def _check_processing_status(hvsr_data, start_time=datetime.datetime.now(), func_name='', verbose=False):
    """Internal function to check processing status, used primarily in the sprit.run() function to allow processing to continue if one site is bad.

    Parameters
    ----------
    hvsr_data : sprit.HVSRData
        Data being processed

    Returns
    -------
    sprit.HVSRData
        Data being processed, with updated the 'OverallStatus' key of the attribute ProcessingStatus updated.
    """
    #Convert HVSRData to same format as HVSRBatch so same code works the same on both
    if isinstance(hvsr_data, HVSRData):
        siteName = hvsr_data['site']
        hvsr_interim = {siteName: hvsr_data}
    else:
        hvsr_interim = hvsr_data
    
    # Check overall processing status on all (or only 1 if HVSRData) site(s)
    for sitename in hvsr_interim.keys():
        statusOK = True
        for status_type, status_value in hvsr_interim[sitename]['ProcessingStatus'].items():
            if not status_value and (status_type != 'RemoveNoiseStatus' and status_type!='RemoveOutlierCurvesStatus'):
                statusOK = False
                
        if statusOK:
            hvsr_interim[sitename]['ProcessingStatus']['OverallStatus'] = True
        else:
            hvsr_interim[sitename]['ProcessingStatus']['OverallStatus'] = False

    # Get back original data in HVSRData format, if that was the input
    if isinstance(hvsr_data, HVSRData):
        hvsr_data = hvsr_interim[siteName]
    
    # Print how long it took to perform function
    if verbose:
        elapsed = (datetime.datetime.now()-start_time)
        print(f"\t\t{func_name} completed in  {str(elapsed)[:-3]}")
    return hvsr_data


# HELPER functions for fetch_data() and get_metadata()
# Read in metadata .inv file, specifically for RaspShake
def _update_shake_metadata(filepath, params, write_path=''):
    """Reads static metadata file provided for Rasp Shake and updates with input parameters. Used primarily in the get_metadata() function.

        PARAMETERS
        ----------
        filepath : str or pathlib.Path object
            Filepath to metadata file. Should be a file format supported by obspy.read_inventory().
        params : dict
            Dictionary containing necessary keys/values for updating, currently only supported for STATIONXML with Raspberry Shakes.
                Necessary keys: 'net', 'sta', 
                Optional keys: 'longitude', 'latitude', 'elevation', 'depth'
        write_path   : str, default=''
            If specified, filepath to write to updated inventory file to.

        Returns
        -------
        params : dict
            Updated params dict with new key:value pair with updated updated obspy.inventory object (key="inv")
    """

    network = params['net']
    station = params['sta']
    optKeys = ['longitude', 'latitude', 'elevation', 'depth']
    for k in optKeys:
        if k not in params.keys():
            params[k] = '0'
    
    wgs84_transformer = Transformer.from_crs(params['input_crs'], "4326")
    
    xcoord = str(params['longitude'])
    ycoord = str(params['latitude'])
    elevation = str(params['elevation'])
    depth = str(params['depth'])
    
    
    startdate = str(datetime.datetime(year=2023, month=2, day=15)) #First day sprit code worked :)
    enddate=str(datetime.datetime.today())

    filepath = sprit_utils.checkifpath(filepath)
    tree = ET.parse(str(filepath))
    root = tree.getroot()

    prefix= "{http://www.fdsn.org/xml/station/1}"

    for item in root.iter(prefix+'Channel'):
        item.attrib['startDate'] = startdate
        item.attrib['endDate'] = enddate

    for item in root.iter(prefix+'Station'):
        item.attrib['code'] = station
        item.attrib['startDate'] = startdate
        item.attrib['endDate'] = enddate

    for item in root.iter(prefix+'Network'):
        item.attrib['code'] = network
        
    for item in root.iter(prefix+'Latitude'):
        item.text = ycoord

    for item in root.iter(prefix+'Longitude'):
        item.text = xcoord

    for item in root.iter(prefix+'Created'):
        nowTime = str(datetime.datetime.now())
        item.text = nowTime

    for item in root.iter(prefix+'Elevation'):
        item.text= elevation

    for item in root.iter(prefix+'Depth'):
        item.text=depth

    #Set up (and) export
    #filetag = '_'+str(datetime.datetime.today().date())
    #outfile = str(parentPath)+'\\'+filename+filetag+'.inv'

    if write_path != '':
        try:
            write_path = pathlib.Path(write_path)
            if write_path.is_dir():
                fname = params['network']+'_'+params['station']+'_'+params['site']
                fname = fname + '_response.xml'
                write_file = write_path.joinpath(fname)
            else:
                write_file=write_path
            tree.write(write_file, xml_declaration=True, method='xml',encoding='UTF-8')
            inv = obspy.read_inventory(write_file, format='STATIONXML', level='response')
        except:
            warnings.warn(f'write_path={write_path} is not recognized as a filepath, updated metadata file will not be written')
            write_path=''
    else:
        try:
            #Create temporary file for reading into obspy
            tpf = tempfile.NamedTemporaryFile(delete=False)
            stringRoot = ET.tostring(root, encoding='UTF-8', method='xml')
            tpf.write(stringRoot)

            inv = obspy.read_inventory(tpf.name, format='STATIONXML', level='response')
            tpf.close()

            os.remove(tpf.name)
        except:
            write_file = pathlib.Path(__file__).with_name('metadata.xml')
            tree.write(write_file, xml_declaration=True, method='xml',encoding='UTF-8')
            inv = obspy.read_inventory(write_file.as_posix(), format='STATIONXML', level='response')
            os.remove(write_file.as_posix())

    params['inv'] = inv
    params['params']['inv'] = inv
    return params


# Support function for get_metadata()
def _read_RS_Metadata(params, source=None):
    """Function to read the metadata from Raspberry Shake using the StationXML file provided by the company.
    Intended to be used within the get_metadata() function.

    Parameters
    ----------
    params : dict
        The parameter dictionary output from input_params() and read into get_metadata()

    Returns
    -------
    params : dict
        Further modified parameter dictionary
    """
    if 'inv' in params.keys():
        inv = params['inv']
    else:
        sprit_utils.checkifpath(params['metapath'])
        inv = obspy.read_inventory(params['metapath'], format='STATIONXML', level='response')
        params['inv'] = inv

    station = params['sta']
    network = params['net']
    channels = params['cha']

    if isinstance(inv, obspy.core.inventory.inventory.Inventory):
        #Create temporary file from inventory object
        tpf = tempfile.NamedTemporaryFile(delete=False)
        inv.write(tpf.name, format='STATIONXML')

        #Read data into xmlTree
        tree = ET.parse(tpf.name)
        root = tree.getroot()

        #Close and remove temporary file
        tpf.close()
        os.remove(tpf.name)
    else:
        inv = sprit_utils.checkifpath(inv)
        inv = obspy.read_inventory(params['metapath'], format='STATIONXML', level='response')
        params['inv'] = inv
        tree = ET.parse(inv)
        root = tree.getroot()

    #if write_path != '':
    #    inv.write(write_path, format='STATIONXML')

    #This is specific to RaspShake
    c=channels[0]
    pzList = [str(n) for n in list(range(7))]
    s=pzList[0]

    prefix= "{http://www.fdsn.org/xml/station/1}"

    sensitivityPath = "./"+prefix+"Network[@code='"+network+"']/"+prefix+"Station[@code='"+station+"']/"+prefix+"Channel[@code='"+c+"']/"+prefix+"Response/"+prefix+"InstrumentSensitivity/"+prefix+"Value"
    gainPath = "./"+prefix+"Network[@code='"+network+"']/"+prefix+"Station[@code='"+station+"']/"+prefix+"Channel[@code='"+c+"']/"+prefix+"Response/"+prefix+"Stage[@number='1']/"+prefix+"StageGain/"+prefix+"Value"

    #paz = []
    rsCList = ['EHZ', 'EHN', 'EHE']
    paz = {}
    for c in channels:
        channelPaz = {}
        #channelPaz['channel'] = c
        for item in root.findall(sensitivityPath):
            channelPaz['sensitivity']=float(item.text)

        for item in root.findall(gainPath):
            channelPaz['gain']=float(item.text)
        
        poleList = []
        zeroList = []
        for s in pzList:
            if int(s) < 4:
                polePathReal = "./"+prefix+"Network[@code='"+network+"']/"+prefix+"Station[@code='"+station+"']/"+prefix+"Channel[@code='"+c+"']/"+prefix+"Response/"+prefix+"Stage[@number='1']/"+prefix+"PolesZeros/"+prefix+"Pole[@number='"+s+"']/"+prefix+"Real"
                polePathImag = "./"+prefix+"Network[@code='"+network+"']/"+prefix+"Station[@code='"+station+"']/"+prefix+"Channel[@code='"+c+"']/"+prefix+"Response/"+prefix+"Stage[@number='1']/"+prefix+"PolesZeros/"+prefix+"Pole[@number='"+s+"']/"+prefix+"Imaginary"
                for poleItem in root.findall(polePathReal):
                    poleReal = poleItem.text
                for poleItem in root.findall(polePathImag):
                    pole = complex(float(poleReal), float(poleItem.text))
                    poleList.append(pole)
                    channelPaz['poles'] = poleList
                    #channelPaz['poles'] = list(set(poleList))
            else:
                zeroPathReal = "./"+prefix+"Network[@code='"+network+"']/"+prefix+"Station[@code='"+station+"']/"+prefix+"Channel[@code='"+c+"']/"+prefix+"Response/"+prefix+"Stage[@number='1']/"+prefix+"PolesZeros/"+prefix+"Zero[@number='"+s+"']/"+prefix+"Real"
                zeroPathImag = "./"+prefix+"Network[@code='"+network+"']/"+prefix+"Station[@code='"+station+"']/"+prefix+"Channel[@code='"+c+"']/"+prefix+"Response/"+prefix+"Stage[@number='1']/"+prefix+"PolesZeros/"+prefix+"Zero[@number='"+s+"']/"+prefix+"Imaginary"
                for zeroItem in root.findall(zeroPathReal):
                    zeroReal = zeroItem.text
                
                for zeroItem in root.findall(zeroPathImag):
                    zero = complex(float(zeroReal), float(zeroItem.text))
                    #zero = zeroReal + "+" + zeroItem.text+'j'
                    zeroList.append(zero)
                    #channelPaz['zeros'] = list(set(zeroList))
                    channelPaz['zeros'] = zeroList
        if str(c).upper() in rsCList:
            c = str(c)[-1].upper()
        paz[str(c)] = channelPaz
    params['paz'] = paz
    params['params']['paz'] = paz

    return params


# Helper function to sort channels
def _sort_channels(input, source, verbose):
    if source!='batch':
        input = {'SITENAME': {'stream':input}} #Make same structure as batch

    for site in input.keys():
        rawDataIN = input[site]['stream']

        if rawDataIN is None:
            if verbose:
                raise RuntimeError("No data was read using specified parameters {}".format(input[site]))
            else:
                raise RuntimeError("No data was read using specified parameters")

        elif isinstance(rawDataIN, obspy.core.stream.Stream):
            #Make sure z component is first
            dataIN = rawDataIN.sort(['channel'], reverse=True) #z, n, e order
        else:
            #Not usually used anymore, retained just in case
            dataIN = []
            for i, st in enumerate(rawDataIN):
                if 'Z' in st[0].stats['channel']:#).split('.')[3]:#[12:15]:
                    dataIN.append(rawDataIN[i])
                else:
                    dataIN.append(rawDataIN[i].sort(['channel'], reverse=True)) #z, n, e order            

        input[site]['stream'] = dataIN
            
    if source=='batch':
        #Return a dict
        output = input
    else:
        #Return a stream otherwise
        output = input[site]['stream']
    return output


# Trim data 
def _trim_data(input, stream=None, export_dir=None, data_export_format=None, source=None, **kwargs):
    """Function to trim data to start and end time

        Trim data to start and end times so that stream being analyzed only contains wanted data.
        Can also export data to specified directory using a specified site name and/or data_export_format

        Parameters
        ----------
            input  : HVSRData
                HVSR Data class containing input parameters for trimming
            stream  : obspy.stream object  
                Obspy stream to be trimmed
            export_dir: str or pathlib obj   
                Output filepath to export trimmed data to. If not specified, does not export. 
            data_export_format  : str or None, default=None  
                If None, and export_dir is specified, format defaults to .mseed. Otherwise, exports trimmed stream using obspy.core.stream.Stream.write() method, with data_export_format being passed to the format argument. 
                https://docs.obspy.org/packages/autogen/obspy.core.stream.Stream.write.html#obspy.core.stream.Stream.write
            **kwargs
                Keyword arguments passed directly to obspy.core.stream.Stream.trim() method.
                
        Returns
        -------
            st_trimmed  : obspy.stream object 
                Obpsy Stream trimmed to start and end times
    """
    #if source!='batch':
    #    #input = {'SITENAME': {'stream':input}} #Make same structure as batch
    #    pass

    if 'starttime' in kwargs.keys():
        start = kwargs['starttime']
    elif isinstance(input, (HVSRData, dict)):
        start = input['starttime']
    
    if 'endtime' in kwargs.keys():
        end = kwargs['endtime']
    else:
        end = input['endtime']
        
    if 'site' in kwargs.keys():
        site = kwargs['site']
    else:
        site = input['site']

    if stream is not None:
        st_trimmed = stream.copy()
    elif 'stream' in input.keys():
        st_trimmed = input['stream'].copy()
    else:
        raise UnboundLocalError("stream not specified. Must either be specified using stream parameter or as a key in the input parameters (input['stream'])")
        
    trimStart = obspy.UTCDateTime(start)
    trimEnd = obspy.UTCDateTime(end)

    #If data is contained in a masked array, split to undo masked array
    if isinstance(st_trimmed[0].data, np.ma.masked_array):
        st_trimmed = st_trimmed.split()
        #This split is undone with the .merge() method a few lines down

    for tr in st_trimmed:
        if trimStart > tr.stats.endtime or trimEnd < tr.stats.starttime:
            pass
        else:
            st_trimmed.trim(starttime=trimStart, endtime=trimEnd, **kwargs)

    st_trimmed.merge(method=1)

    if data_export_format is None:
        data_export_format = '.mseed'

    #Format export filepath, if exporting
    if export_dir is not None:
        if site is None:
            site=''
        else:
            site = site+'_'
        if '.' not in data_export_format:
            data_export_format = '.'+data_export_format
        net = st_trimmed[0].stats.network
        sta = st_trimmed[0].stats.station
        loc = st_trimmed[0].stats.location
        yr = str(st_trimmed[0].stats.starttime.year)
        strtD=str(st_trimmed[0].stats.starttime.date)
        strtT=str(st_trimmed[0].stats.starttime.time)[0:2]
        strtT=strtT+str(st_trimmed[0].stats.starttime.time)[3:5]
        endT = str(st_trimmed[0].stats.endtime.time)[0:2]
        endT = endT+str(st_trimmed[0].stats.endtime.time)[3:5]
        doy = str(st_trimmed[0].stats.starttime.utctimetuple().tm_yday).zfill(3)

        export_dir = sprit_utils.checkifpath(export_dir)
        export_dir = str(export_dir)
        export_dir = export_dir.replace('\\', '/')
        export_dir = export_dir.replace('\\'[0], '/')

        if type(data_export_format) is str:
            filename = site+net+'.'+sta+'.'+loc+'.'+yr+'.'+doy+'_'+strtD+'_'+strtT+'-'+endT+data_export_format
        elif type(data_export_format) is bool:
            filename = site+net+'.'+sta+'.'+loc+'.'+yr+'.'+doy+'_'+strtD+'_'+strtT+'-'+endT+'.mseed'

        if export_dir[-1]=='/':
            export_dir=export_dir[:-1]
        
        exportFile = export_dir+'/'+filename

        #Take care of masked arrays for writing purposes
        if 'fill_value' in kwargs.keys():
            for tr in st_trimmed:
                if isinstance(tr.data, np.ma.masked_array):
                    tr.data = tr.data.filled(kwargs['fill_value'])
        else:
            st_trimmed = st_trimmed.split()
        
        st_trimmed.write(filename=exportFile)
    else:
        pass

    return st_trimmed


# Helper function to detrend data
def __detrend_data(input, detrend, detrend_order, verbose, source):
    """Helper function to detrend data, specifically formatted for the HVSRData and HVSRBatch objects"""
    if source != 'batch':
        input = {'SITENAME': {'stream':input}} #Make same structure as batch

    for key in input.keys():
        dataIN = input[key]['stream']
        if detrend==False:
            pass
        elif detrend==True:
            #By default, do a spline removal
            for tr in dataIN:
                tr.detrend(type='spline', order=detrend_order, dspline=1000)        
        else:
            data_undetrended = dataIN.copy()
            try:
                if str(detrend).lower()=='simple':
                    for tr in dataIN:
                        tr.detrend(type=detrend)
                if str(detrend).lower()=='linear':
                    for tr in dataIN:
                        tr.detrend(type=detrend)
                if str(detrend).lower()=='constant' or detrend=='demean':
                    for tr in dataIN:
                        tr.detrend(type=detrend)                
                if str(detrend).lower()=='polynomial':
                    for tr in dataIN:
                        tr.detrend(type=detrend, order=detrend_order)   
                if str(detrend).lower()=='spline':
                    for tr in dataIN:
                        tr.detrend(type=detrend, order=int(detrend_order), dspline=1000)       
            except:
                dataIN = data_undetrended
                if verbose:
                    warnings.warn("Detrend error, data not detrended", UserWarning)
        
        input[key]['stream'] = dataIN

    if source=='batch':
        #Return a dict
        output = input
    else:
        #Return a stream otherwise
        output = input[key]['stream']
    return output


# Read data from raspberry shake
def __read_RS_file_struct(input_data, source, year, doy, inv, params, verbose=False):
    """"Private function used by fetch_data() to read in Raspberry Shake data"""
    from obspy.core import UTCDateTime
    fileList = []
    folderPathList = []
    filesinfolder = False
    input_data = sprit_utils.checkifpath(input_data)
    #Read RS files
    if source=='raw': #raw data with individual files per trace
        if input_data.is_dir():
            for child in input_data.iterdir():
                if child.is_file() and child.name.startswith('AM') and str(doy).zfill(3) in child.name and str(year) in child.name:
                    filesinfolder = True
                    folderPathList.append(input_data)
                    fileList.append(child)
                elif child.is_dir() and child.name.startswith('EH') and not filesinfolder:
                    folderPathList.append(child)
                    for c in child.iterdir():
                        if c.is_file() and c.name.startswith('AM') and c.name.endswith(str(doy).zfill(3)) and str(year) in c.name:
                            fileList.append(c)


            if len(fileList) == 0:
                doyList = []
                printList= []
                for j, folder in enumerate(folderPathList):
                    for i, file in enumerate(folder.iterdir()):
                        if j ==0:
                            doyList.append(str(year) + ' ' + str(file.name[-3:]))
                            printList.append(f"{datetime.datetime.strptime(doyList[i], '%Y %j').strftime('%b %d')} | Day of year: {file.name[-3:]}")
                if len(printList) == 0:
                    warnings.warn('No files found matching Raspberry Shake data structure or files in specified directory.')
                else:
                    warnings.warn(f'No file found for specified date: {params["acq_date"]}. The following days/files exist for specified year in this directory')
                    for p in printList:
                        print('\t',p)
                return None
            elif len(fileList) !=3:
                warnings.warn('3 channels needed! {} found.'.format(len(folderPathList)), UserWarning)
            else:
                fileList.sort(reverse=True) # Puts z channel first
                folderPathList.sort(reverse=True)
                if verbose:
                    print('Reading files: \n\t{}\n\t{}\n\t{}'.format(fileList[0].name, fileList[1].name, fileList[2].name))

            traceList = []
            for i, f in enumerate(fileList):
                with warnings.catch_warnings():
                    warnings.filterwarnings(action='ignore', message='^readMSEEDBuffer()')
                    st = obspy.read(str(f))#, starttime=UTCDateTime(params['starttime']), endtime=UTCDateTime(params['endtime']), nearest_sample=False)
                    st = st.split()
                    st.trim(starttime=UTCDateTime(params['starttime']), endtime=UTCDateTime(params['endtime']), nearest_sample=False)
                    st.merge()
                    tr = (st[0])
                    #tr= obspy.Trace(tr.data,header=meta)
                    traceList.append(tr)
            rawDataIN = obspy.Stream(traceList)
            with warnings.catch_warnings():
                warnings.filterwarnings(action='ignore', message='Found more than one matching response.*')
                rawDataIN.attach_response(inv)
        else:
            rawDataIN = obspy.read(str(input_data), starttime=UTCDateTime(params['starttime']), endttime=UTCDateTime(params['endtime']), nearest_sample=True)
            rawDataIN.attach_response(inv)
    elif source=='dir': #files with 3 traces, but may be several in a directory or only directory name provided
        obspyFormats = ['AH','ALSEP_PSE','ALSEP_WTH','ALSEP_WTN','CSS','DMX','GCF','GSE1','GSE2','KINEMETRICS_EVT','MSEED','NNSA_KB_CORE','PDAS','PICKLE','Q','REFTEK130','RG16','SAC','SACXY','SEG2','SEGY','SEISAN','SH_ASC','SLIST','SU','TSPAIR','WAV','WIN','Y']
        for file in input_data.iterdir():
            ext = file.suffix[1:]
            rawFormat = False
            if ext.isnumeric():
                if float(ext) >= 0 and float(ext) < 367:
                    rawFormat=True
            
            if ext.upper() in obspyFormats or rawFormat:
                filesinfolder = True
                folderPathList.append(input_data)
                fileList.append(file.name)
                        
        filepaths = []
        rawDataIN = obspy.Stream()
        for i, f in enumerate(fileList):
            filepaths.append(folderPathList[i].joinpath(f))
            #filepaths[i] = pathlib.Path(filepaths[i])
            currData = obspy.read(filepaths[i])
            currData.merge()
            #rawDataIN.append(currData)
            #if i == 0:
            #    rawDataIN = currData.copy()
            if isinstance(currData, obspy.core.stream.Stream):
                rawDataIN += currData.copy()
        #rawDataIN = obspy.Stream(rawDataIN)
        rawDataIN.attach_response(inv)  
        if type(rawDataIN) is list and len(rawDataIN)==1:
            rawDataIN = rawDataIN[0]
    elif source=='file':
        rawDataIN = obspy.read(str(input_data), starttime=UTCDateTime(params['starttime']), endttime=UTCDateTime(params['endtime']), nearest=True)
        rawDataIN.merge()   
        rawDataIN.attach_response(inv)
    elif type(source) is list or type(input_data) is list:
        pass #Eventually do something
        rawDataIN.attach_response(inv)

    return rawDataIN


# Helper functions for remove_noise()
# Helper function for removing gaps
def __remove_gaps(stream, window_gaps_obspy):
    """Helper function for removing gaps"""
    
    # combine overlapping windows
    overlapList = []
    for i in range(len(window_gaps_obspy)-2):
        if window_gaps_obspy[i][1] > window_gaps_obspy[i+1][0]:
            overlapList.append(i)
    
    for i, t in enumerate(overlapList):
        if i < len(window_gaps_obspy)-2:
            window_gaps_obspy[i][1] = window_gaps_obspy[i+1][1]
            window_gaps_obspy.pop(i+1)

    # Add streams
    window_gaps_s = []
    for w, win in enumerate(window_gaps_obspy):
        if w == 0:
            pass
        elif w == len(window_gaps_obspy)-1:
            pass
        else:
            window_gaps_s.append(win[1]-win[0])
    
    if len(window_gaps_s) > 0:
        stream_windows = []
        j = 0
        for i, window in enumerate(window_gaps_s):
            j=i
            newSt = stream.copy()
            stream_windows.append(newSt.trim(starttime=window_gaps_obspy[i][1], endtime=window_gaps_obspy[i+1][0]))
        i = j + 1
        newSt = stream.copy()
        stream_windows.append(newSt.trim(starttime=window_gaps_obspy[i][1], endtime=window_gaps_obspy[i+1][0]))

        for i, st in enumerate(stream_windows):
            if i == 0:
                outStream = st.copy()
            else:
                newSt = st.copy()
                gap = window_gaps_s[i-1]
                outStream = outStream + newSt.trim(starttime=st[0].stats.starttime - gap, pad=True, fill_value=None)
        outStream.merge()
    else:
        outStream = stream.copy()

    return outStream


# Helper function for getting windows to remove noise using stalta antitrigger method
def __remove_anti_stalta(stream, sta, lta, thresh, show_stalta_plot=False, verbose=False):
    """Helper function for getting windows to remove noise using stalta antitrigger method

    Parameters
    ----------
    stream : obspy.core.stream.Stream object
        Input stream on which to perform noise removal
    sta : int
        Number of seconds to use as short term window, reads from remove_noise() function.
    lta : int
        Number of seconds to use as long term window, reads from remove_noise() function.
    thresh : list
        Two-item list or tuple with the thresholds for the stalta antitrigger. 
        Reads from remove_noise() function. The first value (index [0]) is the lower threshold (below which trigger is deactivated), 
        the second value (index [1] is the upper threshold (above which trigger is activated)), by default [8, 8]
    show_plot : bool
        If True, will plot the trigger and stalta values. Reads from remove_noise() function, by default False.

    Returns
    -------
    outStream : obspy.core.stream.Stream object
        Stream with a masked array for the data where 'noise' has been removed

    """
    from obspy.signal.trigger import classic_sta_lta

    if verbose:
        print(f'\tRemoving noise using sta/lta antitrigger method: sta={sta}, lta={lta}, stalta_thresh={thresh}')
    sampleRate = float(stream[0].stats.delta)

    sta_samples = sta / sampleRate #Convert to samples
    lta_samples = lta / sampleRate #Convert to samples
    staltaStream = stream.copy()
    cFunList = []

    for t, tr in enumerate(staltaStream):
        with warnings.catch_warnings():
            warnings.filterwarnings('ignore', category=UserWarning)
            cFunList.append(classic_sta_lta(tr, nsta=sta_samples, nlta=lta_samples))

    if show_stalta_plot is True:
        obspy.signal.trigger.plot_trigger(tr, cFunList[0], thresh[1], thresh[0])
    elif type(show_stalta_plot) is int:
        obspy.signal.trigger.plot_trigger(tr, cFunList[show_stalta_plot], thresh[1], thresh[0])

    windows_samples = []
    for t, cf in enumerate(cFunList):
        if len(obspy.signal.trigger.trigger_onset(cf, thresh[1], thresh[0])) > 0:
            windows_samples.extend(obspy.signal.trigger.trigger_onset(cf, thresh[1], thresh[0]).tolist())
    def condense_window_samples(win_samples):
        # Sort the list of lists based on the first element of each internal list
        sorted_list = sorted(win_samples, key=lambda x: x[0])
        
        # Initialize an empty result list
        result = []
        if len(win_samples) == 0:
            return result
        # Initialize variables to track the current range
        start, end = sorted_list[0]
        
        # Iterate over the sorted list
        for i in range(1, len(sorted_list)):
            current_start, current_end = sorted_list[i]
            
            # If the current range overlaps with the previous range
            if current_start <= end:
                # Update the end of the current range
                end = max(end, current_end)
            else:
                # Add the previous range to the result and update the current range
                result.append([start, end])
                start, end = current_start, current_end
        
        # Add the last range to the result
        result.append([start, end])
        
        return result        
    windows_samples = condense_window_samples(windows_samples)

    startT = stream[0].stats.starttime
    endT = stream[0].stats.endtime
    window_UTC = []
    window_MPL = []
    window_UTC.append([startT, startT])
    for w, win in enumerate(windows_samples):
        for i, t in enumerate(win):
            if i == 0:
                window_UTC.append([])
                window_MPL.append([])
            trigShift = sta
            if trigShift > t * sampleRate:
                trigShift = 0
            tSec = t * sampleRate - trigShift
            window_UTC[w+1].append(startT+tSec)
            window_MPL[w].append(window_UTC[w][i].matplotlib_date)
    
    window_UTC.append([endT, endT])
    #window_MPL[w].append(window_UTC[w][i].matplotlib_date)
    outStream = __remove_gaps(stream, window_UTC)
    return outStream


# Remove noise saturation
def __remove_noise_saturate(stream, sat_percent, min_win_size, verbose=False):
    """Function to remove "saturated" data points that exceed a certain percent (sat_percent) of the maximum data value in the stream.  

    Parameters
    ----------
    stream : obspy.Stream
        Obspy Stream of interest
    sat_percent : float
        Percentage of the maximum amplitude, which will be used as the saturation threshold above which data points will be excluded
    min_win_size : float
        The minumum size a window must be (in seconds) for it to be removed

    Returns
    -------
    obspy.Stream
        Stream with masked array (if data removed) with "saturated" data removed
    """
    if verbose:
        print(f'\tRemoving noise using noise saturation method: sat_percent={sat_percent}, min_win_size={min_win_size}')
    if sat_percent > 1:
        sat_percent = sat_percent / 100

    removeInd = np.array([], dtype=int)
    for trace in stream:
        dataArr = trace.data.copy()

        sample_rate = trace.stats.delta

        #Get max amplitude value
        maxAmp = np.max(np.absolute(dataArr, where = not None))
        thresholdAmp = maxAmp * sat_percent
        cond = np.nonzero(np.absolute(dataArr, where=not None) > thresholdAmp)[0]
        removeInd = np.hstack([removeInd, cond])
        #trace.data = np.ma.where(np.absolute(data, where = not None) > (noise_percent * maxAmp), None, data)
    #Combine indices from all three traces
    removeInd = np.unique(removeInd)
    
    removeList = []  # initialize
    min_win_samples = int(min_win_size / sample_rate)

    if len(removeInd) > 0:
        startInd = removeInd[0]
        endInd = removeInd[0]

        for i in range(0, len(removeInd)):             
            if removeInd[i] - removeInd[i-1] > 1:
                if endInd - startInd >= min_win_samples:
                    removeList.append([int(startInd), int(endInd)])
                startInd = removeInd[i]
            endInd = removeInd[i]

    removeList.append([-1, -1]) #figure out a way to get rid of this

    #Convert removeList from samples to seconds after start to UTCDateTime
    sampleRate = stream[0].stats.delta
    startT = stream[0].stats.starttime
    endT = stream[0].stats.endtime
    removeSec = []
    removeUTC = []
    removeUTC.append([startT, startT])
    for i, win in enumerate(removeList):
        removeSec.append(list(np.round(sampleRate * np.array(win),6)))
        removeUTC.append(list(np.add(startT, removeSec[i])))
    removeUTC[-1][0] = removeUTC[-1][1] = endT
    
    outstream  = __remove_gaps(stream, removeUTC)
    return outstream


# Helper function for removing data using the noise threshold input from remove_noise()
def __remove_noise_thresh(stream, noise_percent=0.8, lta=30, min_win_size=1, verbose=False):
    """Helper function for removing data using the noise threshold input from remove_noise()

    The purpose of the noise threshold method is to remove noisy windows (e.g., lots of traffic all at once). 
    
    This function uses the lta value (which can be specified here), and finds times where the lta value is at least at the noise_percent level of the max lta value for at least a specified time (min_win_size)

    Parameters
    ----------
    stream : obspy.core.stream.Stream object
        Input stream from which to remove windows. Passed from remove_noise().
    noise_percent : float, default=0.995
        Percentage (between 0 and 1), to use as the threshold at which to remove data. This is used in the noise threshold method. By default 0.995. 
        If a value is passed that is greater than 1, it will be divided by 100 to obtain the percentage. Passed from remove_noise().
    lta : int, default = 30
        Length of lta to use (in seconds)
    min_win_size : int, default = 1
        Minimum amount of time (in seconds) at which noise is above noise_percent level.
    
    Returns
    -------
    outStream : obspy.core.stream.Stream object
        Stream with a masked array for the data where 'noise' has been removed. Passed to remove_noise().
    """
    if verbose:
        print(f'\tRemoving noise using continuous noise threshold method: sat_percent={noise_percent}, lta={lta}')
    if noise_percent > 1:
        noise_percent = noise_percent / 100

    removeInd = np.array([], dtype=int)
    for trace in stream:
        dataArr = trace.data.copy()

        sample_rate = trace.stats.delta
        lta_samples = int(lta / sample_rate)

        #Get lta values across traces data
        window_size = lta_samples
        if window_size == 0:
            window_size = 1
        kernel = np.ones(window_size) / window_size
        maskedArr = np.ma.array(dataArr, dtype=float, fill_value=None)
        ltaArr = np.convolve(maskedArr, kernel, mode='same')
        #Get max lta value
        maxLTA = np.max(ltaArr, where = not None)
        cond = np.nonzero(np.absolute(ltaArr, where=not None) > (noise_percent * maxLTA))[0]
        removeInd = np.hstack([removeInd, cond])
        #trace.data = np.ma.where(np.absolute(data, where = not None) > (noise_percent * maxAmp), None, data)
    #Combine indices from all three traces
    removeInd = np.unique(removeInd)

    # Make sure we're not removing single indices (we only want longer than min_win_size)
    removeList = []  # initialize    
    min_win_samples = int(min_win_size / sample_rate)

    if len(removeInd) > 0:
        startInd = removeInd[0]
        endInd = removeInd[0]

        for i in range(0, len(removeInd)):
            #If indices are non-consecutive... 
            if removeInd[i] - removeInd[i-1] > 1:
                #If the indices are non-consecutive and the 
                if endInd - startInd >= min_win_samples:
                    removeList.append([int(startInd), int(endInd)])
                    
                #Set startInd as the current index
                startInd = removeInd[i]
            endInd = removeInd[i]
            
    removeList.append([-1, -1])

    sampleRate = stream[0].stats.delta
    startT = stream[0].stats.starttime
    endT = stream[0].stats.endtime
    removeSec = []
    removeUTC = []

    removeUTC.append([startT, startT])
    for i, win in enumerate(removeList):
        removeSec.append(list(np.round(sampleRate * np.array(win),6)))
        removeUTC.append(list(np.add(startT, removeSec[i])))
    removeUTC[-1][0] = removeUTC[-1][1] = endT

    outstream  = __remove_gaps(stream, removeUTC)

    return outstream


# Helper function for removing data during warmup (when seismometers are still initializing) and "cooldown" (when there may be noise from deactivating seismometer) time, if desired
def __remove_warmup_cooldown(stream, warmup_time = 0, cooldown_time = 0, verbose=False):
    """Private helper function to remove data from the start and/or end of each site

    Parameters
    ----------
    stream : obspy.Stream()
        Input stream to use for analysis for noise removal
    warmup_time : int, optional
        Time in seconds at the start of the record to remove from analysis, by default 0
    cooldown_time : int, optional
        Time in seconds at the end of the record to remove from analysis, by default 0
    verbose : bool, optional
        Whether to print information about the process to the terminal, by default False

    Returns
    -------
    obspy.Stream()
        obspy.Stream() with masked arrays for the data where removed/kept.
    """
    if verbose:
        print(f"\tRemoving noise using warmup/cooldown buffers: warmup_time={warmup_time} s, cooldown_time={cooldown_time} s ")
    sampleRate = float(stream[0].stats.delta)
    outStream = stream.copy()

    warmup_samples = int(warmup_time / sampleRate) #Convert to samples
    windows_samples=[]
    for tr in stream:
        totalSamples = len(tr.data)-1#float(tr.stats.endtime - tr.stats.starttime) / tr.stats.delta
        cooldown_samples = int(totalSamples - (cooldown_time / sampleRate)) #Convert to samples
    
    # Initiate list with warmup and cooldown samples
    windows_samples = [[0, warmup_samples],[cooldown_samples, totalSamples]]
    
    # Remove cooldown and warmup samples if there is none indicated (default of 0 for both)
    if cooldown_time == 0:
        windows_samples.pop(1)
    if warmup_time == 0:
        windows_samples.pop(0)


    if windows_samples == []:
        # If no warmup or cooldown indicated, don't do anything
        pass
    else:
        # Otherwise, get the actual starttime (UTCDateTime)
        startT = stream[0].stats.starttime
        endT = stream[-1].stats.endtime
        window_UTC = []
        window_MPL = []

        print("warmup starttime", startT)
        # Initiate list with starttimes
        for w, win in enumerate(windows_samples):
            # win is a list with start/end time for each buffer, in samples
            for j, tm in enumerate(win):
                # For each side (warmup or cooldown), add a new item
                # There will be 2 list items for warmup, 2 for cooldown (extra is for "padding")
                if j == 0:
                    window_UTC.append([])
                    window_MPL.append([])
                tSec = tm * sampleRate

                # Get the UTC time for the new item
                window_UTC[w].append(startT+tSec)
                window_MPL[w].append(window_UTC[w][j].matplotlib_date)
        # "pad" list with endtime
        window_UTC.insert(0, [startT, startT])
        window_UTC.append([endT, endT])

        outStream = __remove_gaps(stream, window_UTC)
    
    return outStream


# Helper function for selecting windows
def _keep_processing_windows(stream, processing_window=[":"], verbose=False):
    """Keep processing windows

    Parameters
    ----------
    stream : obspy.Stream()
        Stream
    processing_window : list, optional
        Processing window list, by default [":"]
    verbose : bool, optional
        Whether to print information about the removal to the terminal

    Returns
    -------
    obspy.Stream()
        Obspy stream object with selected windows retained and all else removed
    """

    if verbose:
        print(f"\tRemoving noise outside the indicated processing window(s): processing_window={processing_window}")
    instream = stream
    allList = [':', 'all', 'everything']

    print(stream[0].stats.starttime.year)
    year = stream[0].stats.starttime.year
    month = stream[0].stats.starttime.month
    day = stream[0].stats.starttime.day

    if not isinstance(processing_window, (tuple, list)):
        processing_window = [processing_window]

    windows_to_get = []
    for p in processing_window:
        if str(p).lower() in allList:
            return instream
        
        if isinstance(p, (tuple, list)):
            windows_to_get.append([])
            if isinstance(p[0], (obspy.UTCDateTime, datetime.datetime)) and isinstance(p[1], (obspy.UTCDateTime, datetime.datetime)):
                windows_to_get[-1].append(obspy.UTCDateTime(p[0]))
                windows_to_get[-1].append(obspy.UTCDateTime(p[1]))
            else:
                windows_to_get[-1].append(obspy.UTCDateTime(sprit_utils.format_time(p[0], tzone='UTC')))
                windows_to_get[-1].append(obspy.UTCDateTime(sprit_utils.format_time(p[1], tzone='UTC')))

                # Make sure time are on the right day
                windows_to_get[-1][0] = obspy.UTCDateTime(year, month, day, windows_to_get[-1][0].hour, windows_to_get[-1][0].minute, windows_to_get[-1][0].second)
                windows_to_get[-1][1] = obspy.UTCDateTime(year, month, day, windows_to_get[-1][1].hour, windows_to_get[-1][1].minute, windows_to_get[-1][1].second)
        else:
            if len(processing_window) == 2:
                windows_to_get = [[obspy.UTCDateTime(sprit_utils.format_time(processing_window[0], tzone='UTC')),
                        obspy.UTCDateTime(sprit_utils.format_time(processing_window[1], tzone='UTC'))]]
            else:
                print(f'The processing_window parameter of remove_noise was set as {processing_window}')
                print("The processing_window parameter must be a list or tuple with a start and end time or with lists/tuples of start/end times.")
                print('processing_window noise removal method not applied')
                return instream
    
    # windows_to_get should be a list of two-item lists with UTCDateTime objects no matter how it came in
    stime = instream[0].stats.starttime
    etime = instream[-1].stats.endtime

    windows_to_get.insert(0, [stime, stime])
    windows_to_get.append([etime, etime])

    # Need the list formatted slightly different, use window_UTC
    window_UTC = []
    # Rearrange
    for i, win in enumerate(windows_to_get):
        if i == 0:
            window_UTC.append([stime, windows_to_get[i+1][0]])
        elif i < len(windows_to_get) - 1:
            window_UTC.append([win[1], windows_to_get[i+1][0]])

    window_UTC.insert(0, windows_to_get[0])
    window_UTC.append(windows_to_get[-1])

    outStream = __remove_gaps(stream, window_UTC)

    return outStream

# Plot noise windows
def _plot_noise_windows(hvsr_data, fig=None, ax=None, clear_fig=False, fill_gaps=None,
                         do_stalta=False, sta=5, lta=30, stalta_thresh=[0.5,5], 
                         do_pctThresh=False, sat_percent=0.8, min_win_size=1, 
                         do_noiseWin=False, noise_percent=0.995, 
                         do_warmup=False, warmup_time=0, cooldown_time=0, 
                         return_dict=False, use_tkinter=False):
    
    if clear_fig: #Intended use for tkinter
        #Clear everything
        for key in ax:
            ax[key].clear()
        fig.clear()

        #Really make sure it's out of memory
        fig = []
        ax = []
        try:
            fig.get_children()
        except:
            pass
        try:
            ax.get_children()
        except:
            pass

    if use_tkinter:
        try:
            pass #Don't think this is being used anymore, defined in sprit_gui separately
            #ax=ax_noise #self.ax_noise #?
            #fig=fig_noise
        except:
            pass

    #Reset axes, figure, and canvas widget
    noise_mosaic = [['spec'],['spec'],['spec'],
            ['spec'],['spec'],['spec'],
            ['signalz'],['signalz'], ['signaln'], ['signale']]
    fig, ax = plt.subplot_mosaic(noise_mosaic, sharex=True)  
    #self.noise_canvas = FigureCanvasTkAgg(fig, master=canvasFrame_noise)
    #self.noise_canvasWidget.destroy()
    #self.noise_canvasWidget = self.noise_canvas.get_tk_widget()#.pack(side=tk.TOP, fill=tk.BOTH, expand=1)
    #self.noise_canvasWidget.pack(fill='both')#.grid(row=0, column=0, sticky='nsew')
    fig.canvas.draw()
    
    fig, ax = _plot_specgram_stream(stream=hvsr_data['stream'], params=hvsr_data, fig=fig, ax=ax, component='Z', stack_type='linear', detrend='mean', fill_gaps=fill_gaps, dbscale=True, return_fig=True, cmap_per=[0.1,0.9])
    fig.canvas.draw()

    #Set initial input
    input = hvsr_data['stream']

    if do_stalta:
        hvsr_data['stream'] = remove_noise(hvsr_data=input, remove_method='stalta', sta=sta, lta=lta, stalta_thresh=stalta_thresh)
        input = hvsr_data['stream']

    if do_pctThresh:
        hvsr_data['stream'] = remove_noise(hvsr_data=input, remove_method='saturation',  sat_percent=sat_percent, min_win_size=min_win_size)
        input = hvsr_data['stream']

    if do_noiseWin:
        hvsr_data['stream'] = remove_noise(hvsr_data=input, remove_method='noise', noise_percent=noise_percent, lta=lta, min_win_size=min_win_size)
        input = hvsr_data['stream']

    if do_warmup:
        hvsr_data['stream'] = remove_noise(hvsr_data=input, remove_method='warmup', warmup_time=warmup_time, cooldown_time=cooldown_time)

    fig, ax, noise_windows_line_artists, noise_windows_window_artists = _get_removed_windows(input=hvsr_data, fig=fig, ax=ax, time_type='matplotlib')
    
    fig.canvas.draw()
    plt.show()
    if return_dict:
        hvsr_data['Windows_Plot'] = (fig, ax)
        return hvsr_data
    return 


# Helper function for manual window selection 
def __draw_boxes(event, clickNo, xWindows, pathList, windowDrawn, winArtist, lineArtist, x0, fig, ax):
    """Helper function for manual window selection to draw boxes to show where windows have been selected for removal"""
    #Create an axis dictionary if it does not already exist so all functions are the same

    if isinstance(ax, np.ndarray) or isinstance(ax, dict):
        ax = ax
    else:
        ax = {'a':ax}

    
    if len(ax) > 1:
        if type(ax) is not dict:
            axDict = {}
            for i, a in enumerate(ax):
                axDict[str(i)] = a
            ax = axDict
    #else:
    #    ax = {'a':ax}
    
    #if event.inaxes!=ax: return
    #y0, y1 = ax.get_ylim()
    y0 = []
    y1 = []
    kList = []
    for k in ax.keys():
        kList.append(k)
        y0.append(ax[k].get_ylim()[0])
        y1.append(ax[k].get_ylim()[1])
    #else:
    #    y0 = [ax.get_ylim()[0]]
    #    y1 = [ax.get_ylim()[1]]

    if clickNo == 0:
        #y = np.linspace(ax.get_ylim()[0], ax.get_ylim()[1], 2)
        x0 = event.xdata
        clickNo = 1   
        lineArtist.append([])
        winNums = len(xWindows)
        for i, k in enumerate(ax.keys()):
            linArt = ax[k].axvline(x0, 0, 1, color='k', linewidth=1, zorder=100)
            lineArtist[winNums].append([linArt, linArt])
        #else:
        #    linArt = plt.axvline(x0, y0[i], y1[i], color='k', linewidth=1, zorder=100)
        #    lineArtist.append([linArt, linArt])
    else:
        x1 = event.xdata
        clickNo = 0

        windowDrawn.append([])
        winArtist.append([])  
        pathList.append([])
        winNums = len(xWindows)
        for i, key in enumerate(kList):
            path_data = [
                (matplotlib.path.Path.MOVETO, (x0, y0[i])),
                (matplotlib.path.Path.LINETO, (x1, y0[i])),
                (matplotlib.path.Path.LINETO, (x1, y1[i])),
                (matplotlib.path.Path.LINETO, (x0, y1[i])),
                (matplotlib.path.Path.LINETO, (x0, y0[i])),
                (matplotlib.path.Path.CLOSEPOLY, (x0, y0[i])),
            ]
            codes, verts = zip(*path_data)
            path = matplotlib.path.Path(verts, codes)

            windowDrawn[winNums].append(False)
            winArtist[winNums].append(None)

            pathList[winNums].append(path)
            __draw_windows(event=event, pathlist=pathList, ax_key=key, windowDrawn=windowDrawn, winArtist=winArtist, xWindows=xWindows, fig=fig, ax=ax)
            linArt = plt.axvline(x1, 0, 1, color='k', linewidth=0.5, zorder=100)

            [lineArtist[winNums][i].pop(-1)]
            lineArtist[winNums][i].append(linArt)
        x_win = [x0, x1]
        x_win.sort() #Make sure they are in the right order
        xWindows.append(x_win)
    fig.canvas.draw()
    return clickNo, x0


# Helper function for manual window selection to draw boxes to deslect windows for removal
def __remove_on_right(event, xWindows, pathList, windowDrawn, winArtist,  lineArtist, fig, ax):
    """Helper function for manual window selection to draw boxes to deslect windows for removal"""

    if xWindows is not None:
        for i, xWins in enumerate(xWindows):
            if event.xdata > xWins[0] and event.xdata < xWins[1]:
                linArtists = lineArtist[i]
                pathList.pop(i)
                for j, a in enumerate(linArtists):
                    winArtist[i][j].remove()#.pop(i)
                    lineArtist[i][j][0].remove()#.pop(i)#[i].pop(j)
                    lineArtist[i][j][1].remove()
                windowDrawn.pop(i)
                lineArtist.pop(i)#[i].pop(j)
                winArtist.pop(i)#[i].pop(j)
                xWindows.pop(i)
    fig.canvas.draw() 


# Helper function for updating the canvas and drawing/deleted the boxes
def __draw_windows(event, pathlist, ax_key, windowDrawn, winArtist, xWindows, fig, ax):
    """Helper function for updating the canvas and drawing/deleted the boxes"""
    for i, pa in enumerate(pathlist):
        for j, p in enumerate(pa): 
            if windowDrawn[i][j]:
                pass
            else:
                patch = matplotlib.patches.PathPatch(p, facecolor='k', alpha=0.75)                            
                winArt = ax[ax_key].add_patch(patch)
                windowDrawn[i][j] = True
                winArtist[i][j] = winArt

    if event.button is MouseButton.RIGHT:
        fig.canvas.draw()


# Helper function for getting click event information
def __on_click(event):
    """Helper function for getting click event information"""
    global clickNo
    global x0
    if event.button is MouseButton.RIGHT:
        __remove_on_right(event, xWindows, pathList, windowDrawn, winArtist, lineArtist, fig, ax)

    if event.button is MouseButton.LEFT:            
        clickNo, x0 = __draw_boxes(event, clickNo, xWindows, pathList, windowDrawn, winArtist, lineArtist, x0, fig, ax)    


# Function to select windows using original stream specgram/plots
def _select_windows(input):
    """Function to manually select windows for exclusion from data.

    Parameters
    ----------
    input : dict
        Dictionary containing all the hvsr information.

    Returns
    -------
    xWindows : list
        List of two-item lists containing start and end times of windows to be removed.
    """
    from matplotlib.backend_bases import MouseButton
    import matplotlib.pyplot as plt
    import matplotlib
    import time
    global fig
    global ax

    if isinstance(input, (HVSRData, dict)):
        if 'hvsr_curve' in input.keys():
            fig = plot_hvsr(hvsr_data=input, plot_type='spec', returnfig=True, cmap='turbo')
        else:
            hvsr_data = input#.copy()
            input_stream = hvsr_data['stream']
    
    if isinstance(input_stream, obspy.core.stream.Stream):
        fig, ax = _plot_specgram_stream(input_stream, component=['Z'])
    elif isinstance(input_stream, obspy.core.trace.Trace):
        fig, ax = _plot_specgram_stream(input_stream)

    global lineArtist
    global winArtist
    global windowDrawn
    global pathList
    global xWindows
    global clickNo
    global x0
    x0=0
    clickNo = 0
    xWindows = []
    pathList = []
    windowDrawn = []
    winArtist = []
    lineArtist = []

    global fig_closed
    fig_closed = False
    while fig_closed is False:
        fig.canvas.mpl_connect('button_press_event', __on_click)#(clickNo, xWindows, pathList, windowDrawn, winArtist, lineArtist, x0, fig, ax))
        fig.canvas.mpl_connect('close_event', _on_fig_close)#(clickNo, xWindows, pathList, windowDrawn, winArtist, lineArtist, x0, fig, ax))
        plt.pause(1)

    hvsr_data['x_windows_out'] = xWindows
    hvsr_data['fig_noise'] = fig
    hvsr_data['ax_noise'] = ax
    return hvsr_data


# Support function to help select_windows run properly
def _on_fig_close(event):
    global fig_closed
    fig_closed = True
    return


# Shows windows with None on input plot
def _get_removed_windows(input, fig=None, ax=None, lineArtist =[], winArtist = [], existing_lineArtists=[], existing_xWindows=[], exist_win_format='matplotlib', keep_line_artists=True, time_type='matplotlib',show_plot=False):
    """This function is for getting Nones from masked arrays and plotting them as windows"""
    if fig is None and ax is None:
        fig, ax = plt.subplots()

    if isinstance(input, (dict, HVSRData)):
        stream = input['stream'].copy()
    elif isinstance(input, (obspy.core.trace.Trace, obspy.core.stream.Stream)):
        stream = input.copy()
    else:
        pass #Warning?
        
    samplesList = ['sample', 'samples', 's']
    utcList = ['utc', 'utcdatetime', 'obspy', 'u', 'o']
    matplotlibList = ['matplotlib', 'mpl', 'm']    
    
    #Get masked indices of trace(s)
    trace = stream.merge()[0]
    sample_rate = trace.stats.delta
    windows = []
    #windows.append([0,np.nan])
    #mask = np.isnan(trace.data)  # Create a mask for None values
    #masked_array = np.ma.array(trace.data, mask=mask).copy()
    masked_array = trace.data.copy()
    if isinstance(masked_array, np.ma.MaskedArray):
        masked_array = masked_array.mask.nonzero()[0]
        lastMaskInd = masked_array[0]-1
        wInd = 0
        for i in range(0, len(masked_array)-1):
            maskInd = masked_array[i]
            if maskInd-lastMaskInd > 1 or i==0:
                windows.append([np.nan, np.nan])
                if i==0:
                    windows[wInd][0] = masked_array[i]
                else:
                    windows[wInd-1][1] = masked_array[i - 1]
                windows[wInd][0] = masked_array[i]
                wInd += 1
            lastMaskInd = maskInd
        windows[wInd-1][1] = masked_array[-1] #Fill in last masked value (wInd-1 b/c wInd+=1 earlier)
    winTypeList = ['gaps'] * len(windows)

    #Check if the windows are just gaps
    if len(existing_xWindows) > 0:
        existWin = []
        #Check if windows are already being taken care of with the gaps
        startList = []
        endList = []
        for start, end in windows:
            startList.append((trace.stats.starttime + start*sample_rate).matplotlib_date)
            endList.append((trace.stats.starttime + end*sample_rate).matplotlib_date)
        for w in existing_xWindows:
            removed=False
            if w[0] in startList and w[1] in endList:
                existing_xWindows.remove(w)

                removed=True                    
            if exist_win_format.lower() in matplotlibList and not removed:
                sTimeMPL = trace.stats.starttime.matplotlib_date #Convert time to samples from starttime
                existWin.append(list(np.round((w - sTimeMPL)*3600*24/sample_rate)))
                                    
        windows = windows + existWin
        existWinTypeList = ['removed'] * len(existWin)
        winTypeList = winTypeList + existWinTypeList

    #Reformat ax as needed
    if isinstance(ax, np.ndarray):
        origAxes = ax.copy()
        newAx = {}
        for i, a in enumerate(ax):
            newAx[i] = a
        axes = newAx
    elif isinstance(ax, dict):
        origAxes = ax
        axes = ax
    else:
        origAxes = ax
        axes = {'ax':ax}

    for i, a in enumerate(axes.keys()):
        ax = axes[a]
        pathList = []
        
        windowDrawn = []
        winArtist = []
        if existing_lineArtists == []:
            lineArtist = []
        elif len(existing_lineArtists)>=1 and keep_line_artists:
            lineArtist = existing_lineArtists
        else:
            lineArtist = []

        for winNums, win in enumerate(windows):
            if time_type.lower() in samplesList:
                x0 = win[0]
                x1 = win[1]
            elif time_type.lower() in utcList or time_type.lower() in matplotlibList:
                #sample_rate = trace.stats.delta

                x0 = trace.stats.starttime + (win[0] * sample_rate)
                x1 = trace.stats.starttime + (win[1] * sample_rate)

                if time_type.lower() in matplotlibList:
                    x0 = x0.matplotlib_date
                    x1 = x1.matplotlib_date
            else:
                warnings.warn(f'time_type={time_type} not recognized. Defaulting to matplotlib time formatting')
                x0 = trace.stats.starttime + (win[0] * sample_rate)
                x1 = trace.stats.starttime + (win[1] * sample_rate)
                
                x0 = x0.matplotlib_date
                x1 = x1.matplotlib_date
            
            y0, y1 = ax.get_ylim()

            path_data = [
                        (matplotlib.path.Path.MOVETO, (x0, y0)),
                        (matplotlib.path.Path.LINETO, (x1, y0)),
                        (matplotlib.path.Path.LINETO, (x1, y1)),
                        (matplotlib.path.Path.LINETO, (x0, y1)),
                        (matplotlib.path.Path.LINETO, (x0, y0)),
                        (matplotlib.path.Path.CLOSEPOLY, (x0, y0)),
                    ]
            
            codes, verts = zip(*path_data)
            path = matplotlib.path.Path(verts, codes)

            #
            windowDrawn.append(False)
            winArtist.append(None)
            lineArtist.append([])
            
            if winTypeList[winNums] == 'gaps':
                clr = '#b13d41'
            elif winTypeList[winNums] == 'removed':
                clr = 'k'
            else:
                clr = 'yellow'

            linArt0 = ax.axvline(x0, y0, y1, color=clr, linewidth=0.5, zorder=100)
            linArt1 = plt.axvline(x1, y0, y1, color=clr, linewidth=0.5, zorder=100)
            lineArtist[winNums].append([linArt0, linArt1])
            #
            
            pathList.append(path)

        for i, pa in enumerate(pathList):
            if windowDrawn[i]:
                pass
            else:
                patch = matplotlib.patches.PathPatch(pa, facecolor=clr, alpha=0.75)                            
                winArt = ax.add_patch(patch)
                windowDrawn[i] = True
                winArtist[i] = winArt
        
        #Reformat ax as needed
        if isinstance(origAxes, np.ndarray):
            origAxes[i] = ax
        elif isinstance(origAxes, dict):
            origAxes[a] = ax
        else:
            origAxes = ax

        ax = origAxes

        fig.canvas.draw()
    
    if show_plot:
        plt.show()
    return fig, ax, lineArtist, winArtist


# Helper function for removing windows from data, leaving gaps
def __remove_windows(stream, window_list, warmup_time):
    """Helper function that actually does the work in obspy to remove the windows calculated in the remove_noise function
s
    Parameters
    ----------
    stream : obspy.core.stream.Stream object
        Input stream from which to remove windows
    window_list : list
        A list of windows with start and end times for the windows to be removed
    warmup_time : int, default = 0
        Passed from remove_noise, the amount of time in seconds to allow for warmup. Anything before this is removed as 'noise'.

    Returns
    -------
    outStream : obspy.core.stream.Stream object
        Stream with a masked array for the data where 'noise' has been removed
    """
    og_stream = stream.copy()

    #Find the latest start time and earliest endtime of all traces (in case they aren't consistent)
    maxStartTime = obspy.UTCDateTime(-1e10) #Go back pretty far (almost 400 years) to start with
    minEndTime = obspy.UTCDateTime(1e10)
    for comp in ['E', 'N', 'Z']:
        tr = stream.select(component=comp).copy()
        if tr[0].stats.starttime > maxStartTime:
            maxStartTime = tr[0].stats.starttime
        if tr[0].stats.endtime < minEndTime:
            minEndTime = tr[0].stats.endtime

    #Trim all traces to the same start/end time
    stream.trim(starttime=maxStartTime, endtime=minEndTime)      

    #Sort windows by the start of the window
    sorted_window_list = []
    windowStart = []
    for i, window in enumerate(window_list):
        windowStart.append(window[0])
    windowStart_og = windowStart.copy()
    windowStart.sort()
    sorted_start_list = windowStart
    ranks = [windowStart_og.index(item) for item in sorted_start_list]
    for r in ranks:
        sorted_window_list.append(window_list[r])

    for i, w in enumerate(sorted_window_list):
        if i < len(sorted_window_list) - 1:
            if w[1] > sorted_window_list[i+1][0]:
                warnings.warn(f"Warning: Overlapping windows. Please start over and reselect windows to be removed or use a different noise removal method: {w[1]} '>' {sorted_window_list[i+1][0]}")
                return
                
    window_gaps_obspy = []
    window_gaps = []

    buffer_time = np.ceil((stream[0].stats.endtime-stream[0].stats.starttime)*0.01)

    #Get obspy.UTCDateTime objects for the gap times
    window_gaps_obspy.append([stream[0].stats.starttime + warmup_time, stream[0].stats.starttime + warmup_time])
    for i, window in enumerate(sorted_window_list):
        for j, item in enumerate(window):
            if j == 0:
                window_gaps_obspy.append([0,0])
            window_gaps_obspy[i+1][j] = obspy.UTCDateTime(matplotlib.dates.num2date(item))
        window_gaps.append((window[1]-window[0])*86400)
    window_gaps_obspy.append([stream[0].stats.endtime-buffer_time, stream[0].stats.endtime-buffer_time])
    #Note, we added start and endtimes to obpsy list to help with later functionality

    #Clean up stream windows (especially, start and end)
    for i, window in enumerate(window_gaps):
        newSt = stream.copy()
        #Check if first window starts before end of warmup time
        #If the start of the first exclusion window is before the warmup_time is over
        if window_gaps_obspy[i+1][0] - newSt[0].stats.starttime < warmup_time:
            #If the end of first exclusion window is also before the warmup_time is over
            if window_gaps_obspy[i+1][1] - newSt[0].stats.starttime < warmup_time:
                #Remove that window completely, it is unnecessary
                window_gaps.pop(i)
                window_gaps_obspy.pop(i+1)
                #...and reset the entire window to start at the warmup_time end
                window_gaps_obspy[0][0] = window_gaps_obspy[0][1] = newSt[0].stats.starttime + warmup_time
                continue
            else: #if window overlaps the start of the stream after warmup_time
                #Remove that window
                window_gaps.pop(i)
                #...and reset the start of the window to be the end of warm up time
                #...and  remove that first window from the obspy list
                window_gaps_obspy[0][0] = window_gaps_obspy[0][1] =  window_gaps_obspy[i+1][1]#newSt[0].stats.starttime + warmup_time
                window_gaps_obspy.pop(i+1)


        if stream[0].stats.endtime - window_gaps_obspy[i+1][1] > stream[0].stats.endtime - buffer_time:        
            if stream[0].stats.endtime - window_gaps_obspy[i+1][0] > stream[0].stats.endtime - buffer_time:
                window_gaps.pop(i)
                window_gaps_obspy.pop(i+1)
            else:  #if end of window overlaps the buffer time, just end it at the start of the window (always end with stream, not gap)
                window_gaps.pop(i)
                window_gaps_obspy[-1][0] = window_gaps_obspy[-1][1] = newSt[0].stats.endtime - buffer_time
   
    #Add streams
    stream_windows = []
    j = 0
    for i, window in enumerate(window_gaps):
        j=i
        newSt = stream.copy()
        stream_windows.append(newSt.trim(starttime=window_gaps_obspy[i][1], endtime=window_gaps_obspy[i+1][0]))
    i = j + 1
    newSt = stream.copy()
    stream_windows.append(newSt.trim(starttime=window_gaps_obspy[i][1], endtime=window_gaps_obspy[i+1][0]))

    for i, st in enumerate(stream_windows):
        if i == 0:
            outStream = st.copy()
        else:
            newSt = st.copy()
            gap = window_gaps[i-1]
            outStream = outStream + newSt.trim(starttime=st[0].stats.starttime - gap, pad=True, fill_value=None)       
    outStream.merge()
    return outStream


# Remove noisy windows from df
def __remove_windows_from_df(hvsr_data, verbose=False):
    # Get gaps from masked regions of traces
    gaps0 = []
    gaps1 = []
    outStream = hvsr_data['stream_edited'].split()
    for i, trace in enumerate(outStream):
        if i == 0:
            trEndTime = trace.stats.endtime
            comp_end = trace.stats.component
            continue # Wait until the second trace

        trStartTime = trace.stats.starttime
        comp_start = trace.stats.component
        firstDiff = True
        secondDiff = True

        # Check if both are different from any existing gap times
        if trEndTime in gaps0:
            firstDiff = False
        if trStartTime in gaps1:
            secondDiff = False
        
        # If the first element and second element are both new, add to gap list
        if firstDiff and secondDiff:
            gaps0.append(trEndTime)
            gaps1.append(trStartTime)

        trEndTime = trace.stats.endtime
    
    gaps = list(zip(gaps0, gaps1))
    hvsr_windows_df_exists = ('hvsr_windows_df' in hvsr_data.keys()) or ('params' in hvsr_data.keys() and 'hvsr_windows_df' in hvsr_data['params'].keys()) or ('input_params' in hvsr_data.keys() and 'hvsr_windows_df' in hvsr_data['input_params'].keys())
    if hvsr_windows_df_exists:
        hvsrDF = hvsr_data['hvsr_windows_df']
        use_before = hvsrDF["Use"].copy().astype(bool)
        outStream = hvsr_data['stream_edited'].split()
        #for i, trace in enumerate(outStream):
            #if i == 0:
            #    trEndTime = trace.stats.endtime
            #    comp_end = trace.stats.component
            #    continue
            #trStartTime = trace.stats.starttime
            #comp_start = trace.stats.component
            
            #if trEndTime < trStartTime and comp_end == comp_start:
        hvsrDF['Use'] = hvsrDF['Use'].astype(bool)
        for gap in gaps:
            # All windows whose starts occur within the gap are set to False
            gappedIndices = hvsrDF.between_time(gap[0].datetime.time(), gap[1].datetime.time()).index#.loc[:, 'Use']
            hvsrDF.loc[gappedIndices,'Use'] = False

            # The previous window is also set to false, since the start of the gap lies within that window
            prevInd = hvsrDF.index.get_indexer([gap[0]], method='ffill')
            prevDTInd = hvsrDF.index[prevInd]
            hvsrDF.loc[prevDTInd, 'Use'] = False

        hvsrDF['Use'] = hvsrDF['Use'].astype(bool)
            
        hvsr_data['hvsr_windows_df'] = hvsrDF  # May not be needed, just in case, though

        use_after = hvsrDF["Use"].astype(bool)
        removed = ~use_before.eq(use_after)

        if verbose:
            if removed[removed].shape[0]>0:
                print(f"\n\t\tThe windows starting at the following times have been removed from further analysis ({removed[removed].shape[0]}/{hvsrDF.shape[0]})")
                for t in removed[removed].index.to_pydatetime():
                    print(f'\t\t  {t} ')
            else:
                print(f"\t\tNo windows removed using remove_noise()")

        outStream.merge()
        hvsr_data['stream_edited'] = outStream
    else:
        if verbose:
            print("\n\t\t\tThe dataframe at hvsr_data['hvsr_windows_df'] has not been created yet (this is created by generate_ppsds())")
            print('\t\t\tNoisy windows have been set aside for removal, ', end='')
            print('but will not be removed from analysis until after hvsr_windows_df has been created')
    hvsr_data['x_gaps_obspyDT'] = gaps

    return hvsr_data


# Helper functions for process_hvsr()
# Get diffuse field assumption data
def _dfa(x, hvsr_data=None, verbose=False):#, equal_interval_energy, median_daily_psd, verbose=False):
    """Helper function for performing Diffuse Field Assumption (DFA) analysis

        x : numpy.array
            Numpy array or list containing all x values (frequency or period) for each psd
        hvsr_data : HVSRData object
            HVSRData object containing all the data and information about the HVSR point being processed
        verbose : bool, optional
            Whether to print information about the DFA processing to terminal, default = False.
    
    """
    # Use equal energy for daily PSDs to give small 'events' a chance to contribute
    # the same as large ones, so that P1+P2+P3=1
    hvsr_tSteps = []
    
    if verbose:
        print('\tUsing Diffuse Field Assumption (DFA)', flush=True)
        warnings.warn('WARNING: DFA method is currently experimental and has not been extensively tested.')

    hvsr_data['dfa'] = {}
    sum_ns_power = list()
    sum_ew_power = list()
    sum_z_power = list()
    hvsr_data['dfa']['time_int_psd'] = {'Z':{}, 'E':{}, 'N':{}}
    hvsr_data['dfa']['time_values'] = list()
    hvsr_data['dfa']['equal_interval_energy'] = {'Z':{}, 'E':{}, 'N':{}}

    ti = 0    
    for i, t_int in enumerate(hvsr_data['ppsds']['Z']['current_times_used']):
        ti+=1
        hvsr_curve_tinterval = []

        # Initialize some lists for later use
        sum_ns_power = list()
        sum_ew_power = list()
        sum_z_power = list()
        
        # Add the time interval to the time_values list
        time_int = str(t_int)#day_time.split('T')[0]
        if time_int not in hvsr_data['dfa']['time_values']:
            hvsr_data['dfa']['time_values'].append(time_int)

        # Get the psd data for each time, 
        tiIndDF = hvsr_data['hvsr_windows_df'].index[i]
        hvsr_data['dfa']['time_int_psd']['Z'][time_int] = hvsr_data['hvsr_windows_df'].loc[tiIndDF,'psd_values_Z']
        hvsr_data['dfa']['time_int_psd']['E'][time_int] = hvsr_data['hvsr_windows_df'].loc[tiIndDF,'psd_values_E']
        hvsr_data['dfa']['time_int_psd']['N'][time_int] = hvsr_data['hvsr_windows_df'].loc[tiIndDF,'psd_values_N']

        # Each PSD for the time_int (there is only one in SpRIT)
        Pz = list()
        P1 = list()
        P2 = list()
        sum_pz = 0
        sum_p1 = 0
        sum_p2 = 0

        # Each sample of the PSD , convert to power
        for j in range(len(x) - 1):
            pz = __get_power([hvsr_data['dfa']['time_int_psd']['Z'][time_int][j][()], hvsr_data['dfa']['time_int_psd']['Z'][time_int][j + 1][()]], [x[j], x[j + 1]])
            Pz.append(pz)
            sum_pz += pz

            p1 = __get_power([hvsr_data['dfa']['time_int_psd']['E'][time_int][j][()], hvsr_data['dfa']['time_int_psd']['E'][time_int][j + 1][()]], [x[j], x[j + 1]])
            P1.append(p1)
            sum_p1 += p1

            p2 = __get_power([hvsr_data['dfa']['time_int_psd']['N'][time_int][j][()], hvsr_data['dfa']['time_int_psd']['N'][time_int][j + 1][()]], [x[j], x[j + 1]])
            P2.append(p2)
            sum_p2 += p2
        
        sum_power = sum_pz + sum_p1 + sum_p2  # total power

        # Mormalized power
        for j in range(len(x) - 1):
            sum_z_power.append(Pz[j] / sum_power)
            sum_ew_power.append(P1[j] / sum_power)
            sum_ns_power.append(P2[j] / sum_power)
            
        # Average the normalized time interval power
        for j in range(len(x) - 1):
            sum_z_power[j] /= len(hvsr_data['dfa']['time_int_psd']['Z'][time_int])
            sum_ew_power[j] /= len(hvsr_data['dfa']['time_int_psd']['E'][time_int])
            sum_ns_power[j] /= len(hvsr_data['dfa']['time_int_psd']['N'][time_int])

        hvsr_data['dfa']['equal_interval_energy']['Z'][time_int] = sum_z_power
        hvsr_data['dfa']['equal_interval_energy']['E'][time_int] = sum_ew_power
        hvsr_data['dfa']['equal_interval_energy']['N'][time_int] = sum_ns_power


        # Start Second dfa section in original iris script
        # Perform h/v calculation at each frequency/time step
        eie = hvsr_data['dfa']['equal_interval_energy'] 
        for j in range(len(x) - 1):
            if (time_int in list(eie['Z'].keys())) and (time_int in list(eie['E'].keys())) and (time_int in list(eie['N'].keys())):
                hv_x = math.sqrt((eie['E'][time_int][j] + eie['N'][time_int][j]) / eie['Z'][time_int][j])
                hvsr_curve_tinterval.append(hv_x)
            else:
                if verbose > 0:
                    print('WARNING: '+ t_int + ' missing component, skipped!')
                continue
        
        #Average over time
        hvsr_tSteps.append(hvsr_curve_tinterval)

    return hvsr_tSteps


# Helper function for smoothing across frequencies
def __freq_smooth_window(hvsr_out, f_smooth_width, kind_freq_smooth):
    """Helper function to smooth frequency if 'constant' or 'proportional' is passed to freq_smooth parameter of process_hvsr() function"""
    if kind_freq_smooth == 'constant':
        fwidthHalf = f_smooth_width//2
    elif kind_freq_smooth == 'proportional':
        anyKey = list(hvsr_out['psd_raw'].keys())[0]
        freqLength = hvsr_out['psd_raw'][anyKey].shape[1]
        if f_smooth_width > 1:
            fwidthHalf = int(f_smooth_width/100 * freqLength)
        else:
            fwidthHalf = int(f_smooth_width * freqLength)
    else:
        warnings.warn('Oops, typo somewhere')


    for k in hvsr_out['psd_raw']:
        colName = f'psd_values_{k}'

        newTPSD = list(np.stack(hvsr_out['hvsr_windows_df'][colName]))
        #newTPSD = list(np.ones_like(hvsr_out['psd_raw'][k]))

        for t, tPSD in enumerate(hvsr_out['psd_raw'][k]):
            for i, fVal in enumerate(tPSD):
                if i < fwidthHalf:
                    downWin = i
                    ind = -1*(fwidthHalf-downWin)
                    windMultiplier_down = np.linspace(1/fwidthHalf, 1-1/fwidthHalf, fwidthHalf)
                    windMultiplier_down = windMultiplier_down[:ind]
                else:
                    downWin = fwidthHalf
                    windMultiplier_down =  np.linspace(1/fwidthHalf, 1-1/fwidthHalf, fwidthHalf)
                if i + fwidthHalf >= len(tPSD):
                    upWin = (len(tPSD) - i)
                    ind = -1 * (fwidthHalf-upWin+1)
                    windMultiplier_up = np.linspace(1-1/fwidthHalf, 0, fwidthHalf)
                    windMultiplier_up = windMultiplier_up[:ind]

                else:
                    upWin = fwidthHalf+1
                    windMultiplier_up = np.linspace(1 - 1/fwidthHalf, 0, fwidthHalf)
            
                windMultiplier = list(np.hstack([windMultiplier_down, windMultiplier_up]))
                midInd = np.argmax(windMultiplier)
                if i > 0:
                    midInd+=1
                windMultiplier.insert(midInd, 1)
                smoothVal = np.divide(np.sum(np.multiply(tPSD[i-downWin:i+upWin], windMultiplier)), np.sum(windMultiplier))
                newTPSD[t][i] = smoothVal

        hvsr_out['psd_raw'][k] = newTPSD
        hvsr_out['hvsr_windows_df'][colName] = pd.Series(list(newTPSD), index=hvsr_out['hvsr_windows_df'].index)


    return hvsr_out


# Get an HVSR curve, given an array of x values (freqs), and a dict with psds for three components
def __get_hvsr_curve(x, psd, horizontal_method, hvsr_data, azimuth=None, verbose=False):
    """ Get an HVSR curve from three components over the same time period/frequency intervals

    Parameters
    ----------
        x   : list or array_like
            x value (frequency or period)
        psd : dict
            Dictionary with psd values for three components. Usually read in as part of hvsr_data from process_hvsr
        horizontal_method : int or str
            Integer or string, read in from process_hvsr method parameter
    
    Returns
    -------
        tuple
         (hvsr_curve, hvsr_tSteps), both np.arrays. hvsr_curve is a numpy array containing H/V ratios at each frequency/period in x.
         hvsr_tSteps only used with diffuse field assumption method. 

    """
    hvsr_curve = []
    hvsr_tSteps = []
    hvsr_azimuth = {}

    params = hvsr_data
    if horizontal_method==1 or horizontal_method =='dfa' or horizontal_method =='Diffuse Field Assumption':
        hvsr_tSteps = _dfa(x, hvsr_data, verbose)
        hvsr_curve = np.mean(hvsr_tSteps, axis=0)
    else:
        for j in range(len(x)-1):
            psd0 = [psd['Z'][j], psd['Z'][j + 1]]
            psd1 = [psd['E'][j], psd['E'][j + 1]]
            psd2 = [psd['N'][j], psd['N'][j + 1]]
            f =    [x[j], x[j + 1]]

            hvratio = __get_hvsr(psd0, psd1, psd2, f, azimuth=azimuth, use_method=horizontal_method)
            hvsr_curve.append(hvratio)
            
            # Do azimuth HVSR Calculations, if applicable
            hvratio_az = 0
            for k in psd.keys():
                if k.lower() not in ['z', 'e', 'n']:
                    psd_az = [psd[k][j], psd[k][j + 1]]
                    hvratio_az = __get_hvsr(psd0, psd_az, None, f, azimuth=azimuth, use_method='az')
                    if j == 0:
                        hvsr_azimuth[k] = [hvratio_az]
                    else:
                        hvsr_azimuth[k].append(hvratio_az)
            
        hvsr_tSteps = None # Only used for DFA


    return np.array(hvsr_curve), hvsr_azimuth, hvsr_tSteps


# Get HVSR
def __get_hvsr(_dbz, _db1, _db2, _x, azimuth=None, use_method=4):
    """ Helper function to calculate H/V ratio

    _dbz : list
        Two item list with deciBel value of z component at either end of particular frequency step
    _db1 : list
        Two item list with deciBel value of either e or n component (does not matter which) at either end of particular frequency step
    _db2 : list
        Two item list with deciBel value of either e or n component (does not matter which) at either end of particular frequency step
    _x : list
        Two item list containing frequency values at either end of frequency step of interest
    use_method : int, default = 4
        H is computed based on the selected use_method see: https://academic.oup.com/gji/article/194/2/936/597415
            use_method:
            (1) Diffuse Field Assumption (DFA)
            (2) arithmetic mean, that is, H ≡ (HN + HE)/2
            (3) geometric mean, that is, H ≡ √HN · HE, recommended by the SESAME project (2004)
            (4) vector summation, that is, H ≡ √H2 N + H2 E
            (5) quadratic mean, that is, H ≡ √(H2 N + H2 E )/2
            (6) maximum horizontal value, that is, H ≡ max {HN, HE}
        """

    _pz = __get_power(_dbz, _x)
    _p1 = __get_power(_db1, _x)
    
    _hz = math.sqrt(_pz)
    _h1 = math.sqrt(_p1)

    if _db2 is None:
        _p2 = 1
        _h2 = 1
    else:
        _p2 = __get_power(_db2, _x)
        _h2 = math.sqrt(_p2)

    def az_calc(az, h1, h2):
        if az is None:
            az = 90
        az_rad = np.deg2rad(az)
        return np.add(h2 * np.cos(az_rad), h1 * np.sin(az_rad))
        
    _h = {  2: (_h1 + _h2) / 2.0, # Arithmetic mean
            3: math.sqrt(_h1 * _h2), # Geometric mean
            4: math.sqrt(_p1 + _p2), # Vector summation
            5: math.sqrt((_p1 + _p2) / 2.0), # Quadratic mean
            6: max(_h1, _h2), # Max horizontal value
            7: min(_h1, _h2), # Minimum horizontal value
            8: az_calc(azimuth, _h1, _h2),
            'az': _h1} # If azimuth, horizontals are already combined, no _h2} 

    _hvsr = _h[use_method] / _hz
    return _hvsr


# For converting dB scaled data to power units
def __get_power(_db, _x):
    """Calculate power for HVSR

    #FROM ORIGINAL (I think this is only step 6)
        Undo deciBel calculations as outlined below:
            1. Dividing the window into 13 segments having 75% overlap
            2. For each segment:
                2.1 Removing the trend and mean
                2.2 Apply a 10% sine taper
                2.3 FFT
            3. Calculate the normalized PSD
            4. Average the 13 PSDs & scale to compensate for tapering
            5. Frequency-smooth the averaged PSD over 1-octave intervals at 1/8-octave increments
            6. Convert power to decibels
    #END FROM ORIGINAL

    Parameters
    ----------
    _db : list
        Two-item list with individual power values in decibels for specified freq step.
    _x : list
        Two-item list with Individual x value (either frequency or period)
    
    Returns
    -------
    _p : float
        Individual power value, converted from decibels

    NOTE
    ----
        PSD is equal to the power divided by the width of the bin
          PSD = P / W
          log(PSD) = Log(P) - log(W)
          log(P) = log(PSD) + log(W)  here W is width in frequency
          log(P) = log(PSD) - log(Wt) here Wt is width in period

    for each bin perform rectangular integration to compute power
    power is assigned to the point at the begining of the interval
         _   _
        | |_| |
        |_|_|_|

     Here we are computing power for individual ponts, so, no integration is necessary, just
     compute area.
    """
    _dx = abs(np.diff(_x)[0])
    _p = np.multiply(np.mean(__remove_db(_db)), _dx)
    return _p


# Remove decibel scaling
def __remove_db(_db_value):
    """convert dB power to power"""
    _values = list()
    for _d in _db_value:
        _values.append(10 ** (float(_d) / 10.0))
    #FIX THIS
    if _values[1]==0:
       _values[1]=10e-300
    return _values


# Find peaks in the hvsr ccruve
def __find_peaks(_y):
    """Finds all possible peaks on hvsr curves
    Parameters
    ----------
    _y : list or array
        _y input is list or array of a curve.
          In this case, this is either main hvsr curve or individual time step curves
    """
    _index_list = scipy.signal.argrelextrema(np.array(_y), np.greater)

    return _index_list[0]


# Get additional HVSR params for later calcualtions
def __gethvsrparams(hvsr_out):
    """Private function to get HVSR parameters for later calculations (things like standard deviation, etc)"""

    hvsrp2 = {}
    hvsrm2 = {}
    
    hvsrp2=[]
    hvsrm=[]
    
    hvsr_log_std = {}

    hvsr = hvsr_out['hvsr_curve']
    hvsr_az = hvsr_out['hvsr_az']
    hvsrDF = hvsr_out['hvsr_windows_df']

    if len(hvsr_out['ind_hvsr_curves'].keys()) > 0:
        # With arrays, original way of doing it
        hvsr_log_std = {}
        for k in hvsr_out['ind_hvsr_curves'].keys():
            hvsr_log_std[k] = np.nanstd(np.log10(hvsr_out['ind_hvsr_curves'][k]), axis=0)

        #With dataframe, updated way to use DF for all time-step tasks, still testing
        logStackedata = {}
        hvsrp = {}
        hvsrm = {}
        hvsrp2 = {}
        hvsrm2 = {}
        hvsr_log_std = {}
        for col_name in hvsr_out['hvsr_windows_df'].columns:
            if col_name.startswith("HV_Curves"):
                if col_name == 'HV_Curves':
                    colSuffix = '_HV'
                    colID = 'HV'
                else:
                    colSuffix = '_'+'_'.join(col_name.split('_')[2:])
                    colID = colSuffix.split('_')[1]
                stackedData = np.stack(hvsr_out['hvsr_windows_df'][col_name])

                logStackedata = np.log10(stackedData).tolist()
                for i, r in enumerate(logStackedata):
                    logStackedata[i] = np.array(r)

                hvsr_out['hvsr_windows_df']['Log10_HV_Curves'+colSuffix] = logStackedata
                hvsr_log_std[colID] = np.nanstd(np.stack(hvsr_out['hvsr_windows_df']['Log10_HV_Curves'+colSuffix][hvsrDF['Use']]), axis=0)

                #The components are already calculated, don't need to recalculate aren't calculated at the time-step level
                hvsrp[colID] = np.add(hvsr_out['hvsr_curve'], hvsr_out['ind_hvsr_stdDev'][colID])
                hvsrm[colID] = np.subtract(hvsr_out['hvsr_curve'], hvsr_out['ind_hvsr_stdDev'][colID])
                for k in hvsr_out['hvsr_az'].keys():
                    hvsrp[colID] = np.add(hvsr_out['hvsr_az'][k], hvsr_out['ind_hvsr_stdDev'][colID])
                    hvsrm[colID] = np.subtract(hvsr_out['hvsr_az'][k], hvsr_out['ind_hvsr_stdDev'][colID])
                hvsrp2[colID] = np.multiply(hvsr, np.exp(hvsr_log_std[colID]))
                hvsrm2[colID] = np.divide(hvsr, np.exp(hvsr_log_std[colID]))

                newKeys = ['hvsr_log_std', 'hvsrp','hvsrm', 'hvsrp2','hvsrm2']
                newVals = [hvsr_log_std,    hvsrp,  hvsrm,   hvsrp2,  hvsrm2]
                for i, nk in enumerate(newKeys):
                    if nk not in hvsr_out.keys():
                        hvsr_out[nk] = {}
                    hvsr_out[nk][colID] = np.array(newVals[i][colID])

    return hvsr_out


# HELPER FUNCTIONS FOR GET REPORT
# Private function to generate print report
def _generate_print_report(hvsr_results, azimuth="HV", show_print_report=True, verbose=False):
    """Helper function to perform create a printed (monospace) report with summary data for HVSR Site 

    Parameters
    ----------
    hvsr_results : HVSRData object
        HVSRData object with data to be reported on
    show_print_report : bool, optional
        Whether output will be produced or not (if show_print_report=True, no ouptut will be produced (report will not be printed)), by default False

    Returns
    -------
    HVSRData object
        HVSRData object with the ["Print_Report"] attribute created or updated.
        The .Print_Report attribute is a formatted string that can be 
        displayed using print(hvsr_results['Print_Report'] with a summary of the HVSR results)
    """
    #Print results

    #Make separators for nicely formatted print output
    sepLen = 99
    siteSepSymbol = '='
    intSepSymbol = u"\u2012"
    extSepSymbol = u"\u2014"
    
    if sepLen % 2 == 0:
        remainVal = 1
    else:
        remainVal = 0

    siteWhitespace = 2
    #Format the separator lines internal to each site
    internalSeparator = intSepSymbol.center(sepLen-4, intSepSymbol).center(sepLen, ' ')

    extSiteSeparator = "".center(sepLen, extSepSymbol)
    siteSeparator = f"{hvsr_results['input_params']['site']}".center(sepLen - siteWhitespace, ' ').center(sepLen, siteSepSymbol)
    endSiteSeparator = "".center(sepLen, siteSepSymbol)

    #Start building list to print
    report_string_list = []
    report_string_list.append("") #Blank line to start
    report_string_list.append(extSiteSeparator)
    report_string_list.append(siteSeparator)
    report_string_list.append(extSiteSeparator)
    #report_string_list.append(internalSeparator)
    report_string_list.append('')
    report_string_list.append(f"\tSite Name: {hvsr_results['input_params']['site']}")
    report_string_list.append(f"\tAcq. Date: {hvsr_results['input_params']['acq_date']}")
    report_string_list.append(f"\tLocation : {hvsr_results['input_params']['longitude']}, {hvsr_results['input_params']['latitude']}")
    report_string_list.append(f"\tElevation: {hvsr_results['input_params']['elevation']}")
    report_string_list.append('')
    report_string_list.append(internalSeparator)
    report_string_list.append('')
    if 'BestPeak' not in hvsr_results.keys():
        report_string_list.append('\tNo identifiable BestPeak was present between {} for {}'.format(hvsr_results['input_params']['hvsr_band'], hvsr_results['input_params']['site']))
    else:
        curvTestsPassed = (hvsr_results['BestPeak'][azimuth]['PassList']['WinLen'] +
                            hvsr_results['BestPeak'][azimuth]['PassList']['SigCycles']+
                            hvsr_results['BestPeak'][azimuth]['PassList']['LowCurveStD'])
        curvePass = curvTestsPassed > 2
        
        #Peak Pass?
        peakTestsPassed = ( hvsr_results['BestPeak'][azimuth]['PassList']['ProminenceLow'] +
                    hvsr_results['BestPeak'][azimuth]['PassList']['ProminenceHi']+
                    hvsr_results['BestPeak'][azimuth]['PassList']['AmpClarity']+
                    hvsr_results['BestPeak'][azimuth]['PassList']['FreqStability']+
                    hvsr_results['BestPeak'][azimuth]['PassList']['LowStDev_Freq']+
                    hvsr_results['BestPeak'][azimuth]['PassList']['LowStDev_Amp'])
        peakPass = peakTestsPassed >= 5

        report_string_list.append('\t{0:.3f} Hz Peak Frequency ± {1:.4f} Hz'.format(hvsr_results['BestPeak'][azimuth]['f0'], float(hvsr_results["BestPeak"][azimuth]['Sf'])))        
        if curvePass and peakPass:
            report_string_list.append('\t  {} Peak at {} Hz passed quality checks! :D'.format(sprit_utils.check_mark(), round(hvsr_results['BestPeak'][azimuth]['f0'],3)))
        else:
            report_string_list.append('\t  {} Peak at {} Hz did NOT pass quality checks :('.format(sprit_utils.x_mark(), round(hvsr_results['BestPeak'][azimuth]['f0'],3)))            
        report_string_list.append('')
        report_string_list.append(internalSeparator)
        report_string_list.append('')

        justSize=34
        #Print individual results
        report_string_list.append('\tCurve Tests: {}/3 passed (3/3 needed)'.format(curvTestsPassed))
        report_string_list.append(f"\t\t {hvsr_results['BestPeak'][azimuth]['Report']['Lw'][-1]}"+" Length of processing windows".ljust(justSize)+f"{hvsr_results['BestPeak'][azimuth]['Report']['Lw']}")
        report_string_list.append(f"\t\t {hvsr_results['BestPeak'][azimuth]['Report']['Nc'][-1]}"+" Number of significant cycles".ljust(justSize)+f"{hvsr_results['BestPeak'][azimuth]['Report']['Nc']}")
        report_string_list.append(f"\t\t {hvsr_results['BestPeak'][azimuth]['Report']['σ_A(f)'][-1]}"+" Small H/V StDev over time".ljust(justSize)+f"{hvsr_results['BestPeak'][azimuth]['Report']['σ_A(f)']}")

        report_string_list.append('')
        report_string_list.append("\tPeak Tests: {}/6 passed (5/6 needed)".format(peakTestsPassed))
        report_string_list.append(f"\t\t {hvsr_results['BestPeak'][azimuth]['Report']['A(f-)'][-1]}"+" Peak is prominent below".ljust(justSize)+f"{hvsr_results['BestPeak'][azimuth]['Report']['A(f-)']}")
        report_string_list.append(f"\t\t {hvsr_results['BestPeak'][azimuth]['Report']['A(f+)'][-1]}"+" Peak is prominent above".ljust(justSize)+f"{hvsr_results['BestPeak'][azimuth]['Report']['A(f+)']}")
        report_string_list.append(f"\t\t {hvsr_results['BestPeak'][azimuth]['Report']['A0'][-1]}"+" Peak is large".ljust(justSize)+f"{hvsr_results['BestPeak'][azimuth]['Report']['A0']}")
        if hvsr_results['BestPeak'][azimuth]['PassList']['FreqStability']:
            res = sprit_utils.check_mark()
        else:
            res = sprit_utils.x_mark()
        report_string_list.append(f"\t\t {res}"+ " Peak freq. is stable over time".ljust(justSize)+ f"{hvsr_results['BestPeak'][azimuth]['Report']['P-'][:5]} and {hvsr_results['BestPeak'][azimuth]['Report']['P+'][:-1]} {res}")
        report_string_list.append(f"\t\t {hvsr_results['BestPeak'][azimuth]['Report']['Sf'][-1]}"+" Stability of peak (Freq. StDev)".ljust(justSize)+f"{hvsr_results['BestPeak'][azimuth]['Report']['Sf']}")
        report_string_list.append(f"\t\t {hvsr_results['BestPeak'][azimuth]['Report']['Sa'][-1]}"+" Stability of peak (Amp. StDev)".ljust(justSize)+f"{hvsr_results['BestPeak'][azimuth]['Report']['Sa']}")
    report_string_list.append('')
    report_string_list.append(f"Calculated using {hvsr_results['hvsr_windows_df']['Use'].astype(bool).sum()}/{hvsr_results['hvsr_windows_df']['Use'].count()} time windows".rjust(sepLen-1))
    report_string_list.append(extSiteSeparator)
    #report_string_list.append(endSiteSeparator)
    #report_string_list.append(extSiteSeparator)
    report_string_list.append('')
    
    reportStr=''
    #Now print it
    for line in report_string_list:
        reportStr = reportStr+'\n'+line

    if show_print_report or verbose:
        print(reportStr)

    hvsr_results['BestPeak'][azimuth]['Report']['Print_Report'] = reportStr
    if azimuth=='HV':
        hvsr_results['Print_Report'] = reportStr
    return hvsr_results


# Private function to generate table report
def _generate_table_report(hvsr_results, azimuth='HV', show_table_report=True, verbose=False):
    """Helper function for get_report() to generate a site report formatted into a pandas dataframe 

    Parameters
    ----------
    hvsr_results : HVSRData
        HVSRData object containing information about which the report will be generated.
    azimuth : str, optional
        The azimuth for which this report will be generated. If none specified/calculated, by default 'HV'
    show_table_report : bool, optional
        Whether to print the table report (as text) to the terminal
    verbose : bool, optional
        Whether or not to print information about the table report generation (including the pandas dataframe upon creation) to the terminal, by default False


    Returns
    -------
    HVSRData
        An HVSRData object with the ["Table_Report"] attribute created/updated. 
        This is a pandas.DataFrame instance, but can be exported to csv.
    """
    
    coord0Dir = hvsr_results['input_params']['output_crs'].axis_info[0].direction

    # Figure out which coordinate axis is which (some CRS do Y, X)
    if coord0Dir.lower() in ['north', 'south']:
        xaxisinfo = hvsr_results['input_params']['output_crs'].axis_info[1]
        yaxisinfo = hvsr_results['input_params']['output_crs'].axis_info[0]
    else:
        xaxisinfo = hvsr_results['input_params']['output_crs'].axis_info[0]
        yaxisinfo = hvsr_results['input_params']['output_crs'].axis_info[1]
    
    # Get the axis name
    xaxis_name = xaxisinfo.name
    yaxis_name = yaxisinfo.name
    
    # Simplify the axis name
    if 'longitude' in xaxis_name.lower():
        xaxis_name = 'Longitude'
    if 'latitude' in yaxis_name.lower():
        yaxis_name = 'Latitude'
        
    pdCols = ['Site Name', 'Acq_Date', xaxis_name, yaxis_name, 'Elevation', 'Peak', 'Peak_StDev',
            'PeakPasses','WinLen','SigCycles','LowCurveStD',
            'ProminenceLow','ProminenceHi','AmpClarity','FreqStability', 'LowStDev_Freq','LowStDev_Amp']
    d = hvsr_results
    criteriaList = []
    criteriaList.append(hvsr_results['BestPeak'][azimuth]["PeakPasses"])
    for p in hvsr_results['BestPeak'][azimuth]["PassList"]:
        criteriaList.append(hvsr_results['BestPeak'][azimuth]["PassList"][p])
    dfList = [[d['input_params']['site'], d['input_params']['acq_date'], d['input_params']['xcoord'], d['input_params']['ycoord'], d['input_params']['elevation'], round(d['BestPeak'][azimuth]['f0'], 3), round(d['BestPeak'][azimuth]['Sf'], 4)]]
    dfList[0].extend(criteriaList)

    outDF = pd.DataFrame(dfList, columns=pdCols)
    outDF.index.name = 'ID'
    
    if show_table_report or verbose:
        print('\nTable Report:\n')
        maxColWidth = 13
        print('  ', end='')
        for col in outDF.columns:
            if len(str(col)) > maxColWidth:
                colStr = str(col)[:maxColWidth-3]+'...'
            else:
                colStr = str(col)
            print(colStr.ljust(maxColWidth), end='  ')
        print() #new line
        for c in range(len(outDF.columns) * (maxColWidth+2)):
            if c % (maxColWidth+2) == 0:
                print('|', end='')
            else:
                print('-', end='')
        print('|') #new line
        print('  ', end='') #Small indent at start                    
        for row in outDF.iterrows():
            for col in row[1]:
                if len(str(col)) > maxColWidth:
                    colStr = str(col)[:maxColWidth-3]+'...'
                else:
                    colStr = str(col)
                print(colStr.ljust(maxColWidth), end='  ')
            print()

    hvsr_results['BestPeak'][azimuth]['Report']['Table_Report'] = outDF
    if azimuth=='HV':
        hvsr_results['Table_Report'] = outDF
    return hvsr_results


# Display html report without creating temporary file
def _display_html_report(html_report):
    import platform
    import tempfile
    import time
    import webbrowser

    autodelete = platform.system() != "Windows"

    with tempfile.NamedTemporaryFile(mode="w", delete=autodelete, suffix=".html") as tmp_file:
        tmp_file.write(html_report)
        file_path = tmp_file.name
        file_path = file_path.replace('\\'[0], '/')
        rawfpath = file_path
        print(rawfpath)
        
        if autodelete:
            client = webbrowser
            if not file_path.startswith("file:///"):
                file_path = f"file:///{file_path}"
            client.open_new(file_path)                
            # Adding a short sleep so that the file does not get cleaned
            # up immediately in case the browser takes a while to boot.
            time.sleep(3)

    if not autodelete:
        client = webbrowser
        if not file_path.startswith("file:///"):
            file_path = f"file:///{file_path}"
        client.open_new(file_path)
        
        time.sleep(3)
        os.unlink(rawfpath)  # Cleaning up the file in case of Windows


# Private function for html report generation
def _generate_html_report(hvsr_results, show_html_report=False, verbose=False):
    """Private function that generates html report, intented to be used by get_report() public function

    Parameters
    ----------
    hvsr_results : HVSRData or HVSRBatch
        Input data from which to generate report
    show_html_report : bool, optional
        Whether to show the report or simply generate and save it in the "HTML_Report" attribute of hvsr_results, by default False
    verbose : bool, optional
        Whether to print information about the HTML report generation to terminal

    Returns
    -------
    HVSRData or HVSRBatch
        Returns the input dataset, with the HTML_Report attribute updated with the html text of the report
    """
    resources_dir = pathlib.Path(pkg_resources.resource_filename(__name__, 'resources/'))
    htmlTemplatePath = resources_dir.joinpath('html_report_template.html')

    with open(htmlTemplatePath, 'r') as htmlF:
        html = htmlF.read()

    # Update report title (site name)
    html = html.replace("HVSR_REPORT_TITLE", hvsr_results['site'])

    # Update peak freq info
    html = html.replace("PEAKFREQ", str(round(hvsr_results['BestPeak']['HV']['f0'], 3)))
    html = html.replace("PEAKSTDEV", str(round(hvsr_results['BestPeak']['HV']['Sf'], 3)))

    if hvsr_results.Table_Report['PeakPasses'][0]:
        html = html.replace("SESAME_TESTS_RESULTS", 'Peak has passed the SESAME validation tests.')
    else:
        html = html.replace("SESAME_TESTS_RESULTS", 'Peak did not pass the SESAME validation tests.')

    # Update image source
    # Save the plot to a BytesIO object
    # Default to matplotlib object
    plotEngine = 'matplotlib'
    if 'get_report' in hvsr_results.processing_parameters:
        plotEngine = hvsr_results.processing_parameters['get_report']['plot_engine'].lower()
        
    if plotEngine not in ['plotly', 'plty', 'p']:
        # Create a byte stream from the image
        buf = io.BytesIO()
        plt.savefig(buf, format='png')
        buf.seek(0)

        # Encode the image to base64
        hvplot_base64 = base64.b64encode(buf.read()).decode('utf-8')
        # Embed the image in the html document
        html = html.replace("./output.png", f'data:image/png;base64,{hvplot_base64}')
    else:

        img = plotly.io.to_image(hvsr_results.HV_Plot, format='png', engine='auto')
        hvplot_base64 = base64.b64encode(img).decode('utf8')

        html = html.replace("./output.png", f'data:image/png;base64,{hvplot_base64}')

    # Update formatting for print report for html
    html_print_report = hvsr_results.Print_Report.replace('\n', '<br>').replace('\t', "&nbsp;&nbsp;&nbsp;&nbsp;")
    html_print_report = html_print_report.replace('<br>', '', 2) #Remove the first two breaks
    html_print_report = html_print_report.replace('✔', '&#10004;')
    html_print_report = html_print_report.replace('✘', '&cross;')

    majorSepLine = u"\u2014"*99
    majorSepLine = u"\u2014"*99
    minorSepLine = u"\u2012"*95
    majorSepLineHTML = '&mdash;'*40
    minorSepLineHTML = '&mdash;&nbsp;'*25

    startInd = html_print_report.index('&nbsp;&nbsp;&nbsp;&nbsp;Site Name:')
    html_print_report = "<br><br>" + html_print_report[startInd:]
    lastInd = html_print_report.index(majorSepLine)
    html_print_report = html_print_report[:lastInd]
    
    html_print_report = html_print_report.replace(majorSepLine, 'majorSepLineHTML') # Replace the major separator lines
    html_print_report = html_print_report.replace(minorSepLine, minorSepLineHTML) # Replace the minor separator lines
    html_print_report = html_print_report.replace("=", '') # Get rid of =

    html = html.replace('HVSR_PRINT_REPORT', html_print_report)

    # Update table
    htmlTable = hvsr_results.Table_Report.iloc[:,2:]
    for i in range(len(htmlTable.columns)):
        tableHeader = htmlTable.columns[i]
        #html = html.replace(f"TableHeader_{str(i).zfill(2)}", tableHeader)
        
        tableValue = htmlTable.iloc[:,i][0]
        html = html.replace(f"TableData_{str(i).zfill(2)}", str(tableValue))

    coord0Dir = hvsr_results['input_params']['output_crs'].axis_info[0].direction

    # Figure out which coordinate axis is which (some CRS do Y, X)
    if coord0Dir.lower() in ['north', 'south']:
        xaxisinfo = hvsr_results['input_params']['output_crs'].axis_info[1]
        yaxisinfo = hvsr_results['input_params']['output_crs'].axis_info[0]
    else:
        xaxisinfo = hvsr_results['input_params']['output_crs'].axis_info[0]
        yaxisinfo = hvsr_results['input_params']['output_crs'].axis_info[1]

    # Get the axis name
    xaxis_name = xaxisinfo.name
    yaxis_name = yaxisinfo.name
    
    # Simplify the axis name
    if 'longitude' in xaxis_name.lower():
        xaxis_name = 'Longitude'
    if 'latitude' in yaxis_name.lower():
        yaxis_name = 'Latitude'
        
    
    html = html.replace("X_Coordinate", xaxis_name)
    html = html.replace("Y_Coordinate", yaxis_name)

    html = html.replace("Deg_E", xaxisinfo.unit_name)
    html = html.replace("Deg_N", yaxisinfo.unit_name)

    hvsr_results['HTML_Report'] = html

    # View in browser, if indicated to
    if show_html_report:
        try:
            _display_html_report(html)
        except Exception as e:
            print('\tHTML Report could not be displayed, but has been saved to the .HTML_Report attribute')
            print(e)

    return hvsr_results


# Private/Helper function to generate pdf report
def _generate_pdf_report(hvsr_results, pdf_report_filepath=None, show_pdf_report=False, show_html_report=False, verbose=False):
    """Private/helper function to generate pdf report from HTML report, intended to be used by get_report() function

    Parameters
    ----------
    hvsr_results : HVSRData or HVSRBatch
        Input dataset with all processing already carried out
    show_pdf_report : bool, optional
        EXPERIMENTAL: Whether to open the report after generating it, by default False
    show_html_report : bool, optional
        Whether to open the html report that the pdf report is based on, by default False
    verbose : bool, optional
        Whether to print verbose description of what the function is doing
    """
    from xhtml2pdf import pisa

    # Generate HTML Report if not already (this will be converted to pdf using xhtml2pdf)
    if not hasattr(hvsr_results, "HTML_Report"):
        hvsr_results = _generate_html_report(hvsr_results, show_html_report=show_html_report)
        if verbose:
            print('\tNo HTML Report previously generated, attempting now.')
        # try Code to generate HTML report from template

    htmlReport = hvsr_results['HTML_Report']

    if pdf_report_filepath is None:
        if verbose:
            print('\t pdf_report_filepath not specified, saving to temporary file.')
        with tempfile.NamedTemporaryFile(delete=False, suffix='.pdf') as temp_file:
            pdf_export_path = temp_file.name  # Get the name of the temporary file

        # Now, open the file again for writing
        with open(pdf_export_path, 'wb') as temp_file:
            pisa_status = pisa.CreatePDF(htmlReport, dest=temp_file)

    else:
        if pathlib.Path(pdf_report_filepath).is_dir():
            fname = f"REPORT_{hvsr_results['site']}_{hvsr_results['hvsr_id']}.pdf"
            pdf_report_filepath = pathlib.Path(pdf_report_filepath).joinpath(fname)
        
        try:        
            with open(pdf_report_filepath, "w+b") as export_file:
                pisa_status = pisa.CreatePDF(htmlReport, dest=export_file)
            pdf_export_path = pdf_report_filepath
            if verbose:
                print(f'PDF report saved to {pdf_export_path}')
        except Exception as e:
            print(f'PDF could not be saved to {pdf_report_filepath}')
            if verbose:
                print(f'\t{e}')
            
            with tempfile.NamedTemporaryFile(delete=False, suffix='.pdf') as temp_file:
                pdf_export_path = temp_file.name  # Get the name of the temporary file
            print(f'Saving pdf to temporary file instead: {temp_file.name}')
            # Now, open the file again for writing
            with open(pdf_export_path, 'wb') as temp_file:
                pisa_status = pisa.CreatePDF(htmlReport, dest=temp_file)

        
    if verbose:
        if not str(pisa_status.err) == '0':
            print('\t', pisa_status.err)

    if show_html_report:
        _display_html_report(hvsr_results['HTML_Report'])
        
    if show_pdf_report:
        if verbose:
            print(f'\tAttempting to open pdf at {pdf_export_path}')
        
        print('\t**Opening pdfs with the show_pdf_report or show_report parameter is experimental**')

        try:
            os.startfile(pdf_export_path)
        except Exception as e:
            print(f"\tSpRIT cannot open your pdf report, but it has been saved to {pdf_export_path}")
            print('\tAttempting to open HTML version of report')
            try:
                _display_html_report(html)
            except Exception as e:
                print('\tHTML Report could not be displayed, but has been saved to the .HTML_Report attribute')

    return hvsr_results

# Plot hvsr curve, private supporting function for plot_hvsr
def _plot_hvsr(hvsr_data, plot_type, xtype='frequency', fig=None, ax=None, azimuth='HV', save_dir=None, save_suffix='', show_plot=True, **kwargs):
    """Private function for plotting hvsr curve (or curves with components)
    """
    if 'kwargs' in kwargs.keys():
        kwargs = kwargs['kwargs']

    if fig is None and ax is None:
        fig, ax = plt.subplots()

    if 'xlim' not in kwargs.keys():
        xlim = hvsr_data['hvsr_band']
    else:
        xlim = kwargs['xlim']
    
    if 'ylim' not in kwargs.keys():
        ylim = [0, max(hvsr_data['hvsrp2'][azimuth])*1.05]
        if ylim[1] > 25:
            ylim = [0, max(hvsr_data['hvsr_curve']+1)]
    else:
        ylim = kwargs['ylim']
    
    if 'grid' in kwargs.keys():
        plt.grid(which=kwargs['grid'], alpha=0.25)

    hvsrDF = hvsr_data.hvsr_windows_df

    freqList = ['x_freqs', 'freqs', 'freq', 'hz', 'f', 'frequency']
    if xtype.lower() in freqList:
        xlabel = 'Frequency [Hz]'
    else:
        xlabel = 'Period [s]'

    if save_dir is not None:
        filename = hvsr_data['input_params']['site']
    else:
        filename = ""

    anyKey = list(hvsr_data[xtype].keys())[0]
    x = hvsr_data[xtype][anyKey][:-1]
    y = hvsr_data['hvsr_curve']
    
    plotSuff = ''
    legendLoc = 'upper left'
    
    plotHVSR = False
    for item in plot_type:
        if item.lower()=='hvsr':
            plotHVSR = True
            ax.plot(x, y, color='k', label='H/V Ratio', zorder=1000)
            plotSuff = 'HVSRCurve_'
            if '-s' not in plot_type:
                ax.fill_between(x, hvsr_data['hvsrm2'][azimuth], hvsr_data['hvsrp2'][azimuth], color='k', alpha=0.2, label='StDev',zorder=997)
                ax.plot(x, hvsr_data['hvsrm2'][azimuth], color='k', alpha=0.25, linewidth=0.5, zorder=998)
                ax.plot(x, hvsr_data['hvsrp2'][azimuth], color='k', alpha=0.25, linewidth=0.5, zorder=999)
            else:
                plotSuff = plotSuff+'noStdDev_'
            break

    ax.semilogx()
    ax.set_ylim(ylim)
    ax.set_xlim(xlim)
    ax.set_ylabel('H/V Ratio'+'\n['+hvsr_data['horizontal_method']+']', fontsize='small',)
    ax.tick_params(axis='x', labelsize=8)
    ax.tick_params(axis='y', labelsize=5)
    plt.suptitle(hvsr_data['input_params']['site'])

    if "BestPeak" in hvsr_data.keys():
        f0 = hvsr_data['BestPeak'][azimuth]['f0']
        a0 = hvsr_data['BestPeak'][azimuth]['A0']
    else:
        f0 = hvsr_data['hvsr_band'][0]
        a0 = 0
    f0_div4 = f0/4
    f0_mult4 = f0*4
    a0_div2 = a0/2

    # Predefine so only need to set True if True
    peakAmpAnn = False
    peakPoint = False
    peakLine = False
    used = hvsrDF['Use'].astype(bool)
    notused = ~hvsrDF['Use'].astype(bool)     
    
    for k in plot_type:
        
        # Show peak(s)
        # Show f0 peak (and annotate if indicated)
        if k=='p' and 'all' not in plot_type:
            plotSuff=plotSuff+'BestPeak_'
            
            bestPeakScore = 0
            for i, p in enumerate(hvsr_data['PeakReport'][azimuth]):
                if p['Score'] > bestPeakScore:
                    bestPeakScore = p['Score']
                    bestPeak = p

            ax.axvline(bestPeak['f0'], color='k', linestyle='dotted', label='Peak')          
            
            # Annotate primary peak
            if 'ann' in plot_type:
                xLoc = bestPeak['f0']
                yLoc = ylim[0] + (ylim[1] - ylim[0]) * 0.008
                ax.text(x=xLoc, y=yLoc, s="Peak at "+str(round(bestPeak['f0'],2))+'Hz',
                            fontsize='xx-small', horizontalalignment='center', verticalalignment='bottom', 
                            bbox=dict(facecolor='w', edgecolor='none', alpha=0.8, pad=0.1))
                plotSuff = plotSuff+'ann_'  
        #Show all peaks in h/v curve
        elif k=='p'  and 'all' in plot_type:
            plotSuff = plotSuff+'allPeaks_'

            ax.vlines(hvsr_data['hvsr_peak_freqs'][azimuth], ax.get_ylim()[0], ax.get_ylim()[1], colors='k', linestyles='dotted', label='Peak')          

            # Annotate all peaks
            if 'ann' in plot_type:
                for i, p in enumerate(hvsr_data['hvsr_peak_freqs']):
                    y = hvsr_data['hvsr_curve'][hvsr_data['hvsr_peak_indices'][i]]
                    ax.annotate('Peak at '+str(round(p,2))+'Hz', (p, 0.1), xycoords='data', 
                                    horizontalalignment='center', verticalalignment='bottom', 
                                    bbox=dict(facecolor='w', edgecolor='none', alpha=0.8, pad=0.1))
                plotSuff=plotSuff+'ann_'

        # Show primary peak amplitude (and annotate if indicated)
        if k=='pa':
            ax.hlines([a0], ax.get_xlim()[0], f0, linestyles='dashed')
            ax.scatter([f0], [a0], marker="o", facecolor='none', edgecolor='k')
            peakPoint = True
            peakLine = True
            
            # Annotate primary peak amplitude
            if 'ann' in plot_type:
                ax.annotate(f"Peak Amp.: {a0:.2f}", [f0+0.1*f0, a0])
                peakAmpAnn = True                

        # Show the curves and/or peaks at each time window
        if 't' in k and 'test' not in k:
            plotSuff = plotSuff+'allTWinCurves_'

            # If this is a component subplot
            if kwargs['subplot'] == 'comp':
                
                if k == 'tp':
                    pass  # This is not calculated for individual components
                if k == 't':
                    azKeys = ['Z', 'E', 'N']
                    azKeys.extend(list(hvsr_data.hvsr_az.keys()))
                    azColors = {'Z':'k', 'E':'b', 'N':'r'}
                    for az in azKeys:
                        if az.upper() in azColors.keys():
                            col = azColors[az]
                        else:
                            col = 'g'

                        for pv, t in enumerate(np.stack(hvsrDF[used]['psd_values_'+az])):
                            ax.plot(x, t[:-1], color=col, alpha=0.2, linewidth=0.8, linestyle=':', zorder=0)
            # For the main H/V plot
            else:
                # Show all peaks at all times (semitransparent red bars)
                if k == 'tp':
                    for j, t in enumerate(hvsrDF[used]['CurvesPeakIndices_'+azimuth]):
                        for i, v in enumerate(t):
                            v= x[v]
                            if i==0:
                                width = (x[i+1]-x[i])/16
                            else:
                                width = (x[i]-x[i-1])/16
                            if j == 0 and i==0:
                                ax.fill_betweenx(ylim,v-width,v+width, color='r', alpha=0.05, label='Individual H/V Peaks')
                            else:
                                ax.fill_betweenx(ylim,v-width,v+width, color='r', alpha=0.05)
                # Show curves at all time windows
                if k == 't':
                    for t in np.stack(hvsrDF[used]['HV_Curves']):
                        ax.plot(x, t, color='k', alpha=0.25, linewidth=0.8, linestyle=':')
                    for t in np.stack(hvsrDF[notused]['HV_Curves']):
                        ax.plot(x, t, color='orangered', alpha=0.666, linewidth=0.8, linestyle=':', zorder=0)

        # Plot SESAME test results and thresholds on HVSR plot
        if 'test' in k and kwargs['subplot'] == 'hvsr':
            if k=='tests' or 'all' in k or ':' in k:
                # Change k to pass all test plot conditions
                k='test123456c'

            if '1' in k:
                # Peak is higher than 2x lowest point in f0/4-f0
                # Plot the line threshold that the curve needs to cross
                ax.plot([f0_div4, f0], [a0_div2, a0_div2],  color='tab:blue', marker='|', linestyle='dashed')
                
                # Get minimum of curve in desired range
                indexList=[]
                fList = []
                for i, f in enumerate(hvsr_data.x_freqs['Z']):
                    if f >= f0_div4 and f <= f0:
                        indexList.append(i)
                        fList.append(f)

                newCurveList= []
                newFreqList = []
                for ind in indexList:
                    if ind < len(hvsr_data.hvsr_curve):
                        newFreqList.append(hvsr_data.x_freqs['Z'][ind])
                        newCurveList.append(hvsr_data.hvsr_curve[ind])
                curveTestList = list(np.ones_like(newFreqList) * a0_div2)


                # Plot line showing where test succeeds or not
                if hvsr_data['BestPeak'][azimuth]['Report']['A(f-)'][-1] == sprit_utils.x_mark():
                    lowf2 = float(hvsr_data['BestPeak'][azimuth]['Report']['A(f-)'].replace('Hz', '').replace('-', '').split()[-3])
                    hif2 = float(hvsr_data['BestPeak'][azimuth]['Report']['A(f-)'].replace('Hz', '').replace('-', '').split()[-2])
                    ym = float(hvsr_data['BestPeak'][azimuth]['Report']['A(f-)'].replace('Hz', '').replace('-', '').split()[3])
                    yp = min(newCurveList)
                    ax.fill_betweenx(y=[ym, yp], x1=lowf2, x2=hif2, alpha=0.1, color='r')
                else:
                    #fpass = float(hvsr_data['BestPeak'][azimuth]['Report']['A(f-)'].replace('Hz', '').replace('-', '').split()[3])
                    #fpassAmp = float(hvsr_data['BestPeak'][azimuth]['Report']['A(f-)'].replace('Hz', '').replace('-', '').split()[5])
                    ax.fill_between(newFreqList, y1=newCurveList, y2=curveTestList, where=np.array(newCurveList)<=a0_div2, color='g', alpha=0.2)
                    minF = newFreqList[np.argmin(newCurveList)]
                    minA = min(newCurveList)
                    ax.plot([minF, minF, minF], [0, minA, a0_div2], marker='.', color='g', linestyle='dotted')

                # Plot the Peak Point if not already
                if not peakPoint:
                    ax.scatter([f0], [a0], marker="o", facecolor='none', edgecolor='k')
                    peakPoint=True

                # Annotate the Peak Amplitude if not already
                if not peakAmpAnn and 'ann' in plot_type:
                    ax.annotate(f"Peak Amp.: {a0:.2f}", [f0+0.1*f0, a0])
                    peakAmpAnn=True

                # Add peak line
                if 'pa' not in plot_type and not peakLine:
                    ax.hlines([a0], ax.get_xlim()[0], f0, linestyles='dashed')
                    peakLine = True  
            if '2' in k:
                # Peak is higher than 2x lowest point in f0-f0*4

                # Plot the line threshold that the curve needs to cross
                ax.plot([f0, f0_mult4], [a0_div2, a0_div2],  color='tab:blue', marker='|', linestyle='dashed')

                
                # Get minimum of curve in desired range
                indexList=[]
                fList = []
                for i, f in enumerate(hvsr_data.x_freqs['Z']):
                    if f >= f0 and f <= f0_mult4:
                        indexList.append(i)
                        fList.append(f)

                newCurveList= []
                newFreqList = []
                for ind in indexList:
                    if ind < len(hvsr_data.hvsr_curve):
                        newFreqList.append(hvsr_data.x_freqs['Z'][ind])
                        newCurveList.append(hvsr_data.hvsr_curve[ind])
                curveTestList = list(np.ones_like(newFreqList) * a0_div2)

                if hvsr_data['BestPeak'][azimuth]['Report']['A(f+)'][-1] == sprit_utils.x_mark():
                    lowf2 = float(hvsr_data['BestPeak'][azimuth]['Report']['A(f+)'].replace('Hz', '').replace('-', '').split()[-3])
                    hif2 = float(hvsr_data['BestPeak'][azimuth]['Report']['A(f+)'].replace('Hz', '').replace('-', '').split()[-2])
                    ym = float(hvsr_data['BestPeak'][azimuth]['Report']['A(f+)'].replace('Hz', '').replace('-', '').split()[3])
                    yp = min(newCurveList)
                    ax.fill_betweenx(y=[ym, yp], x1=lowf2, x2=hif2, alpha=0.1, color='r')
                else:
                    #fpass = float(hvsr_data['BestPeak'][azimuth]['Report']['A(f+)'].replace('Hz', '').replace('-', '').split()[3])
                    #fpassAmp = float(hvsr_data['BestPeak'][azimuth]['Report']['A(f+)'].replace('Hz', '').replace('-', '').split()[5])
                    ax.fill_between(newFreqList, y1=newCurveList, y2=curveTestList, where=np.array(newCurveList)<=a0_div2, color='g', alpha=0.2)
                    minF = newFreqList[np.argmin(newCurveList)]
                    minA = min(newCurveList)
                    ax.plot([minF, minF, minF], [0, minA, a0_div2], marker='.', color='g', linestyle='dotted')

                # Plot the Peak Point if not already
                if not peakPoint:
                    ax.scatter([f0], [a0], marker="o", facecolor='none', edgecolor='k')
                    peakPoint=True
                
                # Annotate the amplitude of peak point if not already
                if not peakAmpAnn and 'ann' in plot_type:
                    ax.annotate(f"Peak Amp.: {a0:.2f}", [f0+0.1*f0, a0])
                    peakAmpAnn=True
                
                if 'pa' not in plot_type and not peakLine:
                    ax.hlines([a0], ax.get_xlim()[0], f0, linestyles='dashed')
                    peakLine = True
            if '3' in k:
                if 'c' in k:
                    #Plot curve test3
                    lowfc3 = hvsr_data['BestPeak'][azimuth]['Report']['σ_A(f)'].split(' ')[4].split('-')[0]
                    hifc3 = hvsr_data['BestPeak'][azimuth]['Report']['σ_A(f)'].split(' ')[4].split('-')[1].replace('Hz', '')
                    pass # May not even finish this
                
                lcolor='r'
                if f0 > 2:
                    lcolor='g'

                if 'c' not in k or all(num in k for num in ["1", "2", "3", "4", "5", "6"]):
                    ax.hlines([2], ax.get_xlim()[0], ax.get_xlim()[1], color='tab:blue', linestyles='dashed')
                    ax.plot([f0, f0], [2, a0], linestyle='dotted', color=lcolor)

                    if 'pa' not in plot_type:
                        ax.hlines([a0], ax.get_xlim()[0], f0, linestyles='dashed')
                        ax.scatter([f0], [a0], marker="o", facecolor='none', edgecolor='k')
                        peakPoint = True
                        peakLine = True
            if '4' in k:
                lowf4 = float(hvsr_data['BestPeak'][azimuth]['Report']['P-'].split(' ')[0])
                hif4 = float(hvsr_data['BestPeak'][azimuth]['Report']['P+'].split(' ')[0])
                m2Max = hvsr_data.x_freqs["Z"][np.argmax(hvsr_data.hvsrm2)]#, np.max(hvsr_data.hvsrm2))
                p2Max = hvsr_data.x_freqs["Z"][np.argmax(hvsr_data.hvsrp2)]#, np.max(hvsr_data.hvsrp2))

                # ax.vlines([f0*0.95, f0*1.05], [0,0], [ax.get_xlim()[1],ax.get_xlim()[1]])
                ax.fill_betweenx(np.linspace(0, ax.get_xlim()[1]), x1=f0*0.95, x2=f0*1.05, color='tab:blue', alpha=0.3)
                
                mcolor = 'r'
                pcolor = 'r'
                if hvsr_data['BestPeak'][azimuth]['Report']['P-'][-1] == sprit_utils.check_mark():
                    mcolor='g'
                if hvsr_data['BestPeak'][azimuth]['Report']['P+'][-1] == sprit_utils.check_mark():
                    pcolor='g'

                print(lowf4, hif4)

                ax.scatter([lowf4, hif4], [np.max(hvsr_data.hvsrm2[azimuth]),  np.max(hvsr_data.hvsrp2[azimuth])], c=[mcolor, pcolor], marker='x')
                
                if not peakPoint:
                    ax.scatter([f0], [a0], marker="o", facecolor='none', edgecolor='k')
                    peakPoint = True
            if '5' in k:
                sf = float(hvsr_data['BestPeak'][azimuth]['Report']['Sf'].split(' ')[4].strip('()'))
                sfp = f0+sf
                sfm = f0-sf

                sfLim = float(hvsr_data['BestPeak'][azimuth]['Report']['Sf'].split(' ')[-2])
                sfLimp = f0+sfLim
                sfLimm = f0-sfLim

                if hvsr_data['BestPeak'][azimuth]['Report']['Sf'][-1] == sprit_utils.check_mark():
                    xColor = 'g'
                else:
                    xColor='r'

                ax.scatter([sfLimm, sfLimp], [a0, a0], marker='|', c='tab:blue')
                ax.scatter([sfm, sfp], [a0, a0], marker='x', c=xColor)
                ax.plot([sfLimm, sfLimp], [a0, a0], color='tab:blue')
                if not peakPoint:
                    ax.scatter([f0], [a0], marker="o", facecolor='none', edgecolor='k')
                    peakPoint = True
            if '6' in k:
                sa = float(hvsr_data['BestPeak'][azimuth]['Report']['Sa'].split(' ')[4].strip('()'))
                sap = a0+sa
                sam = a0-sa

                saLim = float(hvsr_data['BestPeak'][azimuth]['Report']['Sa'].split(' ')[-2])
                saLimp = a0+saLim
                saLimm = a0-saLim

                if hvsr_data['BestPeak'][azimuth]['Report']['Sa'][-1] == sprit_utils.check_mark():
                    xColor = 'g'
                else:
                    xColor='r'

                ax.scatter([f0, f0], [saLimm, saLimp], marker='_', c='tab:blue')
                ax.scatter([f0, f0],[sam, sap], marker='x', c=xColor)
                ax.plot([f0, f0],[saLimm, saLimp], color='tab:blue')                
                if not peakPoint:
                    ax.scatter([f0], [a0], marker="o", facecolor='none', edgecolor='k')
                    peakPoint = True
        
        # Plot frequency search range bars
        if 'fr' in k:
            lowPeakSearchThresh = hvsr_data.peak_freq_range[0]
            hiPeakSearchThresh = hvsr_data.peak_freq_range[1]
            
            frStyleDict = {'linestyle':'dashed', 'facecolors':'#1B060544', 'edgecolors':'#000000'}

            ax.fill_betweenx(ylim, [xlim[0], xlim[0]],[lowPeakSearchThresh,lowPeakSearchThresh], **frStyleDict)          
            ax.fill_betweenx(ylim, [hiPeakSearchThresh, hiPeakSearchThresh],[xlim[1],xlim[1]], **frStyleDict)          

        # Plot individual components
        if 'c' in k and 'test' not in k: #Spectrogram uses a different function, so c is unique to the component plot flag
            plotSuff = plotSuff+'IndComponents_'
            
            if 'c' not in plot_type[0]:#This is part of the hvsr axis
                #fig.tight_layout()
                axis2 = ax.twinx()
                compAxis = axis2
                #axis2 = plt.gca()
                #fig = plt.gcf()
                compAxis.set_ylabel('Amplitude'+'\n[m2/s4/Hz] [dB]')
                compAxis.set_facecolor([0,0,0,0])
                legendLoc2 = 'upper left'
            else:
                ax.set_title('') #Remove title
                ax.sharex(kwargs['axes']['hvsr'])
                compAxis = ax
                legendLoc2 = 'upper right'
                
            minY = []
            maxY = []
            keyList = ['Z', 'E', 'N']
            for az in hvsr_data.hvsr_az.keys():
                keyList.append(az)
            keyList.sort()
            hvsrDF = hvsr_data.hvsr_windows_df
            for key in keyList:
                minY.append(hvsr_data['psd_values_tavg'][key].min())
                maxY.append(hvsr_data['psd_values_tavg'][key].max())
                #maxY.append(np.stack(hvsr_data.hvsr_windows_df['Use']['psd_values_'+key]))
            minY = min(minY)
            maxY = max(maxY)
            if maxY > 20:
                maxY = max(hvsr_data['hvsr_curve']) * 1.15
            rng = maxY-minY
            pad = abs(rng * 0.15)
            ylim = [minY-pad, maxY+pad+pad]
            compAxis.set_ylabel('COMPONENTS\nAmplitude\n[m2/s4/Hz] [dB]')
            compAxis.set_ylim(ylim)
            yLoc = min(ylim) - abs(ylim[1]-ylim[0]) * 0.05
            ax.text(x=xlim[0], y=yLoc, s=xlabel, 
                        fontsize='x-small', horizontalalignment='right', verticalalignment='top', 
                        bbox=dict(facecolor='w', edgecolor='none', alpha=0.8, pad=0.1))
            #Modify based on whether there are multiple charts
            if plotHVSR:
                linalpha = 0.2
                stdalpha = 0.05
            else:
                linalpha=1
                stdalpha=0.2
            
            #Plot individual components
            azsLabeled = False
            y={}
            psdKeys = list(hvsr_data['psd_values_tavg'])
            psdKeys.sort()
            for key in psdKeys:
                if key.upper() == 'Z':
                    pltColor = 'k'
                elif key.upper() =='E':
                    pltColor = 'b'
                elif key.upper() == 'N':
                    pltColor = 'r'
                else:
                    pltColor = 'g'

                if key in keyList or key == azimuth:
                    if hvsr_data.horizontal_method == 'Single Azimuth' and key in ['E', 'N']:
                        pass
                    else:
                        y[key] = hvsr_data['psd_values_tavg'][key][:-1]
                        # Make sure azimuth only shows up in legend once
                        if pltColor == 'g':
                            if azsLabeled:
                                leglabel = None
                            else:
                                leglabel = 'Azimuths'    
                            azsLabeled = True
                        else:
                            leglabel = key

                        compAxis.plot(x, y[key], c=pltColor, label=leglabel, alpha=linalpha)
                        if '-s' not in plot_type:
                            compAxis.fill_between(x, hvsr_data['ppsd_std_vals_m'][key][:-1], hvsr_data['ppsd_std_vals_p'][key][:-1], color=pltColor, alpha=stdalpha)

                if plot_type[0] != 'c':
                    compAxis.legend(loc=legendLoc2)
            else:
                ax.legend(loc=legendLoc, ncols = len(psdKeys), 
                        borderaxespad=0.1, columnspacing=1,markerfirst=False, reverse=True, borderpad=0.2)
        else:
            yLoc = min(ylim) - abs(ylim[1]-ylim[0]) * 0.05
            ax.text(x=xlim[0], y=yLoc, s=xlabel, 
                fontsize='x-small', horizontalalignment='right', verticalalignment='top', 
                bbox=dict(facecolor='w', edgecolor='none', alpha=0.8, pad=0.1))
    
    bbox = ax.get_window_extent()
    bboxStart = bbox.__str__().find('Bbox(',0,50)+5
    bboxStr = bbox.__str__()[bboxStart:].split(',')[:4]
    axisbox = []
    for i in bboxStr:
        i = i.split('=')[1]
        if ')' in i:
            i = i[:-1]
        axisbox.append(float(i))

    if kwargs['show_legend']:
        ax.legend(loc=legendLoc,bbox_to_anchor=(1.05, 1))

    __plot_current_fig(save_dir=save_dir, 
                        filename=filename, 
                        fig=fig, ax=ax,
                        plot_suffix=plotSuff, 
                        user_suffix=save_suffix, 
                        show_plot=show_plot)
    
    return fig, ax


# Private function to help for when to show and format and save plots
def __plot_current_fig(save_dir, filename, fig, ax, plot_suffix, user_suffix, show_plot):
    """Private function to support plot_hvsr, for plotting and showing plots"""
    #plt.gca()
    #plt.gcf()
    #fig.tight_layout() #May need to uncomment this

    #plt.subplots_adjust(top = 1, bottom = 0, right = 1, left = 0, hspace = 0, wspace = 0)

    if save_dir is not None:
        outFile = save_dir+'/'+filename+'_'+plot_suffix+str(datetime.datetime.today().date())+'_'+user_suffix+'.png'
        fig.savefig(outFile, bbox_inches='tight', pad_inches=0.2)
    if show_plot:
        fig.canvas.draw()#.show()
        #fig.tight_layout()
        #plt.ion()
    return


# Plot specgtrogram, private supporting function for plot_hvsr
def _plot_specgram_hvsr(hvsr_data, fig=None, ax=None, azimuth='HV', save_dir=None, save_suffix='',**kwargs):
    """Private function for plotting average spectrogram of all three channels from ppsds
    """
    # Get all input parameters
    if fig is None and ax is None:
        fig, ax = plt.subplots()    

    if 'kwargs' in kwargs.keys():
        kwargs = kwargs['kwargs']

    if 'spec' in kwargs.keys():
        del kwargs['spec']

    if 'p' in kwargs.keys():
        peak_plot=True
        del kwargs['p']
    else:
        peak_plot=False

    if 'ann' in kwargs.keys():
        annotate=True
        del kwargs['ann']
    else:
        annotate=False

    if 'all' in kwargs.keys():
        show_all_peaks = True
        del kwargs['all']
    else:
        show_all_peaks = False

    if 'tp' in kwargs.keys():
        show_all_time_peaks = True
        del kwargs['tp']
    else:
        show_all_time_peaks = False

    if 'grid' in kwargs.keys():
        ax.grid(which=kwargs['grid'], alpha=0.25)
        del kwargs['grid']
        
    if 'ytype' in kwargs:
        if kwargs['ytype']=='freq':
            ylabel = 'Frequency [Hz]'
            del kwargs['ytype']
        else:
            ylabel = 'Period [s]'
        del kwargs['ytype']
    else:
        ylabel='Frequency [Hz]'
        
    if 'detrend' in kwargs.keys():
        detrend= kwargs['detrend']
        del kwargs['detrend']
    else:
        detrend=True

    if 'colorbar' in kwargs.keys():
        colorbar = kwargs['colorbar']
        del kwargs['colorbar']
    else:
        colorbar=True

    if 'cmap' in kwargs.keys():
        pass
    else:
        kwargs['cmap'] = 'turbo'

    hvsrDF = hvsr_data['hvsr_windows_df']
    used = hvsrDF['Use'].astype(bool)
    notused = ~hvsrDF['Use'].astype(bool)     

    # Setup
    ppsds = hvsr_data['ppsds']#[k]['current_times_used']
    import matplotlib.dates as mdates
    anyKey = list(ppsds.keys())[0]
    
    # Get data
    psdArr = np.stack(hvsrDF['HV_Curves'].apply(np.flip))
    useArr = np.array(hvsrDF['Use'])
    useArr = np.tile(useArr, (psdArr.shape[1], 1)).astype(int)
    useArr = np.clip(useArr, a_min=0.15, a_max=1)

    # Get times
    xmin = hvsrDF['TimesProcessed_MPL'].min()
    xmax = hvsrDF['TimesProcessed_MPL'].max()

    #Format times
    tTicks = mdates.MinuteLocator(byminute=range(0,60,5))
    ax.xaxis.set_major_locator(tTicks)
    tTicks_minor = mdates.SecondLocator(bysecond=[0])
    ax.xaxis.set_minor_locator(tTicks_minor)

    tLabels = mdates.DateFormatter('%H:%M')
    ax.xaxis.set_major_formatter(tLabels)
    ax.tick_params(axis='both', labelsize='x-small')

    #Get day label for bottom of chart
    if hvsrDF.index[0].date() != hvsrDF.index[-1].date():
        day = str(hvsr_data['hvsr_windows_df'].index[0].date())+' - '+str(hvsr_data['hvsr_windows_df'].index[-1].date())
    else:
        day = str(hvsr_data['hvsr_windows_df'].index[0].date())

    #Get extents
    ymin = hvsr_data['input_params']['hvsr_band'][0]
    ymax = hvsr_data['input_params']['hvsr_band'][1]

    freqticks = np.flip(hvsr_data['x_freqs'][anyKey])
    yminind = np.argmin(np.abs(ymin-freqticks))
    ymaxind = np.argmin(np.abs(ymax-freqticks))
    freqticks = freqticks[yminind:ymaxind]
    freqticks = np.logspace(np.log10(freqticks[0]), np.log10(freqticks[-1]), num=psdArr.shape[1])

    extList = [xmin, xmax, ymin, ymax]
    #Set up axes
    ax.set_facecolor([0,0,0]) #Create black background for transparency to look darker

    # Interpolate into linear
    new_indices = np.linspace(freqticks[0], freqticks[-1], len(freqticks))
    linList = []
    for row in psdArr:
        row = row.astype(np.float16)
        linList.append(np.interp(new_indices, freqticks, row))
    linear_arr = np.stack(linList)

    # Create chart
    if 'subplot' in kwargs.keys():
        del kwargs['subplot']
    
    # Get min and max of colormap normalization from array that is used
    if 'vmin' not in kwargs.keys():
        kwargs['vmin'] = np.min(np.stack(hvsrDF[used]['HV_Curves']))
    if 'vmax' not in kwargs.keys():
        kwargs['vmax'] = np.max(np.stack(hvsrDF[used]['HV_Curves']))

    im = ax.imshow(linear_arr.T, origin='lower', extent=extList, aspect='auto', alpha=useArr, **kwargs)
    ax.tick_params(left=True, right=True, top=True)

    if peak_plot:
        ax.axhline(hvsr_data['BestPeak'][azimuth]['f0'], c='k',  linestyle='dotted', zorder=1000)

    if annotate:
        if float(hvsr_data['BestPeak'][azimuth]['f0']) < 1:
            boxYPerc = 0.998
            vertAlign = 'top'
        else:
            boxYPerc = 0.002
            vertAlign = 'bottom'
        xLocation = float(xmin) + (float(xmax)-float(xmin))*0.99
        yLocation = hvsr_data['input_params']['hvsr_band'][0] + (hvsr_data['input_params']['hvsr_band'][1]-hvsr_data['input_params']['hvsr_band'][0])*(boxYPerc)
        ann = ax.text(x=xLocation, y=yLocation, fontsize='x-small', s=f"Peak at {hvsr_data['BestPeak'][azimuth]['f0']:0.2f} Hz", ha='right', va=vertAlign, 
                      bbox={'alpha':0.8, 'edgecolor':None, 'linewidth':0, 'fc':'w', 'pad':0.3})

    if show_all_time_peaks:
        timeVals = []
        peakFreqs = []
        for tIndex, pFreqs in enumerate(hvsrDF[used]['CurvesPeakFreqs_'+azimuth]):
            endWindow = hvsrDF.iloc[tIndex]['TimesProcessed_MPLEnd']
            startWindow = hvsrDF.iloc[tIndex]['TimesProcessed_MPL']
            midTime = (endWindow + startWindow) / 2
            for f in pFreqs:
                timeVals.append(midTime)
                peakFreqs.append(f)
        ax.scatter(timeVals, peakFreqs, marker="^", facecolors='#00000000', edgecolors='#00000088',s=12)

    if show_all_peaks:
        ax.hlines(hvsr_data['hvsr_peak_freqs'][azimuth], ax.get_xlim()[0], ax.get_xlim()[1], colors='gray', alpha=0.666, linestyles='dotted', zorder=999)

    xLoc = xmin + (xmax - xmin) * 0.001
    yLoc = ymin + (ymax - ymin) * 0.97
    ax.text(x=xLoc, y=yLoc, s=day,
                fontsize='small', horizontalalignment='left', verticalalignment='top', 
                bbox=dict(facecolor='w', edgecolor=None, linewidth=0, alpha=0.8, pad=0.2))

    if colorbar:
        cbar = plt.colorbar(mappable=im, orientation='horizontal')
        cbar.set_label('H/V Ratio')

    #Set x and y labels
    yLoc = ymin - (ymin * 2.5e-1)
    ax.text(x=xmin, y=yLoc,s="UTC Time", 
                fontsize='x-small', horizontalalignment='right', verticalalignment='top', 
                bbox=dict(facecolor='w', edgecolor='none', alpha=0.8, pad=0.1))
    ax.set_ylabel(ylabel, fontsize='x-small')
    ax.set_yscale('log')

    #plt.sca(ax)
    #plt.rcParams['figure.dpi'] = 500
    #plt.rcParams['figure.figsize'] = (12,4)
    fig.canvas.draw()

    return fig, ax


# Plot spectrogram from stream
def _plot_specgram_stream(stream, params=None, component='Z', stack_type='linear', detrend='mean', dbscale=True, fill_gaps=None,fig=None, ax=None, cmap_per=[0.1,0.9], ylimstd=5, show_plot=False, return_fig=True,  **kwargs):
    """Function for plotting spectrogram in a nice matplotlib chart from an obspy.stream

    For more details on main function being called, see https://matplotlib.org/stable/api/_as_gen/matplotlib.pyplot.specgram.html 

    Parameters
    ----------
    stream : obspy.core.stream.Stream object
        Stream for which to plot spectrogram
    params : dict, optional
        If dict, will read the hvsr_band from the a dictionary with a key ['hvsr_band'] (like the parameters dictionary). Otherwise, can read in the hvsr_band as a two-item list. Or, if None, defaults to [0.4,40], by default None.
    component : str or list, default='Z'
        If string, should be one character long component, by default 'Z.' If list, can contain 'E', 'N', 'Z', and will stack them per stack_type and stream.stack() method in obspy to make spectrogram.
    stack_type : str, default = 'linear'
        Parameter to be read directly into stack_type parameter of Stream.stack() method of obspy streams, by default 'linear'. See https://docs.obspy.org/packages/autogen/obspy.core.stream.Stream.stack.html
        Only matters if more than one component used.
    detrend : str, default = 'mean'
        Parameter to be read directly into detrend parameter of matplotlib.pyplot.specgram, by default 'mean'. See: https://matplotlib.org/stable/api/_as_gen/matplotlib.pyplot.specgram.html
    dbscale : bool, default = True
        If True, scale parameter of matplotlib.pyplot.specgram set to 'dB', by default True
    return_fig : bool, default = True
        Whether to return the figure from the function or just show it, by default True
    cmap_per : list, default = [0.1, 0.9]
        Two-item list wwith clip limits as percentage of values of colormap, so extremes do not taint colormap, by default [0.1,0.9]

    Returns
    -------
    fig
        If return_fig is True, matplotlib figure is returned
    ax
        If return_fig is True, matplotlib axis is returned
    """ 
    og_stream = stream.copy()

    #Get the latest start time and earliest end times of all components
    traceList = []
    maxStartTime = obspy.UTCDateTime(-1e10) #Go back pretty far (almost 400 years) to start with
    minEndTime = obspy.UTCDateTime(1e10)
    for comp in ['E', 'N', 'Z']:
        #Get all traces from selected component in comp_st
        if isinstance(stream.select(component=comp).merge()[0].data, np.ma.masked_array):
            stream = stream.split() 
        comp_st = stream.select(component=comp).copy()
        stream.merge()
        if comp in component:
            for tr in comp_st:
                #Get all traces specified for use in one list
                traceList.append(tr)

            if stream[0].stats.starttime > maxStartTime:
                maxStartTime = stream[0].stats.starttime
            if stream[0].stats.endtime < minEndTime:
                minEndTime = stream[0].stats.endtime

            if isinstance(comp_st[0].data, np.ma.masked_array):
                comp_st = comp_st.split()  

    #Trim all traces to the same start/end time for total
    for tr in traceList:
        tr.trim(starttime=maxStartTime, endtime=minEndTime)
    og_stream.trim(starttime=maxStartTime, endtime=minEndTime)      

    #Combine all traces into single, stacked trace/stream
    stream = obspy.Stream(traceList)
    stream.merge()

    if len(stream)>1:
        stream.stack(group_by='all', npts_tol=200, stack_type=stack_type)  

    newFig= False
    if fig is None and ax is None:
        #Organize the chart layout
        mosaic = [['spec'],
                  ['spec'],
                  ['spec'],
                  ['spec'],
                  ['spec'],
                  ['spec'],
                  ['signalz'],
                  ['signalz'], 
                  ['signaln'], 
                  ['signale']]
        fig, ax = plt.subplot_mosaic(mosaic, sharex=True, gridspec_kw={'hspace':0.3})
        #fig, ax = plt.subplots(nrows=2, ncols=1, sharex=True)
        newFig = True

    data = stream[0].data
    if isinstance(data, np.ma.MaskedArray) and fill_gaps is not None:
        data = data.filled(fill_gaps)
    sample_rate = stream[0].stats.sampling_rate

    if 'cmap' in kwargs.keys():
        cmap=kwargs['cmap']
    else:
        cmap='turbo'

    if params is None:
        hvsr_band = [0.4, 40]
    else:
        hvsr_band = params['hvsr_band']
    ymin = hvsr_band[0]
    ymax = hvsr_band[1]

    if dbscale:
        scale='dB'
    else:
        scale=None
    with warnings.catch_warnings():
        warnings.simplefilter('ignore', category=RuntimeWarning)
        spec, freqs, times, im = ax['spec'].specgram(x=data, Fs=sample_rate, detrend=detrend, scale_by_freq=True, scale=scale)
    im.remove()

    difference_array = freqs-ymin
    for i, d in enumerate(difference_array):
        if d > 0:
            if i-1 < 0:
                i=1
            minfreqInd = i-1
            break
            
    difference_array = freqs-ymax
    for i, d in enumerate(difference_array):
        if d > 0:
            maxfreqInd = i-1
            break

    array_displayed = spec[minfreqInd:maxfreqInd,:]
    #freqs_displayed = freqs[minfreqInd:maxfreqInd]
    #im.set_data(array_displayed)
    vmin = np.nanpercentile(array_displayed, cmap_per[0]*100)
    vmax = np.nanpercentile(array_displayed, cmap_per[1]*100)
  
    
    decimation_factor = 10

    sTime = stream[0].stats.starttime
    timeList = {}
    mplTimes = {}
    
    if isinstance(og_stream[0].data, np.ma.masked_array):
        og_stream = og_stream.split()      
    og_stream.decimate(decimation_factor)
    og_stream.merge()

    for tr in og_stream:
        key = tr.stats.component
        timeList[key] = []
        mplTimes[key] = []
        for t in np.ma.getdata(tr.times()):
            newt = sTime + t
            timeList[key].append(newt)
            mplTimes[key].append(newt.matplotlib_date)
    
    #Ensure that the min and max times for each component are the same
    for i, k in enumerate(mplTimes.keys()):
        currMin = np.min(list(map(np.min, mplTimes[k])))
        currMax = np.max(list(map(np.max, mplTimes[k])))

        if i == 0:
            xmin = currMin
            xmax = currMax
        else:
            if xmin > currMin:
                xmin = currMin
            if xmax < currMax:
                xmax = currMax     
    
    norm = matplotlib.colors.Normalize(vmin=vmin, vmax=vmax)
    im = ax['spec'].imshow(array_displayed, norm=norm, cmap=cmap, aspect='auto', interpolation=None, extent=[xmin,xmax,ymax,ymin])

    ax['spec'].set_xlim([xmin, xmax])
    ax['spec'].set_ylim([ymin, ymax])
    ax['spec'].semilogy() 
    
    #cbar = plt.colorbar(mappable=im)
    #cbar.set_label('Power Spectral Density [dB]')
    #stream.spectrogram(samp_rate=sample_rate, axes=ax, per_lap=0.75, log=True, title=title, cmap='turbo', dbscale=dbscale, show_plot=False)
    
    ax['spec'].xaxis_date()
    ax['signalz'].xaxis_date()
    ax['signaln'].xaxis_date()
    ax['signale'].xaxis_date()
    #tTicks = mdates.MinuteLocator(interval=5)
    #ax[0].xaxis.set_major_locator(tTicks)
    ax['signale'].xaxis.set_major_locator(mdates.MinuteLocator(byminute=range(0,60,5)))
    ax['signale'].xaxis.set_major_formatter(mdates.DateFormatter('%H:%M'))
    ax['signale'].xaxis.set_minor_locator(mdates.MinuteLocator(interval=1))
    ax['signale'].tick_params(axis='x', labelsize=8)
    
    ax['signalz'].plot(mplTimes['Z'],og_stream.select(component='Z')[0].data, color='k', linewidth=0.25)
    ax['signaln'].plot(mplTimes['N'],og_stream.select(component='N')[0].data, color='k', linewidth=0.1)
    ax['signale'].plot(mplTimes['E'],og_stream.select(component='E')[0].data, color='k', linewidth=0.1)

    ax['spec'].set_ylabel('Spectrogram: {}'.format(component))
    ax['signalz'].set_ylabel('Z')
    ax['signaln'].set_ylabel('N')
    ax['signale'].set_ylabel('E')
    
    for comp in mplTimes.keys():
        stD = np.abs(np.nanstd(np.ma.getdata(og_stream.select(component=comp)[0].data)))
        dmed = np.nanmedian(np.ma.getdata(og_stream.select(component=comp)[0].data))
        key = 'signal'+comp.lower()
        ax[key].set_ylim([dmed-ylimstd*stD, dmed+ylimstd*stD])
    
    if params is None:
        fig.suptitle('HVSR Site: Spectrogram and Data')
    elif 'title' in kwargs.keys():
        fig.suptitle(kwargs['title'])
    else:
        if 'input_params' in params.keys():
            sitename = params['input_params']['site']
        else:
            sitename = params['site']
        fig.suptitle('{}\nSpectrogram and Data'.format(sitename))
    
    day = "{}-{}-{}".format(stream[0].stats.starttime.year, stream[0].stats.starttime.month, stream[0].stats.starttime.day)
    ax['signale'].set_xlabel('UTC Time \n'+day)

    if newFig:
        ogFigsize = matplotlib.rcParams['figure.figsize']
        fig = plt.gcf()
        matplotlib.rcParams['figure.figsize'] = (40, 4)
        #plt.rcParams['figure.dpi'] = 100
        #plt.rcParams['figure.figsize'] = (5,4)
        #fig.tight_layout()
        plt.rcParams['figure.figsize'] = ogFigsize
        
    if show_plot:
        fig.canvas.draw()
        plt.show()
    
    if return_fig:
        return fig
    
    return


# HELPER functions for checking peaks
# Initialize peaks
def __init_peaks(_x, _y, _index_list, _hvsr_band, peak_freq_range=[0.4, 40], _min_peak_amp=1):
    """ Initialize peaks.
        
        Creates dictionary with relevant information and removes peaks in hvsr curve that are not relevant for data analysis (outside HVSR_band)

        Parameters
        ----------
        x : list-like obj 
            List with x-values (frequency or period values)
        y : list-like obj 
            List with hvsr curve values
        index_list : list or array_like 
            List with indices of peaks
        _hvsr_band : list
            Two-item list with low and high frequency to limit frequency range of data analysis extent
        peak_freq_range : list
            Two-item list with low and high frequency to limit frequency range for checking for peaks
        _min_peak_amp : float
            Minimum amplitude to be used for peak selection (to limit number of meaningless peaks found)

        Returns
        -------
        _peak               : list 
            List of dictionaries, one for each input peak
    """

    _peak = list()
    for _i in _index_list:
        if (_hvsr_band[0] <= _x[_i] <= _hvsr_band[1]) and (peak_freq_range[0] <= _x[_i] <= peak_freq_range[1]) and (_y[_i]>_min_peak_amp):
            _peak.append({'f0': float(_x[_i]), 'A0': float(_y[_i]), 
                          'f-': None, 'f+': None, 'Sf': None, 'Sa': None,
                          'Score': 0, 
                          'Report': {'Lw':'', 'Nc':'', 'σ_A(f)':'', 'A(f-)':'', 'A(f+)':'', 'A0': '', 'P+': '', 'P-': '', 'Sf': '', 'Sa': ''},
                          'PassList':{},
                          'PeakPasses':False})
    return _peak


# Check reliability of HVSR of curve
def __check_curve_reliability(hvsr_data, _peak, col_id='HV'):
    """Tests to check for reliable H/V curve

    Tests include:
        1) Peak frequency is greater than 10 / window length (f0 > 10 / Lw)
            f0 = peak frequency [Hz]
            Lw = window length [seconds]
        2) Number of significant cycles (Nc) is greater than 200 (Nc(f0) > 200)
            Nc = Lw * Nw * f0
                Lw = window length [sec]
                Nw = Number of windows used in analysis
                f0 = peak frequency [Hz]
        3) StDev of amplitude of H/V curve is less than 2 at all frequencies between 0.5f0 and 2f0
            (less than 3 if f0 is less than 0.5 Hz)
            f0 = peak frequency [Hz]
            StDev is a measure of the variation of all the H/V curves generated for each time window
                Our main H/V curve is the median of these

    Parameters
    ----------
    hvsr_data   : dict
        Dictionary containing all important information generated about HVSR curve
    _peak       : list
        A list of dictionaries, with each dictionary containing information about each peak

    Returns
    -------
    _peak   : list
        List of dictionaries, same as above, except with information about curve reliability tests added
    """
    anyKey = list(hvsr_data['ppsds'].keys())[0]#Doesn't matter which channel we use as key

    delta = hvsr_data['ppsds'][anyKey]['delta']
    window_len = (hvsr_data['ppsds'][anyKey]['len'] * delta) #Window length in seconds
    window_num = np.array(hvsr_data['psd_raw'][anyKey]).shape[0]

    for _i in range(len(_peak)):
        # Test 1
        peakFreq= _peak[_i]['f0']
        test1 = peakFreq > 10/window_len

        nc = window_len * window_num * peakFreq
        test2 = nc > 200

        halfF0 = peakFreq/2
        doublef0 = peakFreq*2
        

        test3 = True
        failCount = 0
        for i, freq in enumerate(hvsr_data['x_freqs'][anyKey][:-1]):
            if freq >= halfF0 and freq <doublef0:
                compVal = 2
                if peakFreq >= 0.5:
                    if hvsr_data['hvsr_log_std'][col_id][i] >= compVal:
                        test3=False
                        failCount +=1

                else: #if peak freq is less than 0.5
                    compVal = 3
                    if hvsr_data['hvsr_log_std'][col_id][i] >= compVal:
                        test3=False
                        failCount +=1

        if test1:
            _peak[_i]['Report']['Lw'] = f'{round(peakFreq,3)} > {10/int(window_len):0.3} (10 / {int(window_len)})  {sprit_utils.check_mark()}'
        else:
            _peak[_i]['Report']['Lw'] = f'{round(peakFreq,3)} > {10/int(window_len):0.3} (10 / {int(window_len)})  {sprit_utils.x_mark()}'

        if test2:
            _peak[_i]['Report']['Nc'] = f'{int(nc)} > 200  {sprit_utils.check_mark()}'
        else:
            _peak[_i]['Report']['Nc'] = f'{int(nc)} > 200  {sprit_utils.x_mark()}'

        if test3:
            _peak[_i]['Report']['σ_A(f)'] = f'H/V Amp. St.Dev. for {peakFreq*0.5:0.3f}-{peakFreq*2:0.3f}Hz < {compVal}  {sprit_utils.check_mark()}'
        else:
            _peak[_i]['Report']['σ_A(f)'] = f'H/V Amp. St.Dev. for {peakFreq*0.5:0.3f}-{peakFreq*2:0.3f}Hz < {compVal}  {sprit_utils.x_mark()}'

        _peak[_i]['PassList']['WinLen'] = test1
        _peak[_i]['PassList']['SigCycles'] = test2
        _peak[_i]['PassList']['LowCurveStD'] = test3
    return _peak


# Check clarity of peaks
def __check_clarity(_x, _y, _peak, do_rank=True):
    """Check clarity of peak amplitude(s)

       Test peaks for satisfying amplitude clarity conditions as outlined by SESAME 2004:
           - there exist one frequency f-, lying between f0/4 and f0, such that A0 / A(f-) > 2
           - there exist one frequency f+, lying between f0 and 4*f0, such that A0 / A(f+) > 2
           - A0 > 2

        Parameters
        ----------
        x : list-like obj 
            List with x-values (frequency or period values)
        y : list-like obj 
            List with hvsr curve values
        _peak : list
            List with dictionaries for each peak, containing info about that peak
        do_rank : bool, default=False
            Include Rank in output

        Returns
        -------
        _peak : list
            List of dictionaries, each containing the clarity test information for the different peaks that were read in
    """
    global max_rank

    # Test each _peak for clarity.
    if do_rank:
        max_rank += 1

    if np.array(_x).shape[0] == 1000:
        jstart = len(_y)-2
    else:
        jstart = len(_y)-1

    
    for _i in range(len(_peak)):
        #Initialize as False
        _peak[_i]['f-'] = sprit_utils.x_mark()
        _peak[_i]['Report']['A(f-)'] = f"H/V curve > {_peak[_i]['A0']/2:0.2f} for all {_peak[_i]['f0']/4:0.2f} Hz-{_peak[_i]['f0']:0.3f} Hz {sprit_utils.x_mark()}"
        _peak[_i]['PassList']['ProminenceLow'] = False #Start with assumption that it is False until we find an instance where it is True
        for _j in range(jstart, -1, -1):
            # There exist one frequency f-, lying between f0/4 and f0, such that A0 / A(f-) > 2.
            if (float(_peak[_i]['f0']) / 4.0 <= _x[_j] < float(_peak[_i]['f0'])) and float(_peak[_i]['A0']) / _y[_j] > 2.0:
                _peak[_i]['Score'] += 1
                _peak[_i]['f-'] = '%10.3f %1s' % (_x[_j], sprit_utils.check_mark())
                _peak[_i]['Report']['A(f-)'] = f"Amp. of H/V Curve @{_x[_j]:0.3f}Hz ({_y[_j]:0.3f}) < {_peak[_i]['A0']/2:0.3f} {sprit_utils.check_mark()}"
                _peak[_i]['PassList']['ProminenceLow'] = True
                break
            else:
                pass
    
    if do_rank:
        max_rank += 1
    for _i in range(len(_peak)):
        #Initialize as False
        _peak[_i]['f+'] = sprit_utils.x_mark()
        _peak[_i]['Report']['A(f+)'] = f"H/V curve > {_peak[_i]['A0']/2:0.2f} for all {_peak[_i]['f0']:0.2f} Hz-{_peak[_i]['f0']*4:0.3f} Hz {sprit_utils.x_mark()}"
        _peak[_i]['PassList']['ProminenceHi'] = False
        for _j in range(len(_x) - 1):

            # There exist one frequency f+, lying between f0 and 4*f0, such that A0 / A(f+) > 2.
            if float(_peak[_i]['f0']) * 4.0 >= _x[_j] > float(_peak[_i]['f0']) and \
                    float(_peak[_i]['A0']) / _y[_j] > 2.0:
                _peak[_i]['Score'] += 1
                _peak[_i]['f+'] = f"{_x[_j]:0.3f} {sprit_utils.check_mark()}"
                _peak[_i]['Report']['A(f+)'] = f"H/V Curve at {_x[_j]:0.2f} Hz: {_y[_j]:0.2f} < {_peak[_i]['A0']/2:0.2f} (f0/2) {sprit_utils.check_mark()}"
                _peak[_i]['PassList']['ProminenceHi'] = True
                break
            else:
                pass

    # Amplitude Clarity test
    # Only peaks with A0 > 2 pass
    if do_rank:
        max_rank += 1
    _a0 = 2.0
    for _i in range(len(_peak)):

        if float(_peak[_i]['A0']) > _a0:
            _peak[_i]['Report']['A0'] = f"Amplitude of peak ({_peak[_i]['A0']:0.2f}) > {int(_a0)} {sprit_utils.check_mark()}"
            _peak[_i]['Score'] += 1
            _peak[_i]['PassList']['AmpClarity'] = True
        else:
            _peak[_i]['Report']['A0'] = '%0.2f > %0.1f %1s' % (_peak[_i]['A0'], _a0, sprit_utils.x_mark())
            _peak[_i]['PassList']['AmpClarity'] = False

    return _peak


# Check the stability of the frequency peak
def __check_freq_stability(_peak, _peakm, _peakp):
    """Test peaks for satisfying stability conditions

    Test as outlined by SESAME 2004:
        - the _peak should appear at the same frequency (within a percentage ± 5%) on the H/V
            curves corresponding to mean + and - one standard deviation.

    Parameters
    ----------
    _peak : list
        List of dictionaries containing input information about peak, without freq stability test
    _peakm : list
        List of dictionaries containing input information about peakm (peak minus one StDev in freq)
    _peakp : list
        List of dictionaries containing input information about peak (peak plus one StDev in freq)

    Returns
    -------
    _peak : list
        List of dictionaries containing output information about peak test
    """
    global max_rank

    # check σf and σA
    max_rank += 1

    # First check below
    # Initialize list
    _found_m = list()
    for _i in range(len(_peak)):
        _dx = 1000000.
        # Initialize test as not passing for this frequency
        _found_m.append(False)
        _peak[_i]['Report']['P-'] = sprit_utils.x_mark()
        # Iterate through all time windows
        for _j in range(len(_peakm)):
            if abs(_peakm[_j]['f0'] - _peak[_i]['f0']) < _dx:
                _index = _j
                _dx = abs(_peakm[_j]['f0'] - _peak[_i]['f0']) #_dx is difference between peak frequencies for each time window and main peak
            if _peak[_i]['f0'] * 0.95 <= _peakm[_j]['f0'] <= _peak[_i]['f0'] * 1.05:
                _peak[_i]['Report']['P-'] = f"{_peakm[_j]['f0']:0.2f} Hz within ±5% of {_peak[_i]['f0']:0.2f} Hz {sprit_utils.check_mark()}"
                _found_m[_i] = True
                break
        if _peak[_i]['Report']['P-'] == sprit_utils.x_mark():
            _peak[_i]['Report']['P-'] = f"{_peakm[_j]['f0']:0.2f} Hz within ±5% of {_peak[_i]['f0']:0.2f} Hz {sprit_utils.x_mark()}"

    # Then Check above
    _found_p = list()
    for _i in range(len(_peak)):
        _dx = 1000000.
        _found_p.append(False)
        _peak[_i]['Report']['P+'] = sprit_utils.x_mark()
        for _j in range(len(_peakp)):
            if abs(_peakp[_j]['f0'] - _peak[_i]['f0']) < _dx:

                _dx = abs(_peakp[_j]['f0'] - _peak[_i]['f0'])
            if _peak[_i]['f0'] * 0.95 <= _peakp[_j]['f0'] <= _peak[_i]['f0'] * 1.05:
                if _found_m[_i]:
                    _peak[_i]['Report']['P+'] = f"{_peakp[_j]['f0']:0.2f} Hz within ±5% of {_peak[_i]['f0']:0.2f} Hz {sprit_utils.check_mark()}"
                    _peak[_i]['Score'] += 1
                    _peak[_i]['PassList']['FreqStability'] = True
                else:
                    _peak[_i]['Report']['P+'] = f"{_peakp[_j]['f0']:0.2f} Hz within ±5% of {_peak[_i]['f0']:0.2f} Hz {sprit_utils.x_mark()}"
                    _peak[_i]['PassList']['FreqStability'] = False
                break
            else:
                _peak[_i]['Report']['P+'] = f"{_peakp[_j]['f0']:0.2f} Hz within ±5% of {_peak[_i]['f0']:0.2f} Hz {sprit_utils.x_mark()}"
                _peak[_i]['PassList']['FreqStability'] = False                
        if _peak[_i]['Report']['P+'] == sprit_utils.x_mark() and len(_peakp) > 0:
            _peak[_i]['Report']['P+'] = f"{_peakp[_j]['f0']:0.2f} Hz within ±5% of {_peak[_i]['f0']:0.2f} Hz {sprit_utils.x_mark()}"

    return _peak


# Check stability
def __check_stability(_stdf, _peak, _hvsr_log_std, rank):
    """Test peaks for satisfying stability conditions as outlined by SESAME 2004
    This includes:
       - σf lower than a frequency dependent threshold ε(f)
       - σA (f0) lower than a frequency dependent threshold θ(f),


    Parameters
    ----------
    _stdf : list
        List with dictionaries containint frequency standard deviation for each peak
    _peak : list
        List of dictionaries containing input information about peak, without freq stability test
    _hvsr_log_std : list
        List of dictionaries containing log standard deviation along curve
    rank : int
        Integer value, higher value is "higher-ranked" peak, helps determine which peak is actual hvsr peak

    Returns
    -------
    _peak : list
        List of dictionaries containing output information about peak test
    """

    global max_rank

    #
    # check σf and σA
    #
    if rank:
        max_rank += 2
    for _i in range(len(_peak)):
        _peak[_i]['Sf'] = _stdf[_i]
        _peak[_i]['Sa'] = _hvsr_log_std[_i]
        _this_peak = _peak[_i]
        if _this_peak['f0'] < 0.2:
            _e = 0.25
            if _stdf[_i] < _e * _this_peak['f0']:
                _peak[_i]['Report']['Sf'] = f"St.Dev. of Peak Freq. ({_stdf[_i]:0.2f}) < {(_e * _this_peak['f0']):0.3f} {sprit_utils.check_mark()}"
                _this_peak['Score'] += 1
                _this_peak['PassList']['LowStDev_Freq'] = True
            else:
                _peak[_i]['Report']['Sf'] = f"St.Dev. of Peak Freq. ({_stdf[_i]:0.2f}) < {(_e * _this_peak['f0']):0.3f} {sprit_utils.x_mark()}"
                _this_peak['PassList']['LowStDev_Freq'] = False

            _t = 0.48
            if _hvsr_log_std[_i] < _t:
                _peak[_i]['Report']['Sa'] = f"St.Dev. of Peak Amp. ({_hvsr_log_std[_i]:0.3f}) < {_t:0.2f} {sprit_utils.check_mark()}"
                _this_peak['Score'] += 1
                _this_peak['PassList']['LowStDev_Amp'] = True
            else:
                _peak[_i]['Report']['Sa'] = f"St.Dev. of Peak Amp. ({_hvsr_log_std[_i]:0.3f}) < {_t:0.2f} {sprit_utils.check_mark()}"
                _this_peak['PassList']['LowStDev_Amp'] = False

        elif 0.2 <= _this_peak['f0'] < 0.5:
            _e = 0.2
            if _stdf[_i] < _e * _this_peak['f0']:
                _peak[_i]['Report']['Sf'] = f"St.Dev. of Peak Freq. ({_stdf[_i]:0.2f}) < {(_e * _this_peak['f0']):0.3f} {sprit_utils.check_mark()}"
                _this_peak['Score'] += 1
                _this_peak['PassList']['LowStDev_Freq'] = True
            else:
                _peak[_i]['Report']['Sf'] = f"St.Dev. of Peak Freq. ({_stdf[_i]:0.2f}) < {(_e * _this_peak['f0']):0.3f} {sprit_utils.x_mark()}"
                _this_peak['PassList']['LowStDev_Freq'] = False

            _t = 0.40
            if _hvsr_log_std[_i] < _t:
                _peak[_i]['Report']['Sa'] = f"St.Dev. of Peak Amp. ({_hvsr_log_std[_i]:0.3f}) < {_t:0.2f} {sprit_utils.check_mark()}"
                _this_peak['Score'] += 1
                _this_peak['PassList']['LowStDev_Amp'] = True
            else:
                _peak[_i]['Report']['Sa'] = f"St.Dev. of Peak Amp. ({_hvsr_log_std[_i]:0.3f}) < {_t:0.2f} {sprit_utils.check_mark()}"
                _this_peak['PassList']['LowStDev_Amp'] = False

        elif 0.5 <= _this_peak['f0'] < 1.0:
            _e = 0.15
            if _stdf[_i] < _e * _this_peak['f0']:
                _peak[_i]['Report']['Sf'] = f"St.Dev. of Peak Freq. ({_stdf[_i]:0.2f}) < {(_e * _this_peak['f0']):0.3f} {sprit_utils.check_mark()}"
                _this_peak['Score'] += 1
                _this_peak['PassList']['LowStDev_Freq'] = True
            else:
                _peak[_i]['Report']['Sf'] = f"St.Dev. of Peak Freq. ({_stdf[_i]:0.2f}) < {(_e * _this_peak['f0']):0.3f} {sprit_utils.x_mark()}"
                _this_peak['PassList']['LowStDev_Freq'] = False

            _t = 0.3
            if _hvsr_log_std[_i] < _t:
                _peak[_i]['Report']['Sa'] = f"St.Dev. of Peak Amp. ({_hvsr_log_std[_i]:0.3f}) < {_t:0.2f} {sprit_utils.check_mark()}"
                _this_peak['Score'] += 1
                _this_peak['PassList']['LowStDev_Amp'] = True
            else:
                _peak[_i]['Report']['Sa'] = f"St.Dev. of Peak Amp. ({_hvsr_log_std[_i]:0.3f}) < {_t:0.2f} {sprit_utils.check_mark()}"
                _this_peak['PassList']['LowStDev_Amp'] = False

        elif 1.0 <= _this_peak['f0'] <= 2.0:
            _e = 0.1
            if _stdf[_i] < _e * _this_peak['f0']:
                _peak[_i]['Report']['Sf'] = f"St.Dev. of Peak Freq. ({_stdf[_i]:0.2f}) < {(_e * _this_peak['f0']):0.3f} {sprit_utils.check_mark()}"
                _this_peak['Score'] += 1
                _this_peak['PassList']['LowStDev_Freq'] = True
            else:
                _peak[_i]['Report']['Sf'] = f"St.Dev. of Peak Freq. ({_stdf[_i]:0.2f}) < {(_e * _this_peak['f0']):0.3f} {sprit_utils.x_mark()}"
                _this_peak['PassList']['LowStDev_Freq'] = False

            _t = 0.25
            if _hvsr_log_std[_i] < _t:
                _peak[_i]['Report']['Sa'] = f"St.Dev. of Peak Amp. ({_hvsr_log_std[_i]:0.3f}) < {_t:0.2f} {sprit_utils.check_mark()}"
                _this_peak['Score'] += 1
                _this_peak['PassList']['LowStDev_Amp'] = True
            else:
                _peak[_i]['Report']['Sa'] = f"St.Dev. of Peak Amp. ({_hvsr_log_std[_i]:0.3f}) < {_t:0.2f} {sprit_utils.check_mark()}"
                _this_peak['PassList']['LowStDev_Amp'] = False

        elif _this_peak['f0'] > 0.2:
            _e = 0.05
            if _stdf[_i] < _e * _this_peak['f0']:
                _peak[_i]['Report']['Sf'] = f"St.Dev. of Peak Freq. ({_stdf[_i]:0.2f}) < {(_e * _this_peak['f0']):0.3f} {sprit_utils.check_mark()}"
                _this_peak['Score'] += 1
                _this_peak['PassList']['LowStDev_Freq'] = True
            else:
                _peak[_i]['Report']['Sf'] = f"St.Dev. of Peak Freq. ({_stdf[_i]:0.2f}) < {(_e * _this_peak['f0']):0.3f} {sprit_utils.x_mark()}"
                _this_peak['PassList']['LowStDev_Freq'] = False

            _t = 0.2
            if _hvsr_log_std[_i] < _t:
                _peak[_i]['Report']['Sa'] = f"St.Dev. of Peak Amp. ({_hvsr_log_std[_i]:0.3f}) < {_t:0.2f} {sprit_utils.check_mark()}"
                _this_peak['Score'] += 1
                _this_peak['PassList']['LowStDev_Amp'] = True
            else:
                _peak[_i]['Report']['Sa'] = f"St.Dev. of Peak Amp. ({_hvsr_log_std[_i]:0.3f}) < {_t:0.2f} {sprit_utils.check_mark()}"
                _this_peak['PassList']['LowStDev_Freq'] = False

    return _peak


# Get frequency standard deviation
def __get_stdf(x_values, indexList, hvsrPeaks):
    """Private function to get frequency standard deviation of peak(s) of interest, from multiple time-step HVSR curves
    Paramaters
    ----------
        
        x_values : list or np.array
            Array of x_values of dataset (frequency or period, most often frequency)
        indexList : list
            List of index/indices of peak(s) of interest, (index is within the x_values list)
    
    Returns
    -------
        stdf : list
            List of standard deviations of the peak 
    """
    stdf = list()
    # Go through list containing all peak indices (often, just a single index of the main peak)
    for index in indexList:
        point = list()
        # Iterate to get index for all rows of pandas series, 
        #   each row contains a list of peak indices for the H/V curve from that time window
        for j in range(len(hvsrPeaks)):
            p = None
            
            # Iterate through each peak in each time window
            for k in range(len(hvsrPeaks.iloc[j])):
                if p is None:
                    p = hvsrPeaks.iloc[j][k]
                else:
                    # Find frequency peak closest in the current time window to the (current) hvsr peak
                    if abs(index - hvsrPeaks.iloc[j][k]) < abs(index - p):
                        p = hvsrPeaks.iloc[j][k]
                        # p = hvsrPeaks[j][k]
                        # print(p=p1, p, p1)
            if p is not None:
                # It should never be None, this is just a double check
                # Append the index of interest for that time window
                point.append(p)
        # Append the last index
        point.append(index)
        v = list()
        
        # Get all the actual frequencies (go through each index and extract the frequency from x_values)
        for pl in range(len(point)):
            v.append(x_values[point[pl]])
        
        # stdf is a list in case there are multiple peaks to check. 
        # Most of the time this is only a 1-item list
        # Contains std of frequencies of the peaks from each time window H/V curve that are closest to the main H/V peak
        stdf.append(np.std(v))
    return stdf<|MERGE_RESOLUTION|>--- conflicted
+++ resolved
@@ -772,100 +772,6 @@
         kwargs['peak_freq_range'] = inspect.signature(input_params).parameters['peak_freq_range'].default
     if 'processing_parameters' not in kwargs.keys():
         kwargs['processing_parameters'] = {}
-<<<<<<< HEAD
-
-    # Get the input parameters
-    input_params_kwargs = {k: v for k, v in kwargs.items() if k in tuple(inspect.signature(input_params).parameters.keys())}
-    try:
-        params = input_params(input_data=input_data, verbose=verbose, **input_params_kwargs)
-    except:
-        #Even if batch, this is reading in data for all sites so we want to raise error, not just warn
-        raise RuntimeError('Input parameters not read correctly, see sprit.input_params() function and parameters')
-        #If input_params fails, initialize params as an HVSRDATA
-        params = {'ProcessingStatus':{'InputParamsStatus':False, 'OverallStatus':False}}
-        params.update(input_params_kwargs)
-        params = sprit_utils.make_it_classy(params)
-
-    # Fetch Data
-    try:
-        fetch_data_kwargs = {k: v for k, v in kwargs.items() if k in tuple(inspect.signature(fetch_data).parameters.keys())}
-        dataIN = fetch_data(params=params, source=source, verbose=verbose, **fetch_data_kwargs)    
-    except:
-        #Even if batch, this is reading in data for all sites so we want to raise error, not just warn
-        raise RuntimeError('Data not read correctly, see sprit.fetch_data() function and parameters for more details.')
-    
-    # Calculate azimuths
-    azimuth_kwargs = {k: v for k, v in kwargs.items() if k in tuple(inspect.signature(calculate_azimuth).parameters.keys())}
-    if 'horizontal_method' in kwargs.keys() and (str(kwargs['horizontal_method']) == '8' or 'single' in str(kwargs['horizontal_method']).lower()):
-        azimuth_calculation = True
-        azimuth_kwargs['azimuth_type'] = kwargs['azimuth_type'] = 'single'
-        
-        if 'azimuth_angle' not in kwargs.keys():
-            azimuth_kwargs['azimuth_angle'] = kwargs['azimuth_angle'] = 45
-        
-    if len(azimuth_kwargs.keys()) > 0 or azimuth_calculation is True:
-        try:
-            dataIN = calculate_azimuth(dataIN, verbose=verbose, **azimuth_kwargs)
-        except Exception as e:
-            #Reformat data so HVSRData and HVSRBatch data both work here
-            if isinstance(dataIN, HVSRData):
-                dataIN = {'place_holder_sitename':dataIN}
-                
-            for site_name in dataIN.keys():
-                dataIN[site_name]['ProcessingStatus']['Azimuth'] = False
-                # If it wasn't originally HVSRBatch, make it HVSRData object again
-                if not dataIN[site_name]['batch']:
-                    dataIN = dataIN[site_name]
-                
-
-    # Remove Noise
-    remove_noise_kwargs = {k: v for k, v in kwargs.items() if k in tuple(inspect.signature(remove_noise).parameters.keys())}
-    if noise_removal or remove_noise_kwargs != {}:
-        remove_noise_kwargs = {k: v for k, v in kwargs.items() if k in tuple(inspect.signature(remove_noise).parameters.keys())}
-        try:
-            data_noiseRemoved = remove_noise(hvsr_data=dataIN, verbose=verbose,**remove_noise_kwargs)   
-        except:
-            data_noiseRemoved = dataIN
-            
-            #Reformat data so HVSRData and HVSRBatch data both work here
-            if isinstance(data_noiseRemoved, HVSRData):
-                data_noiseRemoved = {'place_holder_sitename':data_noiseRemoved}
-                dataIN = {'place_holder_sitename':dataIN}
-                
-            for site_name in data_noiseRemoved.keys():
-                data_noiseRemoved[site_name]['ProcessingStatus']['RemoveNoiseStatus'] = False
-                #Since noise removal is not required for data processing, check others first
-                if dataIN[site_name]['ProcessingStatus']['OverallStatus']:
-                    data_noiseRemoved[site_name]['ProcessingStatus']['OverallStatus'] = True        
-                else:
-                    data_noiseRemoved[site_name]['ProcessingStatus']['OverallStatus'] = False
-
-                #If it wasn't originally HVSRBatch, make it HVSRData object again
-                if not data_noiseRemoved[site_name]['batch']:
-                    data_noiseRemoved = data_noiseRemoved[site_name]
-    else:
-        if isinstance(dataIN, HVSRData):
-            dataIN = {'place_holder_sitename':dataIN}
-            
-        for site_name in dataIN.keys(): #This should work more or less the same for batch and regular data now
-            data_noiseRemoved = dataIN
-            data_noiseRemoved[site_name]['stream_edited'] = data_noiseRemoved[site_name]['stream']
-            
-            data_noiseRemoved[site_name]['ProcessingStatus']['RemoveNoiseStatus'] = None
-    
-            #If it wasn't originally HVSRBatch, make it HVSRData object again
-            if not data_noiseRemoved[site_name]['batch']:
-                data_noiseRemoved = data_noiseRemoved[site_name]
-    
-    # Generate PPSDs
-    try:
-        generate_ppsds_kwargs = {k: v for k, v in kwargs.items() if k in tuple(inspect.signature(generate_ppsds).parameters.keys())}
-        PPSDkwargs = {k: v for k, v in kwargs.items() if k in tuple(inspect.signature(PPSD).parameters.keys())}
-        generate_ppsds_kwargs.update(PPSDkwargs)
-        ppsd_data = generate_ppsds(hvsr_data=data_noiseRemoved, verbose=verbose,**generate_ppsds_kwargs)
-    except Exception as e:
-        if source == 'file' or source=='raw':
-=======
     
     # Separate out input_params and fetch_data processes based on whether batch has been specified
     batchlist = ['batch', 'bach', 'bath', 'b']
@@ -1024,21 +930,10 @@
                 data_noiseRemoved = data_noiseRemoved[site_name]
     except Exception as e:
         if (source == 'file' or source == 'raw'):
->>>>>>> 4a8b9fa2
             if hasattr(e, 'message'):
                 errMsg = e.message
             else:
                 errMsg = e
-<<<<<<< HEAD
-            raise RuntimeError(f"generate_ppsds() error: {errMsg}")
-
-        #Reformat data so HVSRData and HVSRBatch data both work here
-        ppsd_data = data_noiseRemoved
-        if isinstance(ppsd_data, HVSRData):
-            ppsd_data = {'place_holder_sitename':ppsd_data}
-            
-        for site_name in ppsd_data.keys(): #This should work more or less the same for batch and regular data now
-=======
             if not ('batch' in data_noiseRemoved.keys() and data_noiseRemoved['batch']):
                 raise RuntimeError(f"generate_ppsds() error: {errMsg}")
     
@@ -1064,7 +959,6 @@
             ppsd_data = {ppsd_data['site']: ppsd_data}
             
         for site_name in ppsd_data.keys():  # This should work more or less the same for batch and regular data now
->>>>>>> 4a8b9fa2
             ppsd_data[site_name]['ProcessingStatus']['PPSDStatus']=False
             ppsd_data[site_name]['ProcessingStatus']['OverallStatus'] = False
     
@@ -1073,10 +967,7 @@
                 ppsd_data = ppsd_data[site_name]
     
     # Remove Outlier Curves
-<<<<<<< HEAD
-=======
     data_curvesRemoved = ppsd_data
->>>>>>> 4a8b9fa2
     try:
         remove_outlier_curve_kwargs = {k: v for k, v in kwargs.items() if k in tuple(inspect.signature(remove_outlier_curves).parameters.keys())}
 
@@ -1085,11 +976,7 @@
         if remove_outlier_curve_kwargs == {} or list(remove_outlier_curve_kwargs.keys()) == ['show_plot']:
             outlier_curve_keys_used = False
         if outlier_curves_removal or outlier_curve_keys_used:
-<<<<<<< HEAD
-            data_curvesRemoved = remove_outlier_curves(hvsr_data=ppsd_data, verbose=verbose,**remove_outlier_curve_kwargs)   
-=======
             data_curvesRemoved = remove_outlier_curves(hvsr_data=data_curvesRemoved, verbose=verbose,**remove_outlier_curve_kwargs)   
->>>>>>> 4a8b9fa2
     except Exception as e:
         traceback.print_exception(sys.exc_info()[1])
         exc_type, exc_obj, tb = sys.exc_info()
@@ -1101,26 +988,6 @@
         error_message = f"{e} ({errLineNo})"
         print(f"{error_category} ({errLineNo}): {error_message}")
         print(lineno, filename, f)
-<<<<<<< HEAD
-        
-        #Reformat data so HVSRData and HVSRBatch data both work here
-        data_curvesRemoved = ppsd_data
-        if isinstance(data_curvesRemoved, HVSRData):
-            data_curvesRemoved = {'place_holder_sitename':data_curvesRemoved}
-            
-        for site_name in data_curvesRemoved.keys(): #This should work more or less the same for batch and regular data now
-            data_curvesRemoved[site_name]['ProcessingStatus']['RemoveOutlierCurvesStatus'] = False
-            data_curvesRemoved[site_name]['ProcessingStatus']['OverallStatus'] = False
-    
-            #If it wasn't originally HVSRBatch, make it HVSRData object again
-            if not data_curvesRemoved[site_name]['batch']:
-                data_curvesRemoved = data_curvesRemoved[site_name]
-    
-    # Process HVSR Curves
-    try:
-        process_hvsr_kwargs = {k: v for k, v in kwargs.items() if k in tuple(inspect.signature(process_hvsr).parameters.keys())}
-        hvsr_results = process_hvsr(hvsr_data=ppsd_data, verbose=verbose,**process_hvsr_kwargs)
-=======
         
         # Reformat data so HVSRData and HVSRBatch data both work here
         if isinstance(data_curvesRemoved, HVSRData):
@@ -1142,7 +1009,6 @@
     try:
         process_hvsr_kwargs = {k: v for k, v in kwargs.items() if k in tuple(inspect.signature(process_hvsr).parameters.keys())}
         hvsr_results = process_hvsr(hvsr_data=ppsd_data, verbose=verbose, **process_hvsr_kwargs)
->>>>>>> 4a8b9fa2
     except Exception as e:
         traceback.print_exception(sys.exc_info()[1])
         exc_type, exc_obj, tb = sys.exc_info()
@@ -1155,121 +1021,6 @@
         print(f"{error_category} ({errLineNo}): {error_message}")
         print(lineno, filename, f)
 
-<<<<<<< HEAD
-        hvsr_results = ppsd_data
-        if isinstance(hvsr_results, HVSRData):
-            hvsr_results = {'place_holder_sitename':hvsr_results}
-            
-        for site_name in hvsr_results.keys(): #This should work more or less the same for batch and regular data now
-        
-            hvsr_results[site_name]['ProcessingStatus']['HVStatus']=False
-            hvsr_results[site_name]['ProcessingStatus']['OverallStatus'] = False
-            
-            # If it wasn't originally HVSRBatch, make it HVSRData object again
-            if not hvsr_results[site_name]['batch']:
-                hvsr_results = hvsr_results[site_name]            
-            
-    # Final post-processing/reporting
-    # Check peaks
-    check_peaks_kwargs = {k: v for k, v in kwargs.items() if k in tuple(inspect.signature(check_peaks).parameters.keys())}
-    hvsr_results = check_peaks(hvsr_data=hvsr_results, verbose=verbose, **check_peaks_kwargs)
-
-    get_report_kwargs = {k: v for k, v in kwargs.items() if k in tuple(inspect.signature(get_report).parameters.keys())}
-    # Add 'az' as a default plot if the following conditions
-    # first check if report_formats is specified, if not, add default value
-    if 'report_formats' not in get_report_kwargs.keys():
-        get_report_kwargs['report_formats'] = inspect.signature(get_report).parameters['report_formats'].default
-    
-    # Now, check if plot is specified, then if plot_type is specified, then add 'az' if stream has azimuths
-    if 'plot' in get_report_kwargs['report_formats']:
-        plot_hvsr_kwargs = {k: v for k, v in kwargs.items() if k in tuple(inspect.signature(plot_hvsr).parameters.keys())}
-        get_report_kwargs.update(plot_hvsr_kwargs)
-        usingDefault = True
-        if 'plot_type' not in get_report_kwargs.keys():
-            get_report_kwargs['plot_type'] = inspect.signature(get_report).parameters['plot_type'].default
-        else:
-            usingDefault = False
-
-        # Check if az is already specified as plot output
-        azList = ['azimuth', 'az', 'a', 'radial', 'r']
-        az_requested = False
-        
-        get_report_kwargs['plot_type'] = [item.lower() for item in get_report_kwargs['plot_type'].split(' ')]
-        for azStr in azList:
-            if azStr.lower() in get_report_kwargs['plot_type']:
-                az_requested = True
-                break
-        get_report_kwargs['plot_type'] = ' '.join(get_report_kwargs['plot_type'])
-
-        if isinstance(hvsr_results, HVSRData):
-            hvsr_results_interim = {'place_holder_sitename':hvsr_results}
-        else:
-            hvsr_results_interim = hvsr_results
-
-        for site_name in hvsr_results_interim.keys(): #This should work more or less the same for batch and regular data now
-            # Check if data has azimuth data
-            hasAz = False
-            for tr in hvsr_results_interim[site_name]['stream']:
-                if tr.stats.component == 'R':
-                    hasAz = True
-                    break
-            
-            # Assuming all sites in batch have az if one does
-            if hasAz:
-                break
-
-            # If it wasn't originally HVSRBatch, make it HVSRData object again
-            #if not hvsr_results_interim[site_name]['batch']:
-            #    hvsr_results_interim = hvsr_results_interim[site_name]            
-            
-        # Add azimuth as a requested plot if azimuthal data exists but not requested in plot
-        if not az_requested and hasAz and hvsr_results.horizontal_method != 'Single Azimuth':
-            get_report_kwargs['plot_type'] = get_report_kwargs['plot_type'] + ' az'
-    get_report(hvsr_results=hvsr_results, verbose=verbose, **get_report_kwargs)
-
-    if verbose:
-        if 'report_formats' in get_report_kwargs.keys():
-            if type(get_report_kwargs['report_formats']) is str:
-                report_formats = get_report_kwargs['report_formats'].lower()
-            elif isinstance(get_report_kwargs['report_formats'], (tuple, list)):
-                for i, rf in enumerate(get_report_kwargs['report_formats']):
-                    get_report_kwargs['report_formats'][i] = rf.lower()
-                    
-            # if report_formats is 'print', we would have already printed it in previous step
-            if get_report_kwargs['report_formats'] == 'print' or 'print' in get_report_kwargs['report_formats'] or isinstance(hvsr_results, HVSRBatch):
-                # We do not need to print another report if already printed to terminal
-                pass
-            else:
-                # We will just change the report_formats kwarg to print, since we already got the originally intended report format above, 
-                #   now need to print for verbose output
-                get_report_kwargs['report_formats'] = 'print'
-                get_report(hvsr_results=hvsr_results, **get_report_kwargs)
-                
-            if get_report_kwargs['report_formats'] == 'plot' or 'plot' in get_report_kwargs['report_formats']:
-                # We do not need to plot another report if already plotted
-                pass
-            else:
-                # hvplot_kwargs = {k: v for k, v in kwargs.items() if k in plot_hvsr.__code__.co_varnames}
-                # hvsr_results['HV_Plot'] = plot_hvsr(hvsr_results, return_fig=True, show_plot=False, close_figs=True)
-                pass
-        else:
-            pass
-    
-    #Export processed data if hvsr_export_path(as pickle currently, default .hvsr extension)
-    if 'hvsr_export_path' in kwargs.keys():
-        if kwargs['hvsr_export_path'] is None:
-            pass
-        else:
-            if 'ext' in kwargs.keys():
-                ext = kwargs['ext']
-            else:
-                ext = 'hvsr'
-            export_data(hvsr_data=hvsr_results, hvsr_export_path=kwargs['hvsr_export_path'], ext=ext, verbose=verbose)        
-    if 'show_plot' in kwargs:
-        if not kwargs['show_plot']:
-            plt.close()
-    return hvsr_results
-=======
         if isinstance(hvsr_results, HVSRData):
             hvsr_results = {hvsr_results['site']: hvsr_results}
             
@@ -1679,7 +1430,6 @@
     print()
     print('Finished reading input data in preparation of batch processing')
     return hvsrBatch
->>>>>>> 4a8b9fa2
 
 
 # Function to generate azimuthal readings from the horizontal components
@@ -1943,22 +1693,6 @@
     peak_freq_range = orig_args['peak_freq_range']
     verbose = orig_args['verbose']
 
-<<<<<<< HEAD
-    if (verbose and 'input_params' not in hvsr_data.keys()) or (verbose and not hvsr_data['batch']):
-        if isinstance(hvsr_data, HVSRData) and hvsr_data['batch']:
-            pass
-        else:
-            print('\nChecking peaks in the H/V Curve (check_peaks())')
-            print('\tUsing the following parameters:')
-            for key, value in orig_args.items():
-                if key=='hvsr_data':
-                    pass
-                else:
-                    print('\t  {}={}'.format(key, value))
-            print()
-  
-    #First, divide up for batch or not
-=======
     #if (verbose and 'input_params' not in hvsr_data.keys()) or (verbose and not hvsr_data['batch']):
     #    if isinstance(hvsr_data, HVSRData) and hvsr_data['batch']:
     #        pass
@@ -1982,7 +1716,6 @@
                 print()
 
     # First, divide up for batch or not
->>>>>>> 4a8b9fa2
     if isinstance(hvsr_data, HVSRBatch):
         if verbose:
             print('\t  Running in batch mode')
@@ -2575,11 +2308,7 @@
     kwargs=orig_args['kwargs']
 
     # Print inputs for verbose setting
-<<<<<<< HEAD
-    if source != 'batch' and verbose:
-=======
     if verbose:  #source != 'batch' and verbose:
->>>>>>> 4a8b9fa2
         print('\nFetching data (fetch_data())')
         for key, value in orig_args.items():
             print('\t  {}={}'.format(key, value))
@@ -2613,13 +2342,8 @@
         params['input_data'] = params['input_data'].as_posix().replace('{', '')
         params['input_data'] = params['input_data'].split('}')
 
-<<<<<<< HEAD
-    #Make sure input_data is pointing to an actual file
-    if isinstance(params['input_data'],list):
-=======
     # Make sure input_data is pointing to an actual file
     if isinstance(params['input_data'], list):
->>>>>>> 4a8b9fa2
         for i, d in enumerate(params['input_data']):
             params['input_data'][i] = sprit_utils.checkifpath(str(d).strip(), sample_list=SAMPLE_LIST)
         dPath = params['input_data']
@@ -2686,11 +2410,7 @@
     elif type(date) is int:
         doy = date
         year = datetime.datetime.today().year
-<<<<<<< HEAD
-    else:  #FOR NOW, need to update
-=======
     else:  
->>>>>>> 4a8b9fa2
         date = datetime.datetime.now()
         doy = date.timetuple().tm_yday
         year = date.year
@@ -2747,14 +2467,9 @@
                         curr_data.merge()
                         obspyFiles[f.stem] = curr_data  #Add path object to dict, with filepath's stem as the site name
                 return HVSRBatch(obspyFiles)
-<<<<<<< HEAD
-        elif source=='file' and str(params['input_data']).lower() not in sampleList:
-            # Read the file specified by input_data          
-=======
         elif source == 'file' and str(params['input_data']).lower() not in SAMPLE_LIST:
             # Read the file specified by input_data
             # Automatically read tromino data
->>>>>>> 4a8b9fa2
             if inst.lower() in trominoNameList or 'trc' in dPath.suffix:
                 params['instrument'] = 'Tromino'
                 params['params']['instrument'] = 'Tromino'
@@ -2784,11 +2499,7 @@
                 #with warnings.catch_warnings():
                     #warnings.simplefilter(action='ignore', category=UserWarning)
                     #rawDataIN.attach_response(inv)
-<<<<<<< HEAD
-        elif source=='batch' and str(params['input_data']).lower() not in sampleList:
-=======
         elif source == 'batch' and str(params['input_data']).lower() not in SAMPLE_LIST:
->>>>>>> 4a8b9fa2
             if verbose:
                 print('\nFetching data (fetch_data())')
             batch_data_read_kwargs = {k: v for k, v in kwargs.items() if k in tuple(inspect.signature(batch_data_read).parameters.keys())}
@@ -2832,13 +2543,8 @@
     try:
         # If the data already exists (not reading in raw from RS, for example), get the parameters from the data
         dataIN = rawDataIN.copy()
-<<<<<<< HEAD
-        if source!='raw':
-            #Use metadata from file for;
-=======
         if source != 'raw':           
             # Use metadata from file for updating: 
->>>>>>> 4a8b9fa2
             # site
             site_default = inspect.signature(input_params).parameters['site'].default
             if params['site'] == site_default and params['site'] != dPath.stem:
@@ -2948,19 +2654,11 @@
                         print(f"\t\tEndtime updated to {params['endtime']}")
 
             # HVSR_ID (derived)
-<<<<<<< HEAD
-            id_prefix = params['id_prefix']
-            if id_prefix is None:
-                id_pre = ''
-            else:
-                id_pre = str(id_prefix)+'-'
-=======
             project = params['project']
             if project is None:
                 proj_id = ''
             else:
                 proj_id = str(project)+'-'
->>>>>>> 4a8b9fa2
             
             params['hvsr_id'] = f"{proj_id}{params['acq_date'].strftime('%Y%m%d')}-{params['starttime'].strftime('%H%M')}-{params['station']}"
             params['params']['hvsr_id'] = f"{proj_id}{params['acq_date'].strftime('%Y%m%d')}-{params['starttime'].strftime('%H%M')}-{params['station']}"
@@ -3198,14 +2896,9 @@
             ppsds : HVSRData object
                 Dictionary containing entries with ppsds for each channel
     """
-<<<<<<< HEAD
-    #First, divide up for batch or not
-    orig_args = locals().copy() #Get the initial arguments
-=======
     
     # First, divide up for batch or not
     orig_args = locals().copy()  # Get the initial arguments
->>>>>>> 4a8b9fa2
     start_time = datetime.datetime.now()
 
     ppsd_kwargs_sprit_defaults = ppsd_kwargs.copy()
@@ -3268,21 +2961,6 @@
     verbose = orig_args['verbose']
     ppsd_kwargs = orig_args['ppsd_kwargs']
 
-<<<<<<< HEAD
-    if (verbose and isinstance(hvsr_data, HVSRBatch)) or (verbose and not hvsr_data['batch']):
-        if isinstance(hvsr_data, HVSRData) and hvsr_data['batch']:
-            pass
-        else:
-            print('\nGenerating Probabilistic Power Spectral Densities (generate_ppsds())')
-            print('\tUsing the following parameters:')
-            for key, value in orig_args.items():
-                if key=='hvsr_data':
-                    pass
-                else:
-                    print('\t  {}={}'.format(key, value))
-
-    #Site is in the keys anytime it's not batch
-=======
     # if (verbose and isinstance(hvsr_data, HVSRBatch)) or (verbose and not hvsr_data['batch']):
     if verbose:
         print('\nGenerating Probabilistic Power Spectral Densities (generate_ppsds())')
@@ -3301,7 +2979,6 @@
                     print(msg_line)
                 print()
 
->>>>>>> 4a8b9fa2
     if isinstance(hvsr_data, HVSRBatch):
         #If running batch, we'll loop through each one
         for site_name in hvsr_data.keys():
@@ -3622,21 +3299,12 @@
 
 # Get report (report generation and export)
 def get_report(hvsr_results, report_formats=['print', 'table', 'plot', 'html', 'pdf'], azimuth='HV',
-<<<<<<< HEAD
-                plot_type='HVSR p ann C+ p ann Spec p ann', plot_engine='matplotlib', 
-                show_print_report=True, show_table_report=False, show_plot_report=False, show_html_report=False, show_pdf_report=True,
-                suppress_report_outputs=False, show_report_outputs=False,
-                csv_handling='append', 
-                report_export_formats=['pdf'], report_export_path=None, 
-                verbose=False, **kwargs):    
-=======
                plot_type='HVSR p ann C+ p ann Spec p ann', plot_engine='matplotlib', 
                show_print_report=True, show_table_report=False, show_plot_report=True, show_html_report=False, show_pdf_report=True,
                suppress_report_outputs=False, show_report_outputs=False,
                csv_handling='append', 
                report_export_format=None, report_export_path=None, 
                verbose=False, **kwargs):    
->>>>>>> 4a8b9fa2
     """Generate and/or print and/or export a report of the HVSR analysis in a variety of formats. 
     
     Formats include:
@@ -3723,21 +3391,6 @@
     for key, value in orig_args.items():
         hvsr_results['processing_parameters']['get_report'][key] = value
     
-<<<<<<< HEAD
-    
-    if (verbose and isinstance(hvsr_results, HVSRBatch)) or (verbose and not hvsr_results['batch']):
-        if isinstance(hvsr_results, HVSRData) and hvsr_results['batch']:
-            pass
-        else:
-            print('\nGetting HVSR Report: get_report()')
-            print('\tUsing the following parameters:')
-            for key, value in orig_args.items():
-                if key=='params':
-                    pass
-                else:
-                    print('\t  {}={}'.format(key, value))
-            print()
-=======
     if verbose:
         print('\nGetting HVSR Report: get_report()')
         print('\tUsing the following parameters:')
@@ -3747,7 +3400,6 @@
             else:
                 print('\t  {}={}'.format(key, value))
         print()
->>>>>>> 4a8b9fa2
 
         if update_msg != [] and verbose:
             update_msg.insert(0, '\tThe following parameters were updated using the processing_parameters attribute:')
@@ -3842,11 +3494,8 @@
     # Format the export formats correctly
     if isinstance(report_export_format, (list, tuple)):
         pass
-<<<<<<< HEAD
-=======
     elif report_export_format is None:
         pass
->>>>>>> 4a8b9fa2
     else:
         # We will use list methods later even if it's just one report type, so reformat as list
         allList = [':', 'all']
@@ -3865,23 +3514,11 @@
         else:
             exp_path = report_export_path
         
-<<<<<<< HEAD
-        #fname = f"{hvsr_results['site']}_{hvsr_results['acq_date']}_{str(hvsr_results.starttime.time).replace(':','')[:4]}-{str(hvsr_results.endtime.time).replace(':','')[:4]}.pdf"
-
-        #if exp_path is None:
-        #    exp_path = pathlib.Path(hvsr_results['input_data'])
-        #    if not exp_path.parent.exists():
-        #        exp_path = pathlib.Path().home().joinpath(fname)
-        #hvsr_results = report_output(hvsr_results=hvsr_results, _report_format=rep_form, _plot_type=plot_type, _plot_engine=plot_engine, report_export_path=exp_path, suppress_report_outputs=suppress_report_outputs, verbose=verbose, curvePass=curvePass, peakPass=peakPass)
-        
-        if rep_form=='print':
-=======
         if report_export_format is None:
             report_export_format = ''
        
         # Print_Report
         if rep_form == 'print':
->>>>>>> 4a8b9fa2
             verbose_print = verbose
             if show_print_report:
                 verbose_print = True
@@ -3902,12 +3539,8 @@
                               show_report = False, # If report is to be shown, done in previous step
                               verbose = verbose_print)
 
-<<<<<<< HEAD
-        elif rep_form=='table':
-=======
         # Table_Report
         elif rep_form == 'table':
->>>>>>> 4a8b9fa2
             verbose_table = verbose
             if show_table_report:
                 verbose_table = True
@@ -3928,14 +3561,9 @@
                             csv_handling=csv_handling,
                             show_report = False, # If report is to be shown, done in previous step
                             verbose = verbose_table)
-<<<<<<< HEAD
-            
-        elif rep_form=='plot':
-=======
 
         # HV_Plot
         elif rep_form == 'plot':
->>>>>>> 4a8b9fa2
             plot_hvsr_kwargs = {k: v for k, v in kwargs.items() if k in tuple(inspect.signature(plot_hvsr).parameters.keys())}
             if 'plot_type' in plot_hvsr_kwargs.keys():
                 plot_hvsr_kwargs.pop('plot_type')
@@ -3966,12 +3594,8 @@
                 if verbose:
                     print("\n\tPlot of data report created and saved in ['HV_Plot'] attribute")
 
-<<<<<<< HEAD
-        elif rep_form=='html':
-=======
         # HTML_Report
         elif rep_form == 'html':
->>>>>>> 4a8b9fa2
             verbose_html = verbose
             if verbose or show_html_report:
                 verbose_html = True
@@ -3988,12 +3612,8 @@
                             show_report = False, # If report is to be shown, done in previous step
                             verbose = verbose_html)
 
-<<<<<<< HEAD
-        elif rep_form=='pdf':
-=======
         # PDF_Report
         elif rep_form == 'pdf':
->>>>>>> 4a8b9fa2
             verbose_pdf = verbose
             if verbose or show_pdf_report:
                 verbose_pdf = True
@@ -4299,17 +3919,10 @@
         update_msg.append(f"\t\t elev_unit was also updated to {elev_unit} (from {orig_args['elev_unit']})")
     
     # Create a unique identifier for each site
-<<<<<<< HEAD
-    if id_prefix is None:
-        id_pre = ''
-    else:
-        id_pre = str(id_prefix)+'-'
-=======
     if project is None:
         proj_id = ''
     else:
         proj_id = str(project)+'-'
->>>>>>> 4a8b9fa2
     
     hvsr_id = f"{proj_id}{acq_date.strftime('%Y%m%d')}-{starttime.strftime('%H%M')}-{station}"
     update_msg.append(f"\t\thvsr_id generated from input parameters: {hvsr_id}")
@@ -6022,227 +5635,6 @@
     return hvsr_out
 
 
-<<<<<<< HEAD
-# Read data as batch
-def batch_data_read(batch_data, batch_type='table', param_col=None, batch_params=None, verbose=False, **readcsv_getMeta_fetch_kwargs):
-    """Function to read data in data as a batch of multiple data files. This is best used through sprit.fetch_data(*args, source='batch', **other_kwargs).
-
-    Parameters
-    ----------
-    batch_data : filepath or list
-        Input data information for how to read in data as batch
-    batch_type : str, optional
-        Type of batch read, only 'table' and 'filelist' accepted. If 'table', will read data from a file read in using pandas.read_csv(), by default 'table'
-    param_col : None or str, optional
-        Name of parameter column from batch information file. Only used if a batch_type='table' and single parameter column is used, rather than one column per parameter (for single parameter column, parameters are formatted with = between keys/values and , between item pairs), by default None
-    batch_params : list, dict, or None, default = None
-        Parameters to be used if batch_type='filelist'. If it is a list, needs to be the same length as batch_data. If it is a dict, will be applied to all files in batch_data and will combined with extra keyword arguments caught by **readcsv_getMeta_fetch_kwargs.
-    verbose : bool, optional
-        Whether to print information to terminal during batch read, by default False
-    **readcsv_getMeta_fetch_kwargs
-        Keyword arguments that will be read into pandas.read_csv(), sprit.input_params, sprit.get_metadata(), and/or sprit.fetch_data()
-
-    Returns
-    -------
-    dict
-        Dictionary with each item representing a different file read in, and which consists of its own parameter dictionary to be used by the rest of the processing steps
-
-    Raises
-    ------
-    IndexError
-        _description_
-    """
-    #First figure out columns
-    input_params_params = input_params.__code__.co_varnames
-    get_metadata_params = get_metadata.__code__.co_varnames
-    fetch_data_params = fetch_data.__code__.co_varnames
-
-    if batch_type=='sample':
-        sample_data=True
-        batch_type='table'
-    else:
-        sample_data = False
-    
-    # Dictionary to store the stream objects
-    stream_dict = {}
-    data_dict = {}
-    if batch_type == 'table':
-        if isinstance(batch_data, pd.DataFrame):
-            dataReadInfoDF = batch_data
-        elif isinstance(batch_data, dict):
-            #For params input
-            pass
-        else:#Read csv
-            read_csv_kwargs = {k: v for k, v in locals()['readcsv_getMeta_fetch_kwargs'].items() if k in pd.read_csv.__code__.co_varnames}
-            dataReadInfoDF = pd.read_csv(batch_data, **read_csv_kwargs)
-            if 'input_data' in dataReadInfoDF.columns:
-                filelist = list(dataReadInfoDF['input_data'])
-            #dataReadInfoDF = dataReadInfoDF.replace(np.nan, None)
-
-        #If this is sample data, we need to create absolute paths to the filepaths
-        if sample_data:
-            sample_data_dir = pathlib.Path(pkg_resources.resource_filename(__name__, 'resources/sample_data/'))
-            for index, row in dataReadInfoDF.iterrows():
-                dataReadInfoDF.loc[index, 'input_data'] = sample_data_dir.joinpath(row.loc['input_data'])
-
-        default_dict = {'site':'HVSR Site',
-                    'network':'AM', 
-                    'station':'RAC84', 
-                    'loc':'00', 
-                    'channels':['EHZ', 'EHN', 'EHE'],
-                    'acq_date':str(datetime.datetime.now().date()),
-                    'starttime' : '00:00:00.00',
-                    'endtime' : '23:59:59.999',
-                    'tzone' : 'UTC',
-                    'xcoord' : -88.2290526,
-                    'ycoord' :  40.1012122,
-                    'elevation' : 755,
-                    'input_crs':'EPSG:4326',#4269 is NAD83, defautling to WGS
-                    'output_crs':'EPSG:4326',
-                    'elev_unit' : 'feet',
-                    'depth' : 0,
-                    'instrument' : 'Raspberry Shake',
-                    'metapath' : '',
-                    'hvsr_band' : [0.4, 40],
-                    'write_path':'',
-                    'source':'file', 
-                    'data_export_format':'mseed', 
-                    'detrend':'spline', 
-                    'detrend_order':2, 
-                    'verbose':False}
-
-        print(f"\t{dataReadInfoDF.shape[0]} sites found: {list(dataReadInfoDF['site'])}")
-        if verbose:
-            maxLength = 25
-            maxColWidth = 12
-            if dataReadInfoDF.shape[0] > maxLength:
-                print(f'\t Showing information for first {maxLength} files only:')
-            print()
-            #Print nicely formated df
-            #Print column names
-            print('\t', end='')
-            for col in dataReadInfoDF.columns:
-                print(str(col)[:maxColWidth].ljust(maxColWidth), end='  ')
-            print('\n\t', end='')
-
-            #Print separator
-            tableLen = (maxColWidth+2)*len(dataReadInfoDF.columns)
-            for r in range(tableLen):
-                print('-', end='')
-            print()
-
-            #Print columns/rows
-            for index, row in dataReadInfoDF.iterrows():
-                print('\t', end='')
-                for col in row:
-                    if len(str(col)) > maxColWidth:
-                        print((str(col)[:maxColWidth-3]+'...').ljust(maxColWidth), end='  ')
-                    else:
-                        print(str(col)[:maxColWidth].ljust(maxColWidth), end='  ')
-                print()
-            if dataReadInfoDF.shape[0] > maxLength:
-                endline = f'\t...{dataReadInfoDF.shape[0]-maxLength} more rows in file.\n'
-            else:
-                endline = '\n'
-            print(endline)
-
-            print('Fetching the following files:')
-        param_dict_list = []
-        verboseStatement = []
-        if param_col is None: #Not a single parameter column, each col=parameter
-            for row_ind in range(dataReadInfoDF.shape[0]):
-                param_dict = {}
-                verboseStatement.append([])
-                for col in dataReadInfoDF.columns:
-                    if col in input_params_params or col in get_metadata_params or col in fetch_data_params:
-                        currParam = dataReadInfoDF.loc[row_ind, col]
-                        if pd.isna(currParam) or currParam == 'nan':
-                            if col in default_dict.keys():
-                                param_dict[col] = default_dict[col] #Get default value
-                                if verbose:
-                                    if type(default_dict[col]) is str:
-                                        verboseStatement[row_ind].append("\t\t'{}' parameter not specified in batch file. Using {}='{}'".format(col, col, default_dict[col]))
-                                    else:
-                                        verboseStatement[row_ind].append("\t\t'{}' parameter not specified in batch file. Using {}={}".format(col, col, default_dict[col]))
-                            else:
-                                param_dict[col] = None
-                        else:
-                            param_dict[col] = dataReadInfoDF.loc[row_ind, col]
-                param_dict_list.append(param_dict)
-        else:
-            if param_col not in dataReadInfoDF.columns:
-                raise IndexError('{} is not a column in {} (columns are: {})'.format(param_col, batch_data, dataReadInfoDF.columns))
-            for row in dataReadInfoDF[param_col]:
-                param_dict = {}
-                splitRow = str(row).split(',')
-                for item in splitRow:
-                    param_dict[item.split('=')[0]] = item.split('=')[1]
-                param_dict_list.append(param_dict)
-        #input_params(input_data,site,network,station,loc,channels, acq_date,starttime, endtime, tzone, xcoord, ycoord, elevation, depth, instrument, metapath, hvsr_band)
-        #fetch_data(params, inv, source, data_export_path, data_export_format, detrend, detrend_order, verbose)
-        #get_metadata(params, write_path)
-    elif batch_type == 'filelist':
-        if isinstance(batch_params, list):
-            if len(batch_params) != len(batch_data):
-                raise RuntimeError('If batch_params is list, it must be the same length as batch_data. len(batch_params)={} != len(batch_data)={}'.format(len(batch_params), len(batch_data)))
-            param_dict_list = batch_params
-        elif isinstance(batch_params, dict):
-            batch_params.update(readcsv_getMeta_fetch_kwargs)
-            param_dict_list = []
-            for i in range(len(batch_data)):
-                param_dict_list.append(batch_params)
-        
-        # Read and process each MiniSEED file
-        for i, file in enumerate(batch_data):
-            if isinstance(file, obspy.core.stream.Stream):
-                warnings.warn('Reading in a list of Obspy streams is not currently supported, but may be implemented in the future', FutureWarning)
-                pass 
-            else:
-                param_dict_list[i]['input_data'] = file
-
-    hvsr_metaDict = {}
-    zfillDigs = len(str(len(param_dict_list))) #Get number of digits of length of param_dict_list
-    i=0
-    for i, param_dict in enumerate(param_dict_list):
-        # Read the data file into a Stream object
-        input_params_kwargs = {k: v for k, v in locals()['readcsv_getMeta_fetch_kwargs'].items() if k in input_params.__code__.co_varnames}
-        input_params_kwargs2 = {k: v for k, v in param_dict.items() if k in input_params.__code__.co_varnames}
-        input_params_kwargs.update(input_params_kwargs2)
-
-        params = input_params(**input_params_kwargs)
-
-        fetch_data_kwargs = {k: v for k, v in locals()['readcsv_getMeta_fetch_kwargs'].items() if k in fetch_data.__code__.co_varnames}
-        fetch_data_kwargs2 = {k: v for k, v in param_dict.items() if k in fetch_data.__code__.co_varnames[0:7]}
-        fetch_data_kwargs.update(fetch_data_kwargs2)
-        
-        try:
-            params = fetch_data(params=params, **fetch_data_kwargs)
-        except:
-            params['ProcessingStatus']['FetchDataStatus']=False
-            params['ProcessingStatus']['OverallStatus'] = False            
-        
-        if verbose and params['ProcessingStatus']['FetchDataStatus']:
-            print("\t  {}".format(params['site']))
-            if verboseStatement !=[]:
-                for item in verboseStatement[i]:
-                    print(item)
-        elif verbose and not params['ProcessingStatus']['FetchDataStatus']:
-            print("\t  {} not read correctly. Processing will not be carried out.".format(params['site']))
-                
-        params['batch'] = True
-
-        if params['site'] == default_dict['site']: #If site was not designated
-            params['site'] = "{}_{}".format(params['site'], str(i).zfill(zfillDigs))
-            i+=1
-        hvsr_metaDict[params['site']] = params
-
-    hvsr_metaDict = HVSRBatch(hvsr_metaDict)
-
-    return hvsr_metaDict
-
-
-=======
->>>>>>> 4a8b9fa2
 # Just for testing
 def test_function():
     print('is this working?')
