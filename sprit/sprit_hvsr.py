--- conflicted
+++ resolved
@@ -1700,10 +1700,6 @@
             print('\t  {}={}'.format(key, value))
         print()
 
-<<<<<<< HEAD
-    #params = get_metadata(params, update_metadata=update_metadata, source=source)
-    #inv = params['inv']
-=======
     raspShakeInstNameList = ['raspberry shake', 'shake', 'raspberry', 'rs', 'rs3d', 'rasp. shake', 'raspshake']
     trominoNameList = ['tromino', 'trom', 'tromino 3g', 'tromino 3g+', 'tr', 't']
 
@@ -1714,7 +1710,8 @@
 
     params = get_metadata(params, update_metadata=update_metadata, source=source)
     inv = params['inv']
->>>>>>> 17402dbb
+    #params = get_metadata(params, update_metadata=update_metadata, source=source)
+    #inv = params['inv']
     date = params['acq_date']
 
     # Cleanup for gui input
