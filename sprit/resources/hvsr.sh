--- conflicted
+++ resolved
@@ -5,25 +5,19 @@
 DURATION=20
 CHECK_INT=5
 VERBOSE=""
+VERBOSE=""
 SYS_IS_RS=false
 STATION="REDA9"
-<<<<<<< HEAD
 HVSR_DIR="~/../../opt/hvsr"
-=======
-HVSR_DIR="./hvsr"
->>>>>>> bee43f41
 
 # Get options
+while getopts 'n:d:v:c:' opt; do
 while getopts 'n:d:v:c:' opt; do
     case "$opt" in
         n) SITE_NAME="$OPTARG";;
         d) DURATION="$OPTARG";;
         c) CHECK_INT="$OPTARG";;
-<<<<<<< HEAD
         v) VERBOSE="-v"
-=======
-        v) VERBOSE="-v";;
->>>>>>> bee43f41
         ?|h)
             echo "Usage: $(basename "$0") [-n site_name] [-d DURATION in minutes]"
             exit 1
@@ -42,11 +36,7 @@
 echo "Acquiring data for $SITE_NAME"
 echo "Acquisition will last for $DURATION minutes ($S_DURATION seconds)"
 
-<<<<<<< HEAD
-START_TIME=$(date)
-=======
 START_TIME=$(date +'%Y-%m-%d %T')
->>>>>>> bee43f41
 START_TIMESTAMP=$(date +%s)
 
 END_TIME=$(date -d "$date $S_DURATION seconds" +'%Y-%m-%d %T')
@@ -58,13 +48,8 @@
 UTC_DIFF=$(date +%:::z)
 
 echo "  $(date)"
-<<<<<<< HEAD
-echo "  Start time is $(date -d $START_TIME +%H:%M) (UTC $UTC_DIFF)"
-echo "  End time is   $END_TIME (UTC $UTC_DIFF)"
-=======
 echo "  Start time is $(date -d "$START_TIME" +'%H:%M') (UTC $UTC_DIFF)"
 echo "  End time is   $(date -d "$END_TIME" +'%H:%M') (UTC $UTC_DIFF)"
->>>>>>> bee43f41
 echo "  ----------------------------------------------------------------------"
 
 CURRENT_TIMESTAMP=$(date +%s)
@@ -90,18 +75,6 @@
 
 # Data Clean up
 echo "Cleaning up data now"
-<<<<<<< HEAD
-echo "<Perform clean up tasks here>"
-
-#Use slinktool to move and combine data
-if [ ! -d $HVSR_DIR ]; then
-    mkdir $HVSR_DIR
-fi
-
-
-slinktool -S "AM_$STATION:EH?" -tw -o $HVSR_DIR/$SITE_NAME_$(date -d "$dateVar" +%H:%M).mseed $VERBOSE :18000
-
-=======
 
 #Use slinktool to move and combine data
 if [ ! -d $HVSR_DIR ]; then
@@ -128,11 +101,11 @@
 echo "Exporting site data to  $fpath"
 slinktool -S "AM_$STATION:EH?" -tw "$sTIME:$eTIME" -o $fpath $VERBOSE :18000
 
->>>>>>> bee43f41
 #RASPBERY SHAKE SYSTEM CHECK HERE
 if $SYS_IS_RS; then
     echo "POWERING DOWN"
     sudo poweroff
+    sudo poweroff
 else
     echo "Program Completed. If this was a Raspberry Shake, your system would shut down now."
 fi