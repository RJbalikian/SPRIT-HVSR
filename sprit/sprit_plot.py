import datetime
import inspect
import math
import numbers
import os
import pathlib
import webbrowser

from zoneinfo import available_timezones

import ipywidgets as widgets
from IPython.display import display, clear_output
import kaleido
import matplotlib.pyplot as plt
import numpy as np
import pandas as pd
import plotly.express as px
import plotly.graph_objs as go
import plotly.subplots as subplots
from scipy import signal, interpolate
import shapely

try:
    import sprit_hvsr
    import sprit_calibration
except:
    import sprit.sprit_hvsr as sprit_hvsr
    import sprit.sprit_calibration as sprit_calibration

def read_data(button):
    progress_bar.value = 0
    log_textArea.value += f"\n\nREADING DATA [{datetime.datetime.now()}]"

    ip_kwargs = get_input_params()
    hvsr_data = sprit_hvsr.input_params(**ip_kwargs, verbose=verbose_check.value)
    log_textArea.value += f"\n\n{datetime.datetime.now()}\ninput_params():\n'{ip_kwargs}"
    if button.description=='Read Data':
        progress_bar.value=0.333
    else:
        progress_bar.value=0.1
    fd_kwargs = get_fetch_data_params()
    hvsr_data = sprit_hvsr.fetch_data(hvsr_data, **fd_kwargs, verbose=verbose_check.value)
    log_textArea.value += '\n\n'+str(datetime.datetime.now())+'\nfetch_data():\n\t'+str(fd_kwargs)
    if button.description=='Read Data':
        progress_bar.value=0.666
    else:
        progress_bar.value=0.2
    
    use_hv_curve_rmse.value=False
    use_hv_curve_rmse.disabled=True

    update_preview_fig(hvsr_data, preview_fig)

    if button.description=='Read Data':
        sprit_tabs.selected_index = 1
        progress_bar.value=0
    return hvsr_data

def get_remove_noise_kwargs():
    def get_remove_method():
        remove_method_list=[]
        do_stalta = stalta_check.value
        do_sat_pct = max_saturation_check.value
        do_noiseWin=noisy_windows_check.value
        do_warmcool=warmcool_check.value
        
        if auto_remove_check.value:
            remove_method_list=['stalta', 'saturation', 'noise', 'warmcool']
        else:
            if do_stalta:
                remove_method_list.append('stalta')
            if do_sat_pct:
                remove_method_list.append('saturation')
            if do_noiseWin:
                remove_method_list.append('noise')
            if do_warmcool:
                remove_method_list.append('warmcool')
        
        if not remove_method_list:
            remove_method_list = None
        return remove_method_list
    
    remove_noise_kwargs = {'remove_method':get_remove_method(),
                            'sat_percent':max_saturation_pct.value, 
                            'noise_percent':max_window_pct.value,
                            'sta':sta.value,
                            'lta':lta.value, 
                            'stalta_thresh':[stalta_thresh_low.value, stalta_thresh_hi.value], 
                            'warmup_time':warmup_time.value,
                            'cooldown_time':cooldown_time.value,
                            'min_win_size':noisy_window_length.value,
                            'remove_raw_noise':raw_data_remove_check.value,
                            'verbose':verbose_check.value}
    return remove_noise_kwargs

def get_generate_ppsd_kwargs():
    ppsd_kwargs = {
        'skip_on_gaps':skip_on_gaps.value,
        'db_bins':[db_bins_min.value, db_bins_max.value, db_bins_step.value],
        'ppsd_length':ppsd_length.value,
        'overlap':overlap_pct.value,
        'special_handling':special_handling_dropdown.value,
        'period_smoothing_width_octaves':period_smoothing_width.value,
        'period_step_octaves':period_step_octave.value,
        'period_limits':[period_limits_min.value, period_limits_max.value],
        'verbose':verbose_check.value
        }

    if str(ppsd_kwargs['special_handling']).lower() == 'none':
        ppsd_kwargs['special_handling'] = None        
    return ppsd_kwargs

def get_remove_outlier_curve_kwargs():
    roc_kwargs = {
            'use_percentile':rmse_pctile_check.value,
            'rmse_thresh':rmse_thresh.value,
            'use_hv_curve':False,
            'verbose':verbose_check.value
        }
    return roc_kwargs

def get_process_hvsr_kwargs():
    if smooth_hv_curve_bool.value:
        smooth_value = smooth_hv_curve.value
    else:
        smooth_value = smooth_hv_curve_bool.value

    if resample_hv_curve_bool.value:
        resample_value = resample_hv_curve.value
    else:
        resample_value = resample_hv_curve_bool.value

    ph_kwargs={'method':h_combine_meth.value,
                'smooth':smooth_value,
                'freq_smooth':freq_smoothing.value,
                'f_smooth_width':freq_smooth_width.value,
                'resample':resample_value,
                'outlier_curve_rmse_percentile':use_hv_curve_rmse.value,
                'verbose':verbose_check.value}
    return ph_kwargs

def get_check_peaks_kwargs():
    cp_kwargs = {'hvsr_band':[hvsr_band_min_box.value, hvsr_band_max_box.value],
                'peak_freq_range':[peak_freq_range_min_box.value, peak_freq_range_max_box.value],
                'peak_selection':peak_selection_type.value,
                'verbose':verbose_check.value}
    return cp_kwargs

def get_get_report_kwargs():
    def get_formatted_plot_str():
        # Initialize plot string
        hvsr_plot_str = ''
        comp_plot_str = ''
        spec_plot_str = ''

        # Whether to use each plot
        if use_plot_hv.value:
            hvsr_plot_str=hvsr_plot_str + "HVSR"
        if use_plot_comp.value:
            comp_plot_str=comp_plot_str + "C"
        if use_plot_spec.value:
            spec_plot_str=spec_plot_str + "SPEC"

        # Whether components be on the same plot as HV curve?
        if not combine_hv_comp.value:
            comp_plot_str=comp_plot_str + "+"
        else:
            comp_plot_str=comp_plot_str.replace('+','')

        # Whether to show (log) standard deviations
        if not show_std_hv.value:
            hvsr_plot_str=hvsr_plot_str + " -s"
        if not show_std_comp.value:
            comp_plot_str=comp_plot_str + " -s"                

        # Whether to show all peaks
        if show_all_peaks_hv.value:
            hvsr_plot_str=hvsr_plot_str + " all"

        # Whether curves from each time window are shown
        if show_all_curves_hv.value:
            hvsr_plot_str=hvsr_plot_str + " t"
        if show_all_curves_comp.value:
            comp_plot_str=comp_plot_str + " t"

        # Whether the best peak is displayed
        if show_best_peak_hv.value:
            hvsr_plot_str=hvsr_plot_str + " p"
        if show_best_peak_comp.value:
            comp_plot_str=comp_plot_str + " p"
        if show_best_peak_spec.value:
            spec_plot_str=spec_plot_str + " p"

        # Whether best peak value is annotated
        if ann_best_peak_hv.value:
            hvsr_plot_str=hvsr_plot_str + " ann"
        if ann_best_peak_comp.value:
            comp_plot_str=comp_plot_str + " ann"
        if ann_best_peak_spec.value:
            spec_plot_str=spec_plot_str + " ann"

        # Whether peaks from individual time windows are shown
        if show_ind_peaks_hv.value:
            hvsr_plot_str=hvsr_plot_str + " tp"
        if show_ind_peaks_spec.value:
            spec_plot_str=spec_plot_str + ' tp'
        
        # Whether to show legend
        if show_legend_hv.value:
            hvsr_plot_str=hvsr_plot_str + " leg"
        if ann_best_peak_comp.value:
            comp_plot_str=comp_plot_str + " leg"
        if show_legend_spec.value:
            spec_plot_str=spec_plot_str + " leg"            

        # Combine string into one
        plot_str = hvsr_plot_str + ' ' + comp_plot_str+ ' ' + spec_plot_str
        return plot_str

    gr_kwargs = {'report_format':['print','csv'],
                    'plot_type':get_formatted_plot_str(),
                    'export_path':None,
                    'csv_overwrite_opt':'overwrite',
                    'no_output':False,
                'verbose':verbose_check.value
                    }
    return gr_kwargs

def process_data(button):
    startProc=datetime.datetime.now()
    progress_bar.value = 0
    log_textArea.value += f"\n\nPROCESSING DATA [{startProc}]"
    global hvsr_data
    # Read data again only if internal hvsr_data input_data variable is different from what is in the gui
    if not 'hvsr_data' in globals() or not hasattr(hvsr_data, 'input_data') or \
            (pathlib.Path(hvsr_data.input_data).as_posix() != pathlib.Path(data_filepath.value).as_posix()):
        hvsr_data = read_data(button)

    remove_noise_kwargs = get_remove_noise_kwargs()
    hvsr_data = sprit_hvsr.remove_noise(hvsr_data, **remove_noise_kwargs)
    log_textArea.value += f"\n\n{datetime.datetime.now()}\nremove_noise()\n\t{remove_noise_kwargs}"
    progress_bar.value = 0.3

    generate_ppsd_kwargs = get_generate_ppsd_kwargs()
    hvsr_data = sprit_hvsr.generate_psds(hvsr_data, **generate_ppsd_kwargs)
    progress_bar.value = 0.5
    log_textArea.value += f"\n\n{datetime.datetime.now()}\ngenerate_ppsds()\n\t{generate_ppsd_kwargs}"
    
    
    # If this was started by clicking "Generate PPSDs", stop here
    if button.description == 'Generate PPSDs':
        return

    ph_kwargs = get_process_hvsr_kwargs()
    hvsr_data = sprit_hvsr.process_hvsr(hvsr_data, **ph_kwargs)
    log_textArea.value += f"\n\n{datetime.datetime.now()}\nprocess_hvsr()\n\t{ph_kwargs}"
    progress_bar.value = 0.75
    update_outlier_fig()

    roc_kwargs = get_remove_outlier_curve_kwargs()
    hvsr_data = sprit_hvsr.remove_outlier_curves(hvsr_data, **roc_kwargs)
    log_textArea.value += f"\n\n{datetime.datetime.now()}\nremove_outlier_curves()\n\t{roc_kwargs}"
    progress_bar.value = 0.85
    outlier_fig, hvsr_data = update_outlier_fig()

    use_hv_curve_rmse.value=False
    use_hv_curve_rmse.disabled=False

    def get_rmse_range():
        minRMSE = 10000
        maxRMSE = -1
        if roc_kwargs['use_hv_curve']:
            colnames = ['HV_Curves']
        else:
            colnames = ['psd_values_Z',
                        'psd_values_E',
                        'psd_values_N']
        dataList = []
        for col in colnames:
            dataArr = np.stack(hvsr_data.hvsr_windows_df[col])
            medCurveArr = np.nanmedian(dataArr, axis=0)
            rmse = np.sqrt(((np.subtract(dataArr, medCurveArr)**2).sum(axis=1))/dataArr.shape[1])
            if rmse.min() < minRMSE:
                minRMSE = rmse.min()
            if rmse.max() > maxRMSE:
                maxRMSE = rmse.max()
        rmse_thresh_slider.min = minRMSE
        rmse_thresh_slider.max = maxRMSE
        rmse_thresh_slider.step = round((maxRMSE-minRMSE)/100, 2)
        rmse_thresh_slider.value = maxRMSE
    get_rmse_range()

    cp_kwargs = get_check_peaks_kwargs()
    hvsr_data = sprit_hvsr.check_peaks(hvsr_data, **cp_kwargs)
    log_textArea.value += f"\n\n{datetime.datetime.now()}\ncheck_peaks()\n\t{cp_kwargs}"
    progress_bar.value = 0.9

    gr_kwargs = get_get_report_kwargs()
    hvsr_data = sprit_hvsr.get_report(hvsr_data, **gr_kwargs)
    log_textArea.value += f"\n\n{datetime.datetime.now()}\nget_report()\n\t{gr_kwargs}\n\n"
    hvsr_data.get_report(report_format='print') # Just in case print wasn't included
    log_textArea.value += hvsr_data['Print_Report']
    printed_results_textArea.value = hvsr_data['Print_Report']
    hvsr_data.get_report(report_format='csv') 
    results_table.value = hvsr_data['CSV_Report'].to_html()
    
    log_textArea.value += f'Processing time: {datetime.datetime.now() - startProc}'
    progress_bar.value = 0.95

    update_results_fig(hvsr_data, gr_kwargs['plot_type'])
    
    progress_bar.value = 1
    global hvsr_results
    hvsr_results = hvsr_data
    return hvsr_results
    
def parse_plot_string(plot_string):
    plot_list = plot_string.split()

    hvsrList = ['hvsr', 'hv', 'h']
    compList = ['component', 'comp', 'c']
    compPlus = [item + '+' for item in compList]
    specList = ['spectrogram', 'specgram', 'spec','sg', 's']

    hvInd = np.nan
    compInd = np.nan
    specInd = np.nan

    hvIndFound = False
    compIndFound = False
    specIndFound = False

    for i, item in enumerate(plot_list):
        if item.lower() in hvsrList and not hvIndFound:
            # assign the index
            hvInd = i
            hvIndFound = True
        if (item.lower() in compList or item.lower() in compPlus) and not compIndFound:
            # assign the index
            compInd = i
            compIndFound = True
        if item.lower() in specList and not specIndFound:
            # assign the index
            specInd = i
            specIndFound = True

    # Get individual plot lists (should already be correctly ordered)
    if hvInd is np.nan:
        hvsr_plot_list = ['HVSR']

    if compInd is np.nan:
        comp_plot_list = []
        if specInd is np.nan:
            if hvInd is not np.nan:
                hvsr_plot_list = plot_list
            spec_plot_list = []
        else:
            if hvInd is not np.nan:
                hvsr_plot_list = plot_list[hvInd:specInd]
            spec_plot_list = plot_list[specInd:]
    else:
        if hvInd is not np.nan:
            hvsr_plot_list = plot_list[hvInd:compInd]
        
        if specInd is np.nan:
            comp_plot_list = plot_list[compInd:]
            spec_plot_list = []
        else:
            comp_plot_list = plot_list[compInd:specInd]
            spec_plot_list = plot_list[specInd:]

    # Figure out how many subplots there will be
    plot_list_list = [hvsr_plot_list, comp_plot_list, spec_plot_list]

    return plot_list_list

def parse_hv_plot_list(hv_data, hvsr_plot_list, results_fig=None, azimuth='HV'):
    hvsr_data = hv_data
    hv_plot_list = hvsr_plot_list[0]
    x_data = hvsr_data.x_freqs['Z']
    hvsrDF = hvsr_data.hvsr_windows_df

    plotymax = max(hvsr_data.hvsrp2['HV']) + (max(hvsr_data.hvsrp2['HV']) - max(hvsr_data.hvsr_curve))
    ylim = [0, plotymax]


    if results_fig is None:
        results_fig = go.Figure()

    if azimuth == 'HV':
        HVCol = 'HV_Curves'
    else:
        HVCol = 'HV_Curves_'+azimuth

    if 'tp' in hv_plot_list:
        allpeaks = []
        for row in hvsrDF[hvsrDF['Use']]['CurvesPeakFreqs_'+azimuth].values:
            for peak in row:
                allpeaks.append(peak)
        allInd = []
        for row, peakList in enumerate(hvsrDF[hvsrDF['Use']]['CurvesPeakIndices_'+azimuth].values):
            for ind in peakList:
                allInd.append((row, ind))
        x_vals = []
        y_vals = []
        y_max = np.nanmax(hvsr_data.hvsrp[azimuth])
        hvCurveInd = list(hvsrDF.columns).index(HVCol)

        for i, tp in enumerate(allpeaks):
            x_vals.extend([tp, tp, None]) # add two x values and a None
            y_vals.extend([0, hvsrDF.iloc[allInd[i][0], hvCurveInd][allInd[i][1]], None]) # add the first and last y values and a None            

        results_fig.add_trace(go.Scatter(x=x_vals, y=y_vals, mode='lines',
                                        line=dict(width=4, dash="solid", 
                                        color="rgba(128,0,0,0.1)"), 
                                        name='Best Peaks Over Time'),
                                        row=1, col=1)

    if 't' in hv_plot_list:
        alltimecurves = np.stack(hvsrDF[hvsrDF['Use']][HVCol])
        for i, row in enumerate(alltimecurves):
            if i==0:
                showLeg = True
            else:
                showLeg= False
            results_fig.add_trace(go.Scatter(x=x_data[:-1], y=row, mode='lines',
                                        line=dict(width=0.5, dash="solid", 
                                        color="rgba(100, 110, 100, 0.8)"), 
                                        showlegend=showLeg,
                                        name='Ind. time win. curve', 
                                        hoverinfo='none'),
                                        row=1, col=1)

    if 'all' in hv_plot_list:
        for i, p in enumerate(hvsr_data['hvsr_peak_freqs'][azimuth]):
            if i==0:
                showLeg = True
            else:
                showLeg= False

            results_fig.add_trace(go.Scatter(
                x=[p, p, None], # set x to None
                y=[0, np.nanmax(np.stack(hvsrDF[HVCol])),None], # set y to None
                mode="lines", # set mode to lines
                line=dict(width=1, dash="dot", color="gray"), # set line properties
                name="All checked peaks", # set legend name
                showlegend=showLeg),
                row=1, col=1)

    if 'fr' in hv_plot_list:
        lowX = [hvsr_data.hvsr_band[0], hvsr_data.hvsr_band[0]]
        lowWinX = [hvsr_data.peak_freq_range[0], hvsr_data.peak_freq_range[0]]
        hiWinX = [hvsr_data.peak_freq_range[1], hvsr_data.peak_freq_range[1]]
        hiX =  [hvsr_data.hvsr_band[1], hvsr_data.hvsr_band[1]]
        
        yPts = ylim
        
        # Show windows where peak_freq_range is
        results_fig.add_trace(go.Scatter(x=lowWinX, y=yPts,
                                line={'color':'black', 'width':0.1}, marker=None,
                                fill='tozerox', fillcolor="rgba(128, 100, 100, 0.6)",
                                showlegend=False, name='Peak Frequency exclusion range',
                                hoverinfo='none'),
                                row=1, col=1)
        
        results_fig.add_trace(go.Scatter(x=hiWinX, y=yPts,
                                line={'color':'black', 'width':0.1},marker=None, 
                                showlegend=False,
                                hoverinfo='none'),
                                row=1, col=1)
        
        results_fig.add_trace(go.Scatter(x=hiX, y=yPts,
                                line=None, marker=None,
                                fill='tonextx', fillcolor="rgba(128, 100, 100, 0.6)",
                                name='Peak frequency exclusion range', hoverinfo='none'),
                                row=1, col=1)        

    if '-s' not in hv_plot_list:
        # Show standard deviation
        results_fig.add_trace(go.Scatter(x=x_data, y=hvsr_data.hvsrp2[azimuth],
                                line={'color':'black', 'width':0.1},marker=None, 
                                showlegend=False, name='Log. St.Dev. Upper',
                                hoverinfo='none'),
                                row=1, col=1)
        
        results_fig.add_trace(go.Scatter(x=x_data, y=hvsr_data.hvsrm2[azimuth],
                                line={'color':'black', 'width':0.1},marker=None,
                                fill='tonexty', fillcolor="rgba(128, 128, 128, 0.6)",
                                name='Log. St.Dev.', hoverinfo='none'),
                                row=1, col=1)
            
    if 'p' in hv_plot_list:
        results_fig.add_trace(go.Scatter(
            x=[hvsr_data['BestPeak'][azimuth]['f0'], hvsr_data['BestPeak'][azimuth]['f0'], None], # set x to None
            y=[0,np.nanmax(np.stack(hvsrDF['HV_Curves'])),None], # set y to None
            mode="lines", # set mode to lines
            line=dict(width=1, dash="dash", color="black"), # set line properties
            name="Best Peak"),
            row=1, col=1)

    if 'ann' in hv_plot_list:
        # Annotate best peak
        results_fig.add_annotation(x=np.log10(hvsr_data['BestPeak'][azimuth]['f0']),
                                y=0, yanchor='bottom', xanchor='center',
                                text=f"{hvsr_data['BestPeak'][azimuth]['f0']:.3f} Hz",
                                bgcolor='rgba(255, 255, 255, 0.7)',
                                showarrow=False,
                                row=1, col=1)
    return results_fig

def parse_comp_plot_list(hv_data, comp_plot_list, plot_with_hv=False, results_fig=None, azimuth='HV'):
    
    hvsr_data = hv_data
    if results_fig is None:
        results_fig=go.Figure()

    # Initial setup
    x_data = hvsr_data.x_freqs['Z']
    hvsrDF = hvsr_data.hvsr_windows_df
    
    same_plot = False
    if plot_with_hv:
        same_plot = True
    else:
        same_plot = ((comp_plot_list != []) and ('+' not in comp_plot_list[0]))

    if same_plot:
        yaxis_to_use = 'y2'
        use_secondary = True
        transparency_modifier = 0.5
    else:
        yaxis_to_use = 'y'
        use_secondary=False
        transparency_modifier = 1

    # Keep components if azimuth is used, but make them lighter
    if len(hvsr_data.hvsr_az.keys()) > 0:
        h_transparency_modifier = transparency_modifier * 0.5
    else:
        h_transparency_modifier = transparency_modifier
        
    v_transparency_modifier = transparency_modifier
    az_transparency_modifier = transparency_modifier

        
    h_alpha = 0.4 * h_transparency_modifier
    v_alpha = 0.4 * v_transparency_modifier
    az_alpha = 0.4 * az_transparency_modifier
    components = ['Z', 'E', 'N']

    compColor_semi_light = {'Z':f'rgba(128,128,128,{v_alpha})',
                'E':f'rgba(0,0,128,{h_alpha})',
                'N':f'rgba(128,0,0,{h_alpha})'}

    h_alpha = 0.7 * h_transparency_modifier
    v_alpha = 0.7 * v_transparency_modifier
    az_alpha = 0.7 * az_transparency_modifier    
    compColor_semi = {'Z':f'rgba(128,128,128,{v_alpha})',
                    'E':f'rgba(100,100,128,{h_alpha})', 
                    'N':f'rgba(128,100,100,{h_alpha})'}

    compColor = {'Z':f'rgba(128,128,128,{v_alpha})', 
                'E':f'rgba(100,100,250,{h_alpha})', 
                'N':f'rgba(250,100,100,{h_alpha})'}

    for az in hvsr_data.hvsr_az.keys():
        components.append(az)
        compColor_semi_light[az] = f'rgba(0,128,0,{az_alpha})'
        compColor_semi[az] = f'rgba(100,128,100,{az_alpha})'
        compColor[az] = f'rgba(100,250,100,{az_alpha})'

    # Whether to plot in new subplot or not
    if same_plot:
        compRow=1
    else:
        compRow=2

    # Whether to plot individual time curves
    if 't' in comp_plot_list:
        for comp in components:
            alltimecurves = np.stack(hvsrDF[hvsrDF['Use']]['psd_values_'+comp])
            for i, row in enumerate(alltimecurves):
                if i==0:
                    showLeg = True
                else:
                    showLeg= False
                
                results_fig.add_trace(go.Scatter(x=x_data[:-1], y=row, mode='lines',
                                line=dict(width=0.5, dash="solid", 
                                color=compColor_semi[comp]),
                                name='Ind. time win. curve',
                                showlegend=False,
                                hoverinfo='none',
                                yaxis=yaxis_to_use),
                                secondary_y=use_secondary,
                                row=compRow, col=1)

    # Code to plot standard deviation windows, if not removed
    if '-s' not in comp_plot_list:
        for comp in components:
            # Show standard deviation
            results_fig.add_trace(go.Scatter(x=x_data, y=hvsr_data.ppsd_std_vals_p[comp],
                                    line={'color':compColor_semi_light[comp], 'width':0.1},marker=None, 
                                    showlegend=False, name='Log. St.Dev. Upper',
                                    hoverinfo='none',    
                                    yaxis=yaxis_to_use),
                                    secondary_y=use_secondary,
                                    row=compRow, col=1)
            
            results_fig.add_trace(go.Scatter(x=x_data, y=hvsr_data.ppsd_std_vals_m[comp],
                                    line={'color':compColor_semi_light[comp], 'width':0.1},marker=None,
                                    fill='tonexty', fillcolor=compColor_semi_light[comp],
                                    name=f'St.Dev. [{comp}]', hoverinfo='none', showlegend=False, 
                                    yaxis=yaxis_to_use),
                                    secondary_y=use_secondary,
                                    row=compRow, col=1)
            
    # Code to plot location of best peak
    if 'p' in comp_plot_list:
        minVal = 10000
        maxVal = -10000
        for comp in components:
            currPPSDCurve = hvsr_data['psd_values_tavg'][comp]
            if np.nanmin(currPPSDCurve) < minVal:
                minVal = np.nanmin(currPPSDCurve)
            if np.nanmax(currPPSDCurve) > maxVal:
                maxVal = np.nanmax(currPPSDCurve)

        results_fig.add_trace(go.Scatter(
            x=[hvsr_data['BestPeak'][azimuth]['f0'], hvsr_data['BestPeak'][azimuth]['f0'], None], # set x to None
            y=[minVal,maxVal,None], # set y to None
            mode="lines", # set mode to lines
            line=dict(width=1, dash="dash", color="black"), # set line properties
            name="Best Peak",
            yaxis=yaxis_to_use),
            secondary_y=use_secondary,
            row=compRow, col=1)
        
    # Code to annotate value of best peak
    if 'ann' in comp_plot_list:
        minVal = 1e6 # A high number to compare against (comparer should always be lower)
        for comp in components:
            currPPSDCurve = hvsr_data['ppsd_std_vals_m'][comp]
            if np.nanmin(currPPSDCurve) < minVal:
                minVal = np.nanmin(currPPSDCurve)
        results_fig.add_annotation(x=np.log10(hvsr_data['BestPeak'][azimuth]['f0']),
                        y=minVal,
                        text=f"{hvsr_data['BestPeak'][azimuth]['f0']:.3f} Hz",
                        bgcolor='rgba(255, 255, 255, 0.7)',
                        showarrow=False,
                        yref=yaxis_to_use,
                        secondary_y=use_secondary,
                        row=compRow, col=1)

    # Plot the main averaged component PPSDs
    for comp in components:
        results_fig.add_trace(go.Scatter(x=hvsr_data.x_freqs[comp],
                                        y=hvsr_data['psd_values_tavg'][comp],
                                        line=dict(width=2, dash="solid", 
                                        color=compColor[comp]),marker=None, 
                                        name='PPSD Curve '+comp,    
                                        yaxis=yaxis_to_use), 
                                        secondary_y=use_secondary,
                                        row=compRow, col='all')

    # If new subplot, update accordingly
    if compRow==2:
        results_fig.update_xaxes(type='log',
                        range=[np.log10(hvsr_data['hvsr_band'][0]), np.log10(hvsr_data['hvsr_band'][1])],
                        row=compRow, col=1)
    return results_fig

def parse_spec_plot_list(hv_data, spec_plot_list, subplot_num, results_fig=None, azimuth='HV'):
    hvsr_data = hv_data

    if results_fig is None:
        results_fig=go.Figure()

    if azimuth == 'HV':
        HVCol = 'HV_Curves'
    else:
        HVCol = 'HV_Curves_'+azimuth

    # Initial setup
    hvsrDF = hvsr_data.hvsr_windows_df
    specAxisTimes = np.array([dt.isoformat() for dt in hvsrDF.index.to_pydatetime()])
    y_data = hvsr_data.x_freqs['Z'][1:]
    image_data = np.stack(hvsrDF[HVCol]).T

    maxZ = np.percentile(image_data, 100)
    minZ = np.percentile(image_data, 0)

    use_mask = hvsr_data.hvsr_windows_df.Use.values
    use_mask = np.tile(use_mask, (image_data.shape[0],1))
    use_mask = np.where(use_mask is False, np.nan, use_mask)

    hmap = go.Heatmap(z=image_data,
                x=specAxisTimes,
                y=y_data,
                colorscale='Turbo',
                showlegend=False,
                #opacity=0.7,
                hovertemplate='Time [UTC]: %{x}<br>Frequency [Hz]: %{y:.2f}<br>H/V Amplitude: %{z:.2f}<extra></extra>',
                zmin=minZ,zmax=maxZ, showscale=False, name='HV Curve Amp. over Time')
    results_fig.add_trace(hmap, row=subplot_num, col=1)

    data_used = go.Heatmap(
        x=specAxisTimes,
        y=y_data,
        z=use_mask.astype(bool),
        showlegend=False,
        colorscale=[[0, 'rgba(0,0,0,0.66)'], [0.25, 'rgba(0,0,0,0.66)'], [1, 'rgba(250,250,250,0)']],
        showscale=False, name='Used')
    results_fig.add_trace(data_used, row=subplot_num, col=1)


    # tp currently is not being added to spec_plot_list
    if 'tp' in spec_plot_list:
        yvals = []
        for row in hvsrDF[HVCol].values:
            maxInd = np.argmax(row)
            yvals.append(y_data[maxInd])
        tp_trace = go.Scatter(x=specAxisTimes, y=yvals, mode='markers',
                                line=None, marker=dict(color='white', size=2, line=dict(color='black', width=0.1)), name='Individual H/V Peaks')
        results_fig.add_trace(tp_trace, row=subplot_num, col='all')

    if 'p' in spec_plot_list:
        results_fig.add_hline(y=hvsr_data['BestPeak'][azimuth]['f0'], line_width=1, line_dash='dash', line_color='black', row=subplot_num, col='all')

    if 'ann' in spec_plot_list:
        results_fig.add_annotation(x=specAxisTimes[-1],
                                y=hvsr_data['hvsr_band'][1],
                                text=f"Peak: {hvsr_data['BestPeak'][azimuth]['f0']:.3f} Hz",
                                bgcolor='rgba(255, 255, 255, 0.7)',
                                showarrow=False, xanchor='right', yanchor='top',
                                row=subplot_num, col='all')

    if 'leg' in spec_plot_list:
        pass

    results_fig.update_yaxes(type='log',
                    range=[np.log10(hvsr_data['hvsr_band'][0]), np.log10(hvsr_data['hvsr_band'][1])],
                    row=subplot_num, col=1)

    results_fig.add_annotation(
        text=f"{hvsrDF['Use'].astype(bool).sum()}/{hvsrDF.shape[0]} windows used",
        x=max(specAxisTimes),
        y=np.log10(min(y_data))+(np.log10(max(y_data))-np.log10(min(y_data)))*0.01,
        xanchor="right", yanchor="bottom",bgcolor='rgba(256,256,256,0.7)',
        showarrow=False,row=subplot_num, col=1)

    return results_fig

def plot_results(hv_data, plot_string='HVSR p ann C+ p SPEC ann',
                results_fig=None, results_graph_widget=None,
                return_fig=False, show_results_plot=True,
                verbose=False,):
    
    if  results_fig is None:
        results_fig = go.FigureWidget()

    hvsr_data = hv_data

    xlim = [hvsr_data.hvsr_band[0], hvsr_data.hvsr_band[1]]
    plotymax = max(hvsr_data.hvsrp2['HV']) + (max(hvsr_data.hvsrp2['HV']) - max(hvsr_data.hvsr_curve))
    ylim = [0, plotymax]

    if isinstance(hvsr_data, sprit_hvsr.HVSRBatch):
        hvsr_data=hvsr_data[0]

    hvsrDF = hvsr_data.hvsr_windows_df

    plot_list = parse_plot_string(plot_string)

    combinedComp = False
    # By default there 3 subplots
    noSubplots = 3
    # Remove any subplots that are not indicated by plot_type parameter
    noSubplots = noSubplots - plot_list.count([])
    
    # Now, check if comp plot is combined with HV
    if plot_list[1] != [] and '+' not in plot_list[1][0]:
        combinedComp = True
        noSubplots -= 1
    
    # Get all data for each plotted item
    # Get subplot numbers based on plot_list
    spec=[]
    if plot_list[0]==[]:
        # if for some reason, HVSR plot was not indicated, add it
        hv_plot_row = 1 # Default first row to hv (may change later)
        noSubplots += 1
        if plot_list[1] == []:
            comp_plot_row = None
            if plot_list[2] == []:
                spec_plot_row = None
                hv_plot_row = 1 #If nothing specified, do basic h/v plot
            else:
                spec_plot_row = 1 # If only spec specified
        else:
            comp_plot_row = 1 # If no HV specified by comp is, comp is subplot 1

            if plot_list[2] == []:
                spec_plot_row = None
            else:
                spec_plot_row = 2 # If only comp and spec specified comp first then spec
    else:
        hv_plot_row = 1 # HV specified explicitly
        if plot_list[1] == []:
            comp_plot_row = None
            if plot_list[2] == []:
                spec_plot_row = None
            else:
                spec_plot_row = 2 # if no comp specified, spec is 2nd subplot
        else:
            if combinedComp:
                comp_plot_row = 1
                if plot_list[2] == []:
                    spec_plot_row = None
                else:
                    spec_plot_row = 2
            else:
                comp_plot_row = 2
                if plot_list[2] == []:
                    spec_plot_row = None
                else:
                    spec_plot_row = 3       

    specList=[]
    rHeights=[1]
    if hv_plot_row == 1:
        if comp_plot_row == 1:
            specList.append([{'secondary_y': True}])
            if spec_plot_row == 2:
                specList.append([{'secondary_y': False}])
    else:
        specList.append([{'secondary_y': False}])

        if noSubplots >= 2:
            specList.append([{'secondary_y': False}])
            rHeights = [1.5,1]
        if noSubplots == 3:
            specList.append([{'secondary_y': False}])
            rHeights = [2,1.5,1]
    
    # Failsafes
    while len(specList)<noSubplots:
        specList.append([{}])

    while len(rHeights)<noSubplots:
        rHeights.append(1)

    # Re-initialize results_fig
    results_fig.data = []
    results_fig.update_layout(grid=None)  # Clear the existing grid layout, in case applicable

    results_subp = subplots.make_subplots(rows=noSubplots, cols=1, horizontal_spacing=0.01, vertical_spacing=0.07,
                                specs=specList,
                                row_heights=rHeights)
    results_fig.update_layout(grid={'rows': noSubplots})

    results_fig = go.FigureWidget(results_subp)

    if plot_list[1] != []:
        results_fig = parse_comp_plot_list(hvsr_data, results_fig=results_fig, comp_plot_list=plot_list[1])
        results_fig.update_xaxes(title_text='Frequency [Hz]', row=comp_plot_row, col=1)

    # HVSR Plot (plot this after COMP so it is on top COMP and to prevent deletion with no C+)
    results_fig = parse_hv_plot_list(hvsr_data, hvsr_plot_list=plot_list, results_fig=results_fig)

    # Will always plot the HV Curve
    results_fig.add_trace(go.Scatter(x=hvsr_data.x_freqs['Z'],y=hvsr_data.hvsr_curve,
                        line={'color':'black', 'width':1.5}, marker=None, name='HVSR Curve'),
                        row=1, col='all')

    # SPEC plot
    if plot_list[2] != []:
        results_fig = parse_spec_plot_list(hvsr_data, spec_plot_list=plot_list[2], subplot_num=spec_plot_row, results_fig=results_fig)

    # Final figure updating
    resultsFigWidth=650

    components_HV_on_same_plot = (plot_list[1]==[] or '+' not in plot_list[1][0])
    if components_HV_on_same_plot:
        compxside = 'bottom'
        secondaryY = True
        showHVTickLabels = True
        showComptickLabels = True
    else:
        compxside = 'bottom'
        secondaryY = False
        showHVTickLabels = True
        showComptickLabels = True
    
    # Update H/V Plot
    results_fig.update_xaxes(type='log', title_text='Frequency [Hz]', title_standoff=0,
                    range=[np.log10(hvsr_data['hvsr_band'][0]), np.log10(hvsr_data['hvsr_band'][1])],
                    side='bottom', showticklabels=showHVTickLabels,
                    row=1, col=1)
    results_fig.update_yaxes(title_text='H/V Ratio', row=1, col=1, secondary_y=False, range=ylim)

    # Update Component plot
    results_fig.update_xaxes(type='log',overlaying='x', showticklabels=showComptickLabels,  title_standoff=0,
                             range=[np.log10(hvsr_data['hvsr_band'][0]), np.log10(hvsr_data['hvsr_band'][1])],
                             side=compxside, row=comp_plot_row, col=1)    
    results_fig.update_yaxes(title_text="PPSD Amp\n[m2/s4/Hz][dB]", secondary_y=secondaryY, row=comp_plot_row, col=1)

    # Update Spec plot
    results_fig.update_yaxes(title_text='H/V Over Time', row=noSubplots, col=1)

    # Update entire figure
    results_fig.update_layout(margin={"l":10, "r":10, "t":35, 'b':0},
                            showlegend=False, autosize=True, width=resultsFigWidth, height=resultsFigWidth*0.7,
                            title=f"{hvsr_data['site']} Results")
    
    # Reset results_graph_widget and display 
    if results_graph_widget is not None:
        with results_graph_widget:
            clear_output(wait=True)
            display(results_fig)

    if show_results_plot:
        results_fig.write_html(titleString + 'plot.html', auto_open=True)
        #results_fig.show()
    
    if return_fig:
        return results_fig

def plot_preview(hv_data, stream=None, preview_fig=None, spectrogram_component='Z', show_plot=True, return_fig=False):
    if preview_fig is None:
        preview_subp = subplots.make_subplots(rows=4, cols=1, shared_xaxes=True, horizontal_spacing=0.01, vertical_spacing=0.01, row_heights=[3,1,1,1])
        #preview_fig = go.FigureWidget(preview_subp)
        preview_fig = go.Figure(preview_subp)

    preview_fig.data = []
    
    hvsr_data = hv_data
    if isinstance(hvsr_data, sprit_hvsr.HVSRBatch):
        hvsr_data=hvsr_data[0]

    if stream is not None:
        # This is only used for fetch_data, which ['stream'] has not yet been defined
        hvsr_data['stream'] = stream

    if isinstance(hvsr_data, (sprit_hvsr.HVSRData, dict)):
        stream_z = hvsr_data['stream'].select(component='Z').merge()
        stream_e = hvsr_data['stream'].select(component='E').merge()
        stream_n = hvsr_data['stream'].select(component='N').merge()
        hvsrBand = hvsr_data['hvsr_band']
        siteName = hvsr_data['site']
    else:
        # This is in case data is an obspy stream
        stream_z = hvsr_data.select(component='Z').merge()
        stream_e = hvsr_data.select(component='E').merge()
        stream_n = hvsr_data.select(component='N').merge()
        hvsrBand = [0.4, 40]
        siteName = 'HVSRSite'

    # Get iso_times and datetime.datetime
    utcdt = stream_z[0].times(type='utcdatetime')
    iso_times=[]
    dt_times = []
    for t in utcdt:
        if t is not np.ma.masked:
            iso_times.append(t.isoformat())
            dt_times.append(datetime.datetime.fromisoformat(t.isoformat()))
        else:
            iso_times.append(np.nan)
    iso_times=np.array(iso_times)
    dt_times = np.array (dt_times)

    # Generate spectrogram
    specKey=spectrogram_component.upper()
    specStreamDict = {'Z':stream_z[0],
                      'E':stream_e[0],
                      'N':stream_n[0]}
    f, t, Sxx = signal.spectrogram(x=specStreamDict[specKey].data, fs=specStreamDict[specKey].stats.sampling_rate, mode='magnitude')
    
    # Get times for the axis (one time per window)
    axisTimes = []
    for tpass in t:
        axisTimes.append((dt_times[0]+datetime.timedelta(seconds=tpass)).isoformat())

    # Add data to preview_fig
    # Add spectrogram of Z component
    minz = np.percentile(Sxx, 1)
    maxz = np.percentile(Sxx, 99)
    hmap = go.Heatmap(z=Sxx,
                x=axisTimes,
                y=f,
                colorscale='Turbo',
                showlegend=False,
                hovertemplate='Time [UTC]: %{x}<br>Frequency [Hz]: %{y:.2f}<br>Spectrogram Magnitude: %{z:.2f}<extra></extra>',
                zmin=minz, zmax=maxz, showscale=False, name=f'{specKey} Component Spectrogram')
    preview_fig.add_trace(hmap, row=1, col=1)
    preview_fig.update_yaxes(type='log', range=[np.log10(hvsrBand[0]), np.log10(hvsrBand[1])], row=1, col=1)
    preview_fig.update_yaxes(title={'text':f'Spectrogram ({specKey})'}, row=1, col=1)

    # Add raw traces
    dec_factor=5 #This just makes the plotting go faster, by "decimating" the data
    preview_fig.add_trace(go.Scatter(x=iso_times[::dec_factor], y=stream_z[0].data[::dec_factor],
                                    line={'color':'black', 'width':0.5},marker=None, name='Z component data'), row=2, col='all')
    preview_fig.update_yaxes(title={'text':'Z'}, row=2, col=1)
    preview_fig.add_trace(go.Scatter(x=iso_times[::dec_factor], y=stream_e[0].data[::dec_factor],
                                    line={'color':'blue', 'width':0.5},marker=None, name='E component data'),row=3, col='all')
    preview_fig.update_yaxes(title={'text':'E'}, row=3, col=1)
    preview_fig.add_trace(go.Scatter(x=iso_times[::dec_factor], y=stream_n[0].data[::dec_factor],
                                    line={'color':'red', 'width':0.5},marker=None, name='N component data'), row=4, col='all')
    preview_fig.update_yaxes(title={'text':'N'}, row=4, col=1)
    
    #preview_fig.add_trace(p)
    preview_fig.update_layout(margin={"l":10, "r":10, "t":30, 'b':0}, showlegend=False,
                                title=f"{siteName} Data Preview")

    if show_plot:
        preview_fig.show()

    if return_fig:
        return preview_fig

def plot_outlier_curves(hvsr_data, plot_engine='plotly', plotly_module='go', rmse_thresh=0.98, use_percentile=True, use_hv_curve=False, from_roc=False, show_plot=True, verbose=False):
    
    orig_args = locals().copy()    
    
    hv_data = hvsr_data
    #outlier_fig = go.FigureWidget()
<<<<<<< HEAD

=======
    pxList = ['px', 'express', 'exp', 'plotly express', 'plotlyexpress']
    if str(plotly_module).lower() in pxList:
        return __plotly_outlier_curves_px(**orig_args)
    
    outlier_fig = go.Figure()
    
>>>>>>> 0ce07faa
    roc_kwargs = {'rmse_thresh':rmse_thresh,
                    'use_percentile':True,
                    'use_hv_curve':use_hv_curve,
                    'show_outlier_plot':False,
                    'plot_engine':'None',
                    'verbose':verbose
                    }

    titleText = 'Outlier Curve Plot'
    if use_hv_curve:
        titleText += ' (H/V Curves)'
    else:
        titleText += ' PSD Curves'
    outlier_fig = go.Figure()
        
    if 'PPSDStatus' in hvsr_data.ProcessingStatus.keys() and hvsr_data.ProcessingStatus['PPSDStatus']:
        #log_textArea.value += f"\n\n{datetime.datetime.now()}\nremove_outlier_curves():\n'{roc_kwargs}"    
        #hvsr_data = sprit_hvsr.remove_outlier_curves(hvsr_data, **roc_kwargs)
        pass
    else:
        #log_textArea.value += f"\n\n{datetime.datetime.now()}\nremove_outlier_curves() attempted, but not completed. hvsr_data.ProcessingStatus['PPSDStatus']=False\n'{roc_kwargs}"
        return outlier_fig

    if roc_kwargs['use_hv_curve']:
        no_subplots = 1
        if hasattr(hvsr_data, 'hvsr_windows_df') and 'HV_Curves' in hvsr_data.hvsr_windows_df.columns:
            outlier_fig.data = []
            outlier_fig.update_layout(grid=None)  # Clear the existing grid layout
            outlier_subp = subplots.make_subplots(rows=no_subplots, cols=1, horizontal_spacing=0.01, vertical_spacing=0.1)
            outlier_fig.update_layout(grid={'rows': 1})
            #outlier_fig = go.FigureWidget(outlier_subp)
            outlier_fig = go.Figure(outlier_subp)

            x_data = hvsr_data['x_freqs']['Z']
            curve_traces = []
            for ind, (i, hv) in enumerate(hvsr_data.hvsr_windows_df.iterrows()):
                nameLabel = f"Window starting at {i.strftime('%H:%M:%S')}<br>Window #{ind}"
                curve_traces.append(go.Scatter(x=x_data, y=hv['HV_Curves'], 
                            hovertemplate=nameLabel, line=dict(color='rgba(0,0,0,0.1)', width=0.75),
                            showlegend=False))
            outlier_fig.add_traces(curve_traces)
            
            # Calculate a median curve, and reshape so same size as original
            medCurve = np.nanmedian(np.stack(hvsr_data.hvsr_windows_df['HV_Curves']), axis=0)
            outlier_fig.add_trace(go.Scatter(x=x_data, y=medCurve, line=dict(color='rgba(0,0,0,1)', width=1.5),showlegend=False))
            
            minY = np.nanmin(np.stack(hvsr_data.hvsr_windows_df['HV_Curves']))
            maxY = np.nanmax(np.stack(hvsr_data.hvsr_windows_df['HV_Curves']))
            totalWindows = hvsr_data.hvsr_windows_df.shape[0]
            #medCurveArr = np.tile(medCurve, (curr_data.shape[0], 1))

    else:
        no_subplots = 3
        outlier_fig.data = []
        outlier_fig.update_layout(grid=None)  # Clear the existing grid layout
        outlier_subp = subplots.make_subplots(rows=no_subplots, cols=1, horizontal_spacing=0.01, vertical_spacing=0.02,
                                                row_heights=[1, 1, 1])
        outlier_fig.update_layout(grid={'rows': 3})
        #outlier_fig = go.FigureWidget(outlier_subp)
        outlier_fig = go.Figure(outlier_subp)

        if hasattr(hvsr_data, 'hvsr_windows_df'):
            rowDict = {'Z':1, 'E':2, 'N':3}
            showTLabelsDict={'Z':False, 'E':False, 'N':True}
            def comp_rgba(comp, a):
                compstr = ''
                if comp=='Z':
                    compstr = f'rgba(0, 0, 0, {a})'
                if comp=='E':
                    compstr = f'rgba(50, 50, 250, {a})'
                if comp=='N':
                    compstr = f'rgba(250, 50, 50, {a})'
                return compstr                         
            compNames = ['Z', 'E', 'N']
            rmse_to_plot=[]
            med_traces=[]

            noRemoved = 0
            indRemoved = []
            for i, comp in enumerate(compNames):
                if hasattr(hvsr_data, 'x_freqs'):
                    x_data = hvsr_data['x_freqs'][comp]
                else:
                    x_data = [1/p for p in hvsr_data['ppsds'][comp]['period_xedges'][1:]]                    
                column = 'psd_values_'+comp
                # Retrieve data from dataframe (use all windows, just in case)
                curr_data = np.stack(hvsr_data['hvsr_windows_df'][column])
                
                # Calculate a median curve, and reshape so same size as original
                medCurve = np.nanmedian(curr_data, axis=0)
                medCurveArr = np.tile(medCurve, (curr_data.shape[0], 1))
                medTrace = go.Scatter(x=x_data, y=medCurve, line=dict(color=comp_rgba(comp, 1), width=1.5), 
                                                name=f'{comp} Component', showlegend=True)
                # Calculate RMSE
                rmse = np.sqrt(((np.subtract(curr_data, medCurveArr)**2).sum(axis=1))/curr_data.shape[1])

                rmse_threshold = np.percentile(rmse, roc_kwargs['rmse_thresh'])
                
                # Retrieve index of those RMSE values that lie outside the threshold
                timeIndex = hvsr_data['hvsr_windows_df'].index
                for j, curve in enumerate(curr_data):
                    if rmse[j] > rmse_threshold:
                        badTrace = go.Scatter(x=x_data, y=curve,
                                            line=dict(color=comp_rgba(comp, 1), width=1.5, dash='dash'),
                                            #marker=dict(color=comp_rgba(comp, 1), size=3),
                                            name=str(hvsr_data.hvsr_windows_df.index[j]), showlegend=False)
                        outlier_fig.add_trace(badTrace, row=rowDict[comp], col=1)
                        if j not in indRemoved:
                            indRemoved.append(j)
                        noRemoved += 1
                    else:
                        goodTrace = go.Scatter(x=x_data, y=curve,
                                                line=dict(color=comp_rgba(comp, 0.01)), name=str(hvsr_data.hvsr_windows_df.index[j]), showlegend=False)
                        outlier_fig.add_trace(goodTrace, row=rowDict[comp], col=1)

                #timeIndRemoved = pd.DatetimeIndex([timeIndex[ind] for ind in indRemoved])
                #hvsr_data['hvsr_windows_df'].loc[timeIndRemoved, 'Use'] = False

                outlier_fig.add_trace(medTrace, row=rowDict[comp], col=1)
                
                outlier_fig.update_xaxes(showticklabels=False, row=1, col=1)
                outlier_fig.update_yaxes(title={'text':'Z'}, row=1, col=1)
                outlier_fig.update_xaxes(showticklabels=False, row=2, col=1)
                outlier_fig.update_yaxes(title={'text':'E'}, row=2, col=1)
                outlier_fig.update_xaxes(showticklabels=True, row=3, col=1)
                outlier_fig.update_yaxes(title={'text':'N'}, row=3, col=1)

                outlier_fig.update_layout(margin={"l":10, "r":10, "t":30, 'b':0}, showlegend=True,
                                title=f"{hvsr_data['site']} Outliers")
                if comp == 'N':
                    minY = np.nanmin(curr_data)
                    maxY = np.nanmax(curr_data)
                totalWindows = curr_data.shape[0]
            
            outlier_fig.add_annotation(
                text=f"{len(indRemoved)}/{totalWindows} outlier windows removed",
                x=np.log10(max(x_data)) - (np.log10(max(x_data))-np.log10(min(x_data))) * 0.01,
                y=minY+(maxY-minY)*0.01,
                xanchor="right", yanchor="bottom",#bgcolor='rgba(256,256,256,0.7)',
                showarrow=False,row=no_subplots, col=1)


    outlier_fig.update_xaxes(type='log')
    outlier_fig.update_layout(paper_bgcolor='white', plot_bgcolor='white',
                              font_color='black', 
                              title=dict(font_color='black',
                              text=titleText))
    #with outlier_graph_widget:
    #    clear_output(wait=True)
    #    display(outlier_fig)
    
    hvsr_data['OutlierPlot'] = outlier_fig # not currently using
    if show_plot:
        outlier_fig.show()

    return outlier_fig


def __plotly_outlier_curves_px(**input_args):
    """Support function for using plotly express to make outlier curves chart. Intended for use with streamlit API

    Returns
    -------
    plotly.express figure
    """
    #input_args: hvsr_data, plot_engine='plotly', plotly_module='go', rmse_thresh=0.98, use_percentile=True, use_hv_curve=False, from_roc=False, show_plot=True, verbose=False
    hvData = input_args['hvsr_data']
    x_data = hvsr_data['x_freqs']
   
    
    if input_args['use_hv_curve']:
        no_subplots = 1
        outlierFig = subplots.make_subplots(rows=no_subplots, cols=1,
                                            shared_xaxes=True, horizontal_spacing=0.01,
                                            vertical_spacing=0.1)
        scatterFig = px.scatter()
        scatter_traces = []
        line_traces = []
        for row, hv_data in enumerate(hvsr_data.hvsr_windows_df['HV_Curves']):
            scatterArray = np.array(list(hv_data)[::10])
            x_data_Scatter = np.array(list(x_data)[::10])
            scatter_traces.append(px.scatter(x=x_data_Scatter, y=scatterArray))
            line_traces.append(px.line(x=x_data, y=hv_data))


        for tr in scatter_traces:
            for trace in tr.data:
                outlierFig.add_traces(trace, rows=1, cols=1)
                
        for tr in line_traces:
            for trace in tr.data:
                outlierFig.add_traces(trace, rows=1, cols=1)
                #pass

        outlierFig.update_xaxes(title='Frequency [Hz]', type="log", row=1, col=1)
        outlierFig.update_yaxes(title='H/V Ratio', row=1, col=1)
    
    else:
        subplots = 3
    
    return outlierFig

def plot_depth_curve(hvsr_results, use_elevation=True, show_feet=False, normalize_curve=True, 
                     depth_limit=250, max_elev=None, min_elev=None,
                     annotate=True, depth_plot_export_path=None, 
                     fig=None, ax=None, show_depth_curve=True):
    
    if fig is None and ax is None:
        fig, ax = plt.subplots(layout='constrained')
        fig.set_size_inches(3, 5)
        fig.suptitle(hvsr_results['site'])
        ax.set_title('Calibrated Depth to Interface', size='small')
    ax.tick_params(top=True, labeltop=True, bottom=False, labelbottom=False)
    
    surfElev = hvsr_results.Table_Report['Elevation'][0]
    bedrockElev = hvsr_results.Table_Report['BedrockElevation'][0]
    bedrockDepth = hvsr_results.Table_Report['BedrockDepth'][0]
    curveRange = max(hvsr_results.hvsr_curve) - min(hvsr_results.hvsr_curve)

    if normalize_curve:
        curvePlot = (hvsr_results.hvsr_curve - min(hvsr_results.hvsr_curve)) / curveRange
        xBase = 0
        xCap = 1
        xLims = [-0.25, 1.25]
        ax.set_xticks([0, 1])
    else:
        curvePlot = hvsr_results.hvsr_curve
        xBase = min(hvsr_results.hvsr_curve)
        xCap = max(hvsr_results.hvsr_curve)
        xLims = [xBase-(0.15*curveRange), xCap+(0.15*curveRange)]
 
    if use_elevation:
        yLims = [hvsr_results.x_elev_m['Z'][0] - depth_limit,
              hvsr_results.x_elev_m['Z'][0]]
        yVals = hvsr_results.x_elev_m['Z'][:-1]
        ax.set_ylabel('Elevation [m]')
        bedrockVal = bedrockElev
        if annotate:
            #Annotate surface elevation
            ax.text(x=xLims[0],
                    y=surfElev,
                    s=str(round(surfElev, 2))+'m',
                    ha='right',
                    va='bottom',
                    size='x-small')

            # Annotate bedrock elevation
            ax.text(x=xBase,
                    y=bedrockElev,
                    s=' ' + str(round(bedrockElev, 2))+'m\n elevation',
                    ha='left',
                    va='center',
                    size='x-small')
            
            # Annotate bedrock depth
            ax.text(x=xBase,
                    y=max(yLims),
                    s=str(round(bedrockDepth, 2))+'m deep ',
                    ha='right',
                    va='top',
                    size='x-small',
                    rotation='vertical')
    else:
        yLims = [depth_limit, hvsr_results.x_depth_m['Z'][0]]
        yVals = hvsr_results.x_depth_m['Z'][:-1]
        ax.set_ylabel('Depth [m]')
        bedrockVal = bedrockDepth
        if annotate:
            # Annotate surface elevation
            ax.text(x=xLims[0],
                    y=0,
                    s=str(round(surfElev, 2))+'m',
                    ha='right',
                    va='bottom',
                    size='x-small')
            
            # Annotate Bedrock elevation
            ax.text(x=xBase,
                    y=bedrockVal,
                    s=str(round(bedrockElev, 2))+'m\nelevation',
                    ha='center',
                    va='center',
                    size='x-small')

            # Annotate Bedrock depth
            ax.text(x=xBase,
                    y=(min(yLims)+bedrockDepth)/2,
                    s=str(round(bedrockDepth, 2))+'m deep',
                    ha='right',
                    va='top',
                    size='x-small',
                    rotation='vertical')

    # Plot curve
    ax.fill_betweenx(y=yVals, x1=xBase, x2=curvePlot, alpha=0.2, facecolor='k')
    ax.plot(curvePlot, yVals, c='k', linewidth=0.5)
    if show_feet:
        ax_ft = ax.twinx()
        ax_ft.plot(curvePlot, yVals*3.281, alpha=0)
        ax_ft.set_ylim(yLims[0]*3.281, yLims[1]*3.281)
        ax_ft.set_ylabel('Elevation [ft]')
        if not use_elevation:
            ax_ft.set_ylabel('Depth [ft]')
        
    # Plot peak location
    ax.hlines(y=bedrockVal,
               xmin=xBase, xmax=xCap,
               linestyles='dotted', colors='k', linewidths=0.5)
    ax.scatter(xBase, y=bedrockVal, c='k', s=0.5)
    ax.scatter(xCap, y=bedrockVal, c='k', s=0.5)
    
    # Plot "base" line
    ax.axvline(x=xBase, linestyle='dotted', c='k', linewidth=0.5)

    ax.set_ylim(yLims)
    ax.set_xlim(xLims)
    
    xlabel = "H/V Ratio"
    if normalize_curve:
        xlabel += '\n(Normalized)' 
    ax.set_xlabel('H/V Ratio')
    ax.xaxis.set_label_position('top')
    ax.set_title(hvsr_results['site'])

    plt.sca(ax)
    if show_depth_curve:
        plt.show()
    else:
        plt.close()
        
    if depth_plot_export_path is not None:
        if isinstance(depth_plot_export_path, os.PathLike):
            fig.savefig(depth_plot_export_path)
        else:
            print(f'Please specify a valid path for depth_plot_export_path, not {depth_plot_export_path}')
    
    hvsr_results['Depth_Plot'] = fig
    return hvsr_results

def __plotly_express_preview(hvDataIN):
    """
    Create a multi-plot visualization of seismic data using Plotly Express.
    
    Parameters:
    -----------
    hvDataIN : dict
        Dictionary containing seismic stream data
    times : numpy.ndarray
        Time values for x-axis
    
    Returns:
    --------
    plotly.graph_objs.Figure
        Configured figure with spectrogram and line plots
    """
    # Extract data for different components
    z_data = hvDataIN['stream'].select(component='Z')[0].data
    e_data = hvDataIN['stream'].select(component='E')[0].data
    n_data = hvDataIN['stream'].select(component='N')[0].data
    
    times = hvDataIN.stream[0].times()

    # Create DataFrame for plotting
    df_z = pd.DataFrame({
        'Time': times,
        'Amplitude': z_data,
        'Color': 'black'
    })
    
    df_e = pd.DataFrame({
        'Time': times,
        'Amplitude': e_data,
        'Color': 'blue'
    })
    
    df_n = pd.DataFrame({
        'Time': times,
        'Amplitude': n_data,
        'Color': ['r']*n_data.shape[0]
    })
    
    # Combine DataFrames
    df_combined = pd.concat([df_z, df_e, df_n])
    
    cdm = {'r':'red', 'black':'black', 'blue':'blue'}
    # Create line plot
    figZ = px.line(
        df_z, 
        x='Time', 
        y='Amplitude', 
        color='Color',
        title='Z Component Data',
        color_discrete_map=cdm
    )
    
    # Create line plot
    figE = px.line(
        df_e, 
        x='Time', 
        y='Amplitude', 
        color='Color',
        title='E Component Data',
        color_discrete_map=cdm
    )

    # Create line plot
    figN= px.line(
        df_n, 
        x='Time', 
        y='Amplitude', 
        color='Color',
        title='N Component Data',
        color_discrete_map=cdm
    )

    # Generate spectrogram using scipy (more accurate and efficient)
    f, t, Sxx = signal.spectrogram(z_data, fs=100, nperseg=1000, noverlap=0.5, mode='magnitude')
    
    # Create spectrogram figure directly from NumPy arrays
    fig_spectrogram = px.imshow(
        Sxx,  # Use the spectrogram magnitude directly
        labels=dict(x='Time', y='Frequency', color='Magnitude'),
        title='Spectrogram',
        color_continuous_scale='Viridis',
        aspect='auto',
        origin='lower',
        zmin=np.percentile(Sxx, 2), zmax=np.percentile(Sxx, 98)
    )
    
    # Modify spectrogram y-axis to be logarithmic
    fig_spectrogram.update_yaxes(type='log')
    

    return fig_spectrogram, (figZ, figE, figN)

def plot_cross_section(hvsr_data,  title=None, fig=None, ax=None, use_elevation=True, show_feet=False, primary_unit='m', 
                       show_curves=True, annotate_curves=False, curve_alignment='peak',
                       grid_size='auto', orientation='WE', interpolation_type='cloughtocher',
                       surface_elevations=None, show_peak_points=True, smooth_bedrock_surface=False,
                       depth_limit=150, minimum_elevation=None, show_bedrock_surface=True,
                       return_data_batch=True, show_cross_section=True, verbose=False,
                       **kwargs):
    
    if verbose:
        print("Getting cross section plot configuration")
        
    if fig is None and ax is None:
        fig, ax = plt.subplots()
    elif ax is None and fig is not None:
        fig = fig
        ax = fig.get_axes()[0]
    elif fig is None and ax is not None:
        ax = ax
        fig = plt.figure()
        fig.axes.append(ax)
    else:
        fig = fig
        ax = ax
    plt.sca(ax)
    
    if verbose:
        print("Getting data batch for cross section plot")
    batchExt = None
    if isinstance(hvsr_data, (str, os.PathLike, pathlib.Path)):
        if pathlib.Path(hvsr_data).exists() and pathlib.Path(hvsr_data).is_dir():
            batchExt = 'hvsr'
    hvDataBatch = sprit_hvsr.HVSRBatch(hvsr_data, batch_ext=batchExt)
    
    if verbose:
        print("Sorting and Orienting data")
    # Get orientation/order of data
    nsList = ['ns', "north-south", 'northsouth', 'south', 's']
    snList = ['sn', "south-north", 'southnorth', 'north', 'n']
    weList = ['we', "west-east", 'westeast', 'east', 'e']
    ewList = ['ew', "east-west", 'eastwest', 'west', 'w']

    if str(orientation).lower() in nsList:
        ordercoord = 'latitude'
        order = 'descending'
        profile_direction = 'north-south'
    elif str(orientation).lower() in snList:
        ordercoord = 'latitude'
        order = 'ascending'
        profile_direction  = 'south-north'
    elif str(orientation).lower() in weList:
        ordercoord = 'longitude'
        order = 'ascending'
        profile_direction = 'west-east'
    elif str(orientation).lower() in ewList:
        ordercoord = 'longitude'
        order = 'descending'
        profile_direction = 'east-west'
    else:
        if verbose:
            print(f"Value for orientation={orientation} is not recognized. Using West-East orientation.")
        order = 'ascending'
        ordercoord='longitude'
        profile_direction = 'west-east (default)'

    # Get data in correct order, as specified by orientation parameter
    reverseit = (order == 'descending')
    sorted_sites = sorted(hvDataBatch, key=lambda site: hvDataBatch[site][ordercoord], reverse=reverseit)
    hvDataSorted = [hvDataBatch[h] for h in sorted_sites]

    if verbose:
        print(f'Plotting {len(hvDataBatch.sites)} sites, {profile_direction}.')
        [print(f"\t{hvdata.site[:12]:<12}: {hvdata.longitude:>8.4f}, {hvdata.latitude:>8.4f}, {hvdata.elevation:<6.1f}") for hvdata in hvDataSorted]

    # Get cross section profile
    shapelyPoints = []
    interpData = []
    interpCoords = {'longitude':[], 'latitude':[], 'elevation':[]}
    for i, hvData in enumerate(hvDataSorted):
        if not hasattr(hvData, 'x_elev_m'):
            calc_depth_kwargs = {k: v for k, v in kwargs.items() if k in tuple(inspect.signature(sprit_calibration.calculate_depth).parameters.keys())}
            hvData = sprit_calibration.calculate_depth(hvData, **calc_depth_kwargs, verbose=verbose)
        
        #print(hvData['longitude'], hvData['latitude'])
        # Create shapely Point objects at each profile location
        x = hvData['longitude']
        y = hvData['latitude']
        z = hvData['elevation']

        shapelyPoints.append(shapely.Point(x, y, z))

        #Points arranged for interpolation
        interpData.extend(list(hvData.hvsr_curve))
        for i, pt in enumerate(hvData.hvsr_curve):
            interpCoords['longitude'].append(x)
            interpCoords['latitude'].append(y)
            interpCoords['elevation'].append(hvData['x_elev_m']['Z'][i])

        #Since already doing loop, ensure hvData has all depth/elev info it needs
        if not hasattr(hvData, 'x_elev_m'):
            calc_depth_kwargs = {k: v for k, v in kwargs.items()
                                      if k in tuple(inspect.signature(sprit_calibration.calculate_depth).parameters.keys())}
            if 'calculate_depth_in_feet' not in calc_depth_kwargs:
                calc_depth_kwargs['calculate_depth_in_feet'] = True
            hvDataSorted[i] = sprit_calibration.calculate_depth(hvData, **calc_depth_kwargs, verbose=verbose)

    xSectionProfile = shapely.LineString(shapelyPoints)
    profileXs, profileYs = xSectionProfile.xy
    
    orderCoordValues = profileXs
    if ordercoord == 'latitude':
        orderCoordValues = profileYs

    minX = min(profileXs)
    minY = min(profileYs)
    maxX = max(profileXs)
    maxY = max(profileYs)

    # Generate grid
    if verbose:
        print("Generating Grid: ", end='')
    xSectionLength = xSectionProfile.length
    if grid_size == 'auto':
        grid_size=(50, 100)

        cellHNumber = grid_size[0]
        cellWNumber = grid_size[1]

    elif isinstance(grid_size, (list, tuple)):
        cellHNumber = grid_size[0]
        cellWNumber = grid_size[1]
    else:
        grid_size=(50, 100)

        cellHNumber = grid_size[0]
        cellWNumber = xSectionLength/grid_size[1]

        if verbose:
            print(f'grid_size value ({grid_size} not recognized, using grid 100 cells wide and 50 cells high: grid_size=(50, 100))')

    cellWSize = xSectionLength/cellWNumber
    
    max_surf_elev = max([hvd.elevation for hvd in hvDataSorted])
    min_br_elev = min([hvd.Table_Report['Peak'][0] for hvd in hvDataSorted])
    elev_range = max_surf_elev - min_br_elev

    max_grid_elev = math.ceil(max_surf_elev)

    # Minimum grid elevation is determined by depth_limit and minimum_elevation
    if str(minimum_elevation).lower() == 'auto':
        min_grid_elev = min_br_elev - (elev_range) * 0.1
    elif isinstance(minimum_elevation, numbers.Number):
        min_grid_elev = minimum_elevation
    elif minimum_elevation is None:
        min_grid_elev = max_grid_elev - depth_limit
    
    xSectionDepth = max_grid_elev - min_grid_elev
    cellHSize = xSectionDepth/cellHNumber

    # Get grid coordinates (all coords in z direction (depth/elev))
    gridZcoords = np.linspace(min_grid_elev, max_grid_elev, cellHNumber)

    gridXDists = np.linspace(0, xSectionProfile.length, cellWNumber)
    gridXcoords = [] # All coords in the "x" direction (along profile)
    for xdist in gridXDists:
        x, y = xSectionProfile.interpolate(xdist).xy
        if 'east' in profile_direction:
            gridXcoords.append(x[0])
        else:
            gridXcoords.append(y[0])
    gridXcoords = np.array(gridXcoords)
    if verbose:
        print(f'Grid generated ({cellWNumber*cellHNumber} cells)\n\tx-range: {xSectionLength:.5f} ({cellWNumber:d} cells, each {cellWSize:.5f} units in size)\n\tz-range: {xSectionDepth:.2f} ({cellHNumber:d} cells, each {cellHSize:.5f} units in size)')

    #print('x', len(interpCoords['longitude']))
    #print('y', len(interpCoords['latitude']))
    #print('z', len(interpCoords['elevation']))
    #print('interp', np.array(interpData).shape)
    if verbose:
        print(f'Beginning interpolation ({interpolation_type})... ', end='')
    
    ctList = ['cloughtocher2dinterpolator', 'cloughtocher', 'ct', 'clough-tocher', 'clough tocher', 'cubic', 'c']
    nearList = ['nearestnd', 'nearest', 'near', 'n']
    linList = ['linearnd', 'linear', 'lin', 'l']
    rbfList = ['radial basis function', 'rbf', 'rbfinterpolator']
    
    if str(interpolation_type).lower() in ctList:
        interp = interpolate.CloughTocher2DInterpolator(list(zip(interpCoords[ordercoord], interpCoords['elevation'])), interpData)
    elif str(interpolation_type).lower() in nearList:
        interp = interpolate.NearestNDInterpolator(list(zip(interpCoords[ordercoord], interpCoords['elevation'])), interpData)
    elif str(interpolation_type).lower() in rbfList:
        interp = interpolate.RBFInterpolator(list(zip(interpCoords[ordercoord], interpCoords['elevation'])), interpData)        
    elif str(interpolation_type).lower() in linList:
        interp = interpolate.LinearNDInterpolator(list(zip(interpCoords[ordercoord], interpCoords['elevation'])), interpData)
        
    xx, zz = np.meshgrid(gridXcoords, gridZcoords)
    interpData = interp(xx, zz)
    interpDataflat = interpData[:-1, :-1]
    if verbose:
        print('Data interpolated')
        print('Plotting colormesh')
    
    
    # kwargs-defined pcolormesh kwargs
    pcolormeshKwargs = {k: v for k, v in kwargs.items() if k in tuple(inspect.signature(plt.pcolormesh).parameters.keys())}
    
    # Set defaults for cmap and shading (if not overriden in kwargs)
    if 'cmap' not in pcolormeshKwargs:
        pcolormeshKwargs['cmap'] = 'nipy_spectral'
    if 'shading' not in pcolormeshKwargs:
        pcolormeshKwargs['shading'] = 'flat'
                
    ax.pcolormesh(xx, zz, interpDataflat, zorder=0, **pcolormeshKwargs)
    
    if show_curves:
        if verbose:
            print('Plotting curves')
        norm_div = 1
        normal_factor = np.diff(orderCoordValues)
        normal_factor = np.nanmedian(normal_factor[normal_factor != 0]) / norm_div
        
        zAttr = 'x_depth_m'
        if use_elevation:
            zAttr = 'x_elev_m'

        for hvData in hvDataSorted:
            hvData['Normalized_HVCurve'] = (hvData['hvsr_curve'] / np.nanmax(hvData['hvsr_curve'])) * normal_factor
            locatedCurve = hvData['Normalized_HVCurve'] + hvData[ordercoord]
            if curve_alignment.lower() == 'peak':
                normal_peak_factor = (hvData["BestPeak"]['HV']['A0'] / np.nanmax(hvData['hvsr_curve'])) * normal_factor
                locatedCurve = locatedCurve  - normal_peak_factor
            elif curve_alignment.lower() == 'max':
                locatedCurve = locatedCurve  - normal_factor
            
            if max(locatedCurve) > max(gridXcoords):
                locatedCurve = locatedCurve - (max(locatedCurve) - max(gridXcoords))
            if min(locatedCurve) < min(gridXcoords):
                locatedCurve = locatedCurve + (min(gridXcoords) - min(locatedCurve))
                
            ax.plot(locatedCurve, hvData[zAttr]['Z'][:-1], c='k', linewidth=0.5, zorder=3)

    if annotate_curves:
        for hvData in hvDataSorted:
            if len(hvData.site) > 10:
                sitename = hvData.site[:8]+ '...'
            else:
                sitename = hvData.site
            ax.text(hvData[ordercoord], y=min_grid_elev, s=sitename, ha='right', va='bottom', rotation='vertical')
    
    if smooth_bedrock_surface:
        show_bedrock_surface = True

    if show_peak_points or show_bedrock_surface:
        brX = []
        brZ = []
        for hvData in hvDataSorted:
            if 'BedrockElevation' in hvData['Table_Report'].columns:
                brX.append(hvData[ordercoord])
                brZ.append(hvData['Table_Report'].loc[0,'BedrockElevation'][()])
        if show_peak_points:
            ax.scatter(brX, brZ, zorder=5, c='k', marker='v')

        
        if smooth_bedrock_surface:
            #brSurfZ = scipy.signal.savgol(brZ, window_length=len(brZ))
            if brX[0] > brX[-1]:
                brX = np.flip(brX)
                brZ = np.flip(brZ)
                doFlip=True
            else:
                doFlip=False
                
            newX = np.sort(gridXcoords)
            brSurfZ = np.interp(newX, brX, brZ)
            brSurfX = newX
        else:
            brSurfX = brX
            brSurfZ = brZ
        
        zMinPts = list(np.array(brSurfZ) * 0 + min(gridZcoords))
        
        if show_bedrock_surface:
            ax.fill_between(brSurfX, brSurfZ, zMinPts,facecolor='w', alpha=0.5, zorder=1)
            ax.plot(brSurfX, brSurfZ, c='k', zorder=2)
        
    
    # Plot surfaces
    if verbose:
        print('Plotting surfaces')
    if surface_elevations is None:
        surfPts_shapely = []
        surfPtsX = []
        surfPtsZ = []
        
        surface_elevations = shapely.LineString([shapely.Point(hvData['longitude'], 
                                                               hvData["latitude"], 
                                                               hvData["elevation"]) 
                                                 for hvData in hvDataSorted])
    
    xPts = []
    zPts = []
    for surf_pt in surface_elevations.coords:
        surfPtDict = {'longitude':surf_pt[0], 
                      'latitude': surf_pt[1],
                      'elevation': surf_pt[2]}
        xPts.append(surfPtDict[ordercoord])
        zPts.append(surfPtDict['elevation'])
    
    zMaxPts = list(np.array(zPts) * 0 + max_grid_elev)
    ax.fill_between(xPts, zPts, zMaxPts, facecolor='w', zorder=1000)
    ax.plot(xPts, zPts, c='g', linewidth=1.5, zorder=1001)

    # Plot configuration
    if verbose:
        print('Configuring plot')
    ax.set_xlim([min(gridXcoords), max(gridXcoords)])
    ax.set_ylim([min_grid_elev, max_grid_elev])
    
    
    ax.tick_params(top=True, labeltop=True, bottom=False, labelbottom=False)
    ax.set_xlabel(str(ordercoord).title())
    ax.xaxis.set_label_position('top')
    ax.set_ylabel('Elevation [Meters]')
    if title is None:
        title = 'HVSR Cross Section Profile'
    ax.set_title(title)
    
    # Calculate angle
    profile_angle = math.degrees(math.atan2(shapelyPoints[-1].y - shapelyPoints[0].y, shapelyPoints[-1].x - shapelyPoints[0].x))
    #Convert angle to geographic coordinates
    profile_angle = (profile_angle*-1) + 90
    if profile_angle < 0:
        profile_angle += 360

    if verbose:
        print(f"Calculated profile angle to be {profile_angle:.3f} degrees.")
    # Calculate nomencalture
    if profile_angle < -11.25 + 22.5 * 1:
        profileStart = 'S'
        profileEnd = 'N'
    elif profile_angle < -11.25 + 22.5 * 2:
        profileEnd = 'NNE'
        profileStart = 'SSW'        
    elif profile_angle < -11.25 + 22.5 * 3:
        profileEnd = 'NE'
        profileStart = 'SW'
    elif profile_angle < -11.25 + 22.5 * 4:
        profileEnd = 'ENE'
        profileStart = 'WSW'        
    elif profile_angle < -11.25 + 22.5 * 5:
        profileEnd = 'E'
        profileStart = 'W'        
    elif profile_angle < -11.25 + 22.5 * 6:
        profileEnd = 'ESE'
        profileStart = 'WNW'
    elif profile_angle < -11.25 + 22.5 * 7:
        profileEnd = 'SE'
        profileStart = 'NW'
    elif profile_angle < -11.25 + 22.5 * 8:
        profileEnd = 'SSE'
        profileStart = 'NNW'
    elif profile_angle < -11.25 + 22.5 * 9:
        profileEnd = 'S'
        profileStart = 'N'
    elif profile_angle < -11.25 + 22.5 * 10:
        profileEnd = 'SSW'
        profileStart = 'NNE'        
    elif profile_angle < -11.25 + 22.5 * 11:
        profileEnd = 'SW'
        profileStart = 'NE'
    elif profile_angle < -11.25 + 22.5 * 12:
        profileEnd = 'WSW'
        profileStart = 'ENE'
    elif profile_angle < -11.25 + 22.5 * 13:
        profileEnd = 'W'
        profileStart = 'E'
    elif profile_angle < -11.25 + 22.5 * 14:
        profileEnd = 'WNW'
        profileStart = 'ESE'
    elif profile_angle < -11.25 + 22.5 * 15:
        profileEnd = 'NW'
        profileStart = 'SE'
    elif profile_angle < -11.25 + 22.5 * 16:
        profileEnd = 'NNW'
        profileStart = 'SSE'
    elif profile_angle <= 360:
        profileEnd = 'N'
        profileStart = 'S'

    if 'north' in profile_direction[:5] or 'east' in profile_direction[:5]:
        ax.invert_xaxis()
        #print('inverting')
        #profileInt = profileEnd
        #profileEnd = profileStart
        #profileStart = profileInt

    plt.sca(ax)
    plt.figtext(0.1,0.95, s=profileStart)
    plt.figtext(0.9,0.95, s=profileEnd)

    if show_cross_section:
        if verbose:
            print('Displaying plot')
        plt.sca(ax)
        plt.show()
        
    if return_data_batch:
        hvBatch = sprit_hvsr.HVSRBatch(hvDataSorted)
        hvBatch['Cross_Section_Plot'] = fig
        return hvBatch
            
    return fig<|MERGE_RESOLUTION|>--- conflicted
+++ resolved
@@ -1024,16 +1024,12 @@
     
     hv_data = hvsr_data
     #outlier_fig = go.FigureWidget()
-<<<<<<< HEAD
-
-=======
     pxList = ['px', 'express', 'exp', 'plotly express', 'plotlyexpress']
     if str(plotly_module).lower() in pxList:
         return __plotly_outlier_curves_px(**orig_args)
     
     outlier_fig = go.Figure()
     
->>>>>>> 0ce07faa
     roc_kwargs = {'rmse_thresh':rmse_thresh,
                     'use_percentile':True,
                     'use_hv_curve':use_hv_curve,
