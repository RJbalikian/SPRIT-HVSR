[build-system]
requires = ["setuptools>=61.0"]
build-backend = "setuptools.build_meta"

[project]
name = "sprit"
authors = [{name="Riley Balikian"}, {name="Hongyu Xaio"}]
dynamic = ["readme"]
license = {file = "LICENSE"}
version="2.3.6"
description = "A package for processing and analyzing HVSR (Horizontal to Vertical Spectral Ratio) data"
keywords = ["HVSR", "seismic", "horizontal to vertical spectral ratio", "obspy", 'geology', 'geophysics', 'geotechnical']
requires-python = ">=3.9"
<<<<<<< HEAD
dependencies =  ["obspy", "scipy", "matplotlib", "pandas", "numpy", "pyproj", "shapely", 'ipython', 'ipywidgets', 'plotly', 'kaleido==0.1.0.post1', 'nbformat', 'PyQt5-sip', 'streamlit', 'xhtml2pdf']
=======
dependencies =  ["obspy", "scipy", "matplotlib", "pandas", "numpy", "pyproj", "shapely", 'ipython', 'ipywidgets', 'plotly', 'nbformat', 'PyQt5-sip', 'streamlit', 'xhtml2pdf']
>>>>>>> 0ce07faa
classifiers = [
    "Programming Language :: Python :: 3",
    "Intended Audience :: Science/Research",
    "License :: OSI Approved :: MIT License",
    "Operating System :: OS Independent",
]

#[tool.setuptools.dynamic]
#readme = {file = ["README.md"]}

[tool.poetry]
name='SpRIT Streamlit'
version="2.3.6"
description = "A package for processing and analyzing HVSR (Horizontal to Vertical Spectral Ratio) data"
authors = ["Riley Balikian <your_email@example.com>"]
license = "MIT"
readme = "README.md"

[tool.poetry.dependencies]
python = ">=3.10"
obspy = "*"
scipy = "*"
matplotlib = "*"
pandas = "*"
numpy = "*"
pyproj = "*"
shapely = "*"
ipython = "*"
ipywidgets = "*"
plotly = "*"
nbformat = "*"
PyQt5-sip = "*"
streamlit = "1.34"
sprit = "*"

[project.urls]
"Homepage" = "https://github.com/RJbalikian/SPRIT-HVSR"
"ReadtheDocs API Docs" = "https://sprit.readthedocs.io/en/latest/index.html"
"Github Pages API Docs" = "https://rjbalikian.github.io/SPRIT-HVSR/main.html"
"Tutorials & Wiki" = "https://github.com/RJbalikian/SPRIT-HVSR/wiki"

[project.scripts]
sprit = "sprit.sprit_cli:main"

[project.gui-scripts]
sprit-gui = "sprit.sprit_tkinter_ui:main"<|MERGE_RESOLUTION|>--- conflicted
+++ resolved
@@ -11,11 +11,7 @@
 description = "A package for processing and analyzing HVSR (Horizontal to Vertical Spectral Ratio) data"
 keywords = ["HVSR", "seismic", "horizontal to vertical spectral ratio", "obspy", 'geology', 'geophysics', 'geotechnical']
 requires-python = ">=3.9"
-<<<<<<< HEAD
-dependencies =  ["obspy", "scipy", "matplotlib", "pandas", "numpy", "pyproj", "shapely", 'ipython', 'ipywidgets', 'plotly', 'kaleido==0.1.0.post1', 'nbformat', 'PyQt5-sip', 'streamlit', 'xhtml2pdf']
-=======
 dependencies =  ["obspy", "scipy", "matplotlib", "pandas", "numpy", "pyproj", "shapely", 'ipython', 'ipywidgets', 'plotly', 'nbformat', 'PyQt5-sip', 'streamlit', 'xhtml2pdf']
->>>>>>> 0ce07faa
 classifiers = [
     "Programming Language :: Python :: 3",
     "Intended Audience :: Science/Research",
